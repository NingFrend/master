--- conflicted
+++ resolved
@@ -227,38 +227,15 @@
 
 	/* log */
 	if (IS_OSPF6_DEBUG_NEIGHBOR(STATE)) {
-<<<<<<< HEAD
-		zlog_debug(
-			"Neighbor state change %s (Router-ID: %pI4): [%s]->[%s] (%s)",
-			on->name, &on->router_id,
-			ospf6_neighbor_state_str[prev_state],
-			ospf6_neighbor_state_str[next_state],
-			ospf6_neighbor_event_string(event));
-=======
 		zlog_debug("Neighbor state change %s (Router-ID: %pI4): [%s]->[%s] (%s)",
 			   on->name, &on->router_id,
 			   ospf6_neighbor_state_str[prev_state],
 			   ospf6_neighbor_state_str[next_state],
 			   ospf6_neighbor_event_string(event));
->>>>>>> 03a143cd
 	}
 
 	/* Optionally notify about adjacency changes */
 	if (CHECK_FLAG(on->ospf6_if->area->ospf6->config_flags,
-<<<<<<< HEAD
-		       OSPF6_LOG_ADJACENCY_CHANGES)
-	    && (CHECK_FLAG(on->ospf6_if->area->ospf6->config_flags,
-			   OSPF6_LOG_ADJACENCY_DETAIL)
-		|| (next_state == OSPF6_NEIGHBOR_FULL)
-		|| (next_state < prev_state)))
-		zlog_notice(
-			"AdjChg: Nbr %pI4(%s) on %s: %s -> %s (%s)",
-			&on->router_id,
-			vrf_id_to_name(on->ospf6_if->interface->vrf->vrf_id),
-			on->name, ospf6_neighbor_state_str[prev_state],
-			ospf6_neighbor_state_str[next_state],
-			ospf6_neighbor_event_string(event));
-=======
 		       OSPF6_LOG_ADJACENCY_CHANGES) &&
 	    (CHECK_FLAG(on->ospf6_if->area->ospf6->config_flags,
 			OSPF6_LOG_ADJACENCY_DETAIL) ||
@@ -269,7 +246,6 @@
 			    on->name, ospf6_neighbor_state_str[prev_state],
 			    ospf6_neighbor_state_str[next_state],
 			    ospf6_neighbor_event_string(event));
->>>>>>> 03a143cd
 
 	if (prev_state == OSPF6_NEIGHBOR_FULL ||
 	    next_state == OSPF6_NEIGHBOR_FULL) {
