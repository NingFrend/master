--- conflicted
+++ resolved
@@ -724,11 +724,7 @@
 				"DbDesc recv: Sequence number mismatch Nbr %s (received %#lx, %#lx expected)",
 				on->name, (unsigned long)ntohl(dbdesc->seqnum),
 				(unsigned long)on->dbdesc_seqnum);
-<<<<<<< HEAD
-			thread_add_event(master, seqnumber_mismatch, on, 0,
-=======
 			event_add_event(master, seqnumber_mismatch, on, 0,
->>>>>>> 03a143cd
 					 NULL);
 			return;
 		}
@@ -948,11 +944,7 @@
 				"DbDesc slave recv: Sequence number mismatch Nbr %s (received %#lx, %#lx expected)",
 				on->name, (unsigned long)ntohl(dbdesc->seqnum),
 				(unsigned long)on->dbdesc_seqnum + 1);
-<<<<<<< HEAD
-			thread_add_event(master, seqnumber_mismatch, on, 0,
-=======
 			event_add_event(master, seqnumber_mismatch, on, 0,
->>>>>>> 03a143cd
 					 NULL);
 			return;
 		}
