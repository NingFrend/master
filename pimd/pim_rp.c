/*
 * PIM for Quagga
 * Copyright (C) 2015 Cumulus Networks, Inc.
 * Donald Sharp
 *
 * This program is free software; you can redistribute it and/or modify
 * it under the terms of the GNU General Public License as published by
 * the Free Software Foundation; either version 2 of the License, or
 * (at your option) any later version.
 *
 * This program is distributed in the hope that it will be useful, but
 * WITHOUT ANY WARRANTY; without even the implied warranty of
 * MERCHANTABILITY or FITNESS FOR A PARTICULAR PURPOSE.  See the GNU
 * General Public License for more details.
 * 
 * You should have received a copy of the GNU General Public License
 * along with this program; see the file COPYING; if not, write to the
 * Free Software Foundation, Inc., 51 Franklin St, Fifth Floor, Boston,
 * MA 02110-1301 USA
 */
#include <zebra.h>

#include "lib/json.h"
#include "log.h"
#include "network.h"
#include "if.h"
#include "linklist.h"
#include "prefix.h"
#include "memory.h"
#include "vty.h"
#include "vrf.h"
#include "plist.h"
#include "nexthop.h"

#include "pimd.h"
#include "pim_vty.h"
#include "pim_str.h"
#include "pim_iface.h"
#include "pim_rp.h"
#include "pim_str.h"
#include "pim_rpf.h"
#include "pim_sock.h"
#include "pim_memory.h"
#include "pim_iface.h"
#include "pim_msdp.h"
#include "pim_nht.h"


static struct list *qpim_rp_list = NULL;
static struct rp_info *tail = NULL;

static void
pim_rp_info_free (struct rp_info *rp_info)
{
  XFREE (MTYPE_PIM_RP, rp_info);
}

int
pim_rp_list_cmp (void *v1, void *v2)
{
  struct rp_info *rp1 = (struct rp_info *)v1;
  struct rp_info *rp2 = (struct rp_info *)v2;

  /*
   * Sort by RP IP address
   */
  if (rp1->rp.rpf_addr.u.prefix4.s_addr < rp2->rp.rpf_addr.u.prefix4.s_addr)
    return -1;

  if (rp1->rp.rpf_addr.u.prefix4.s_addr > rp2->rp.rpf_addr.u.prefix4.s_addr)
    return 1;

  /*
   * Sort by group IP address
   */
  if (rp1->group.u.prefix4.s_addr < rp2->group.u.prefix4.s_addr)
    return -1;

  if (rp1->group.u.prefix4.s_addr > rp2->group.u.prefix4.s_addr)
    return 1;

  return 0;
}

void
pim_rp_init (void)
{
  struct rp_info *rp_info;

  qpim_rp_list = list_new ();
  qpim_rp_list->del = (void (*)(void *))pim_rp_info_free;
  qpim_rp_list->cmp = pim_rp_list_cmp;

  rp_info = XCALLOC (MTYPE_PIM_RP, sizeof (*rp_info));

  if (!rp_info)
    return;

  str2prefix ("224.0.0.0/4", &rp_info->group);
  rp_info->group.family = AF_INET;
  rp_info->rp.rpf_addr.family = AF_INET;
  rp_info->rp.rpf_addr.u.prefix4.s_addr = INADDR_NONE;
  tail = rp_info;

  listnode_add (qpim_rp_list, rp_info);
}

void
pim_rp_free (void)
{
  if (qpim_rp_list)
    list_delete (qpim_rp_list);
  qpim_rp_list = NULL;
}

/*
 * Given an RP's prefix-list, return the RP's rp_info for that prefix-list
 */
static struct rp_info *
pim_rp_find_prefix_list (struct in_addr rp, const char *plist)
{
  struct listnode *node;
  struct rp_info *rp_info;

  for (ALL_LIST_ELEMENTS_RO (qpim_rp_list, node, rp_info))
    {
      if (rp.s_addr == rp_info->rp.rpf_addr.u.prefix4.s_addr &&
          rp_info->plist && strcmp(rp_info->plist, plist) == 0)
        {
          return rp_info;
        }
    }

  return NULL;
}

/*
 * Return true if plist is used by any rp_info
 */
static int
pim_rp_prefix_list_used (const char *plist)
{
  struct listnode *node;
  struct rp_info *rp_info;

  for (ALL_LIST_ELEMENTS_RO (qpim_rp_list, node, rp_info))
    {
      if (rp_info->plist && strcmp(rp_info->plist, plist) == 0)
        {
          return 1;
        }
    }

  return 0;
}

/*
 * Given an RP's address, return the RP's rp_info that is an exact match for 'group'
 */
static struct rp_info *
pim_rp_find_exact (struct in_addr rp, struct prefix *group)
{
  struct listnode *node;
  struct rp_info *rp_info;

  for (ALL_LIST_ELEMENTS_RO (qpim_rp_list, node, rp_info))
    {
      if (rp.s_addr == rp_info->rp.rpf_addr.u.prefix4.s_addr &&
	  prefix_same (&rp_info->group, group))
       return rp_info;
    }

  return NULL;
}

/*
 * Given a group, return the rp_info for that group
 */
static struct rp_info *
pim_rp_find_match_group (struct prefix *group)
{
  struct listnode *node;
  struct rp_info *rp_info;
  struct prefix_list *plist;

  for (ALL_LIST_ELEMENTS_RO (qpim_rp_list, node, rp_info))
    {
      if (rp_info->plist)
        {
          plist = prefix_list_lookup (AFI_IP, rp_info->plist);

          if (plist && prefix_list_apply (plist, group) == PREFIX_PERMIT)
            return rp_info;
        }
      else
        {
          if (prefix_match (&rp_info->group, group))
            return rp_info;
        }
    }

  return NULL;
}

/*
 * When the user makes "ip pim rp" configuration changes or if they change the
 * prefix-list(s) used by these statements we must tickle the upstream state
 * for each group to make them re-lookup who their RP should be.
 *
 * This is a placeholder function for now.
 */
static void
pim_rp_refresh_group_to_rp_mapping()
{
  pim_msdp_i_am_rp_changed();
}

void
pim_rp_prefix_list_update (struct prefix_list *plist)
{
  struct listnode *node;
  struct rp_info *rp_info;
  int refresh_needed = 0;

  for (ALL_LIST_ELEMENTS_RO (qpim_rp_list, node, rp_info))
    {
      if (rp_info->plist && strcmp(rp_info->plist, prefix_list_name (plist)) == 0)
        {
          refresh_needed = 1;
          break;
        }
    }

  if (refresh_needed)
    pim_rp_refresh_group_to_rp_mapping();
}

static int
pim_rp_check_interface_addrs(struct rp_info *rp_info,
                             struct pim_interface *pim_ifp)
{
  struct listnode *node;
  struct pim_secondary_addr *sec_addr;

  if (pim_ifp->primary_address.s_addr == rp_info->rp.rpf_addr.u.prefix4.s_addr)
    return 1;

  if (!pim_ifp->sec_addr_list) {
    return 0;
  }

  for (ALL_LIST_ELEMENTS_RO(pim_ifp->sec_addr_list, node, sec_addr)) {
    if (prefix_same(&sec_addr->addr, &rp_info->rp.rpf_addr)) {
      return 1;
    }
  }

  return 0;
}

static void
pim_rp_check_interfaces (struct rp_info *rp_info)
{
  struct listnode *node;
  struct interface *ifp;

  rp_info->i_am_rp = 0;
  for (ALL_LIST_ELEMENTS_RO (vrf_iflist (VRF_DEFAULT), node, ifp))
    {
      struct pim_interface *pim_ifp = ifp->info;

      if (!pim_ifp)
        continue;

      if (pim_rp_check_interface_addrs(rp_info, pim_ifp)) {
        rp_info->i_am_rp = 1;
      }
    }
}

int
pim_rp_new (const char *rp, const char *group_range, const char *plist)
{
  int result, ret = 0;
  struct rp_info *rp_info;
  struct rp_info *rp_all;
  struct prefix group_all;
  struct listnode *node, *nnode;
  struct rp_info *tmp_rp_info;
  char buffer[BUFSIZ];
  struct prefix nht_p;
  struct pim_nexthop_cache pnc;

  rp_info = XCALLOC (MTYPE_PIM_RP, sizeof (*rp_info));
  if (!rp_info)
    return PIM_MALLOC_FAIL;

  if (group_range == NULL)
    result = str2prefix ("224.0.0.0/4", &rp_info->group);
  else
    result = str2prefix (group_range, &rp_info->group);

  if (!result)
    {
      XFREE (MTYPE_PIM_RP, rp_info);
      return PIM_GROUP_BAD_ADDRESS;
    }

  rp_info->rp.rpf_addr.family = AF_INET;
  result = inet_pton (rp_info->rp.rpf_addr.family, rp, &rp_info->rp.rpf_addr.u.prefix4);

  if (result <= 0)
    {
      XFREE (MTYPE_PIM_RP, rp_info);
      return PIM_RP_BAD_ADDRESS;
    }

  if (plist)
    {
      /*
       * Return if the prefix-list is already configured for this RP
       */
      if (pim_rp_find_prefix_list (rp_info->rp.rpf_addr.u.prefix4, plist))
        {
          XFREE (MTYPE_PIM_RP, rp_info);
          return PIM_SUCCESS;
        }

      /*
       * Barf if the prefix-list is already configured for an RP
       */
      if (pim_rp_prefix_list_used (plist))
        {
          XFREE (MTYPE_PIM_RP, rp_info);
          return PIM_RP_PFXLIST_IN_USE;
        }

      /*
       * Free any existing rp_info entries for this RP
       */
      for (ALL_LIST_ELEMENTS (qpim_rp_list, node, nnode, tmp_rp_info))
        {
          if (rp_info->rp.rpf_addr.u.prefix4.s_addr == tmp_rp_info->rp.rpf_addr.u.prefix4.s_addr)
            {
              if (tmp_rp_info->plist)
                pim_rp_del (rp, NULL, tmp_rp_info->plist);
              else
                pim_rp_del (rp, prefix2str(&tmp_rp_info->group, buffer, BUFSIZ), NULL);
            }
        }

      rp_info->plist = XSTRDUP(MTYPE_PIM_FILTER_NAME, plist);
    }
  else
    {
      str2prefix ("224.0.0.0/4", &group_all);
      rp_all = pim_rp_find_match_group(&group_all);

      /*
       * Barf if group is a non-multicast subnet
       */
      if (! prefix_match (&rp_all->group, &rp_info->group))
        {
          XFREE (MTYPE_PIM_RP, rp_info);
          return PIM_GROUP_BAD_ADDRESS;
        }

      /*
       * Remove any prefix-list rp_info entries for this RP
       */
      for (ALL_LIST_ELEMENTS (qpim_rp_list, node, nnode, tmp_rp_info))
        {
          if (tmp_rp_info->plist &&
              rp_info->rp.rpf_addr.u.prefix4.s_addr == tmp_rp_info->rp.rpf_addr.u.prefix4.s_addr)
            {
              pim_rp_del (rp, NULL, tmp_rp_info->plist);
            }
        }

      /*
       * Take over the 224.0.0.0/4 group if the rp is INADDR_NONE
       */
      if (prefix_same (&rp_all->group, &rp_info->group) &&
          pim_rpf_addr_is_inaddr_none (&rp_all->rp))
        {
          rp_all->rp.rpf_addr = rp_info->rp.rpf_addr;
          XFREE (MTYPE_PIM_RP, rp_info);

          /* Register addr with Zebra NHT */
          nht_p.family = AF_INET;
          nht_p.prefixlen = IPV4_MAX_BITLEN;
          nht_p.u.prefix4 = rp_all->rp.rpf_addr.u.prefix4;      //RP address
          if (PIM_DEBUG_PIM_TRACE)
            {
              char buf[PREFIX2STR_BUFFER];
              char buf1[PREFIX2STR_BUFFER];
              prefix2str (&nht_p, buf, sizeof (buf));
              prefix2str (&rp_all->group, buf1, sizeof (buf1));
              zlog_debug ("%s: NHT Register rp_all addr %s grp %s ",
                          __PRETTY_FUNCTION__, buf, buf1);
            }
          memset (&pnc, 0, sizeof (struct pim_nexthop_cache));
<<<<<<< HEAD
          if ((ret =
               pim_find_or_track_nexthop (&nht_p, NULL, rp_all, &pnc)) == 1)
            {
              //Compute PIM RPF using Cached nexthop
              pim_ecmp_nexthop_search (&pnc, &rp_all->rp.source_nexthop,
                                       &nht_p, &rp_all->group, 1);
=======
          if ((pim_find_or_track_nexthop (&nht_p, NULL, rp_all, &pnc)) == 1)
            {
              //Compute PIM RPF using Cached nexthop
              if ((pim_ecmp_nexthop_search (&pnc, &rp_all->rp.source_nexthop,
                                       &nht_p, &rp_all->group, 1)) != 0)
                return PIM_RP_NO_PATH;
>>>>>>> 826fe613
            }
          else
            {
              if (pim_nexthop_lookup (&rp_all->rp.source_nexthop, rp_all->rp.rpf_addr.u.prefix4, 1) != 0)
                return PIM_RP_NO_PATH;
            }
          pim_rp_check_interfaces (rp_all);
          pim_rp_refresh_group_to_rp_mapping ();
          return PIM_SUCCESS;
        }

      /*
       * Return if the group is already configured for this RP
       */
      if (pim_rp_find_exact (rp_info->rp.rpf_addr.u.prefix4, &rp_info->group))
        {
          XFREE (MTYPE_PIM_RP, rp_info);
          return PIM_SUCCESS;
        }

      /*
       * Barf if this group is already covered by some other RP
       */
      tmp_rp_info = pim_rp_find_match_group (&rp_info->group);

      if (tmp_rp_info)
        {
          if (tmp_rp_info->plist)
            {
                XFREE (MTYPE_PIM_RP, rp_info);
                return PIM_GROUP_PFXLIST_OVERLAP;
            }
          else
            {
              /*
               * If the only RP that covers this group is an RP configured for
               * 224.0.0.0/4 that is fine, ignore that one.  For all others
               * though we must return PIM_GROUP_OVERLAP
               */
              if (! prefix_same (&group_all, &tmp_rp_info->group))
                {
                  XFREE (MTYPE_PIM_RP, rp_info);
                  return PIM_GROUP_OVERLAP;
                }
            }
        }
    }

  listnode_add_sort (qpim_rp_list, rp_info);

  /* Register addr with Zebra NHT */
  nht_p.family = AF_INET;
  nht_p.prefixlen = IPV4_MAX_BITLEN;
  nht_p.u.prefix4 = rp_info->rp.rpf_addr.u.prefix4;
  if (PIM_DEBUG_PIM_TRACE)
    {
      char buf[PREFIX2STR_BUFFER];
      char buf1[PREFIX2STR_BUFFER];
      prefix2str (&nht_p, buf, sizeof (buf));
      prefix2str (&rp_info->group, buf1, sizeof (buf1));
      zlog_debug ("%s: NHT Register RP addr %s grp %s with Zebra ",
                  __PRETTY_FUNCTION__, buf, buf1);
    }

  memset (&pnc, 0, sizeof (struct pim_nexthop_cache));
<<<<<<< HEAD
  if ((ret = pim_find_or_track_nexthop (&nht_p, NULL, rp_info, &pnc)) == 1)
    {
      //Compute PIM RPF using Cached nexthop
      pim_ecmp_nexthop_search (&pnc, &rp_info->rp.source_nexthop,
                               &nht_p, &rp_info->group, 1);
=======
  if ((pim_find_or_track_nexthop (&nht_p, NULL, rp_info, &pnc)) == 1)
    {
      //Compute PIM RPF using Cached nexthop
      if (pim_ecmp_nexthop_search (&pnc, &rp_info->rp.source_nexthop,
                               &nht_p, &rp_info->group, 1) != 0)
        return PIM_RP_NO_PATH;
>>>>>>> 826fe613
    }
  else
    {
      if (pim_nexthop_lookup (&rp_info->rp.source_nexthop, rp_info->rp.rpf_addr.u.prefix4, 1) != 0)
        return PIM_RP_NO_PATH;
    }

  pim_rp_check_interfaces (rp_info);
  pim_rp_refresh_group_to_rp_mapping ();
  return PIM_SUCCESS;
}

int
pim_rp_del (const char *rp, const char *group_range, const char *plist)
{
  struct prefix group;
  struct in_addr rp_addr;
  struct prefix g_all;
  struct rp_info *rp_info;
  struct rp_info *rp_all;
  int result;
  struct prefix nht_p;

  if (group_range == NULL)
    result = str2prefix ("224.0.0.0/4", &group);
  else
    result = str2prefix (group_range, &group);

  if (!result)
    return PIM_GROUP_BAD_ADDRESS;

  result = inet_pton (AF_INET, rp, &rp_addr);
  if (result <= 0)
    return PIM_RP_BAD_ADDRESS;

  if (plist)
    rp_info = pim_rp_find_prefix_list (rp_addr, plist);
  else
    rp_info = pim_rp_find_exact (rp_addr, &group);

  if (!rp_info)
    return PIM_RP_NOT_FOUND;

  if (rp_info->plist)
    {
      XFREE(MTYPE_PIM_FILTER_NAME, rp_info->plist);
      rp_info->plist = NULL;
    }

  /* Deregister addr with Zebra NHT */
  nht_p.family = AF_INET;
  nht_p.prefixlen = IPV4_MAX_BITLEN;
  nht_p.u.prefix4 = rp_info->rp.rpf_addr.u.prefix4;
  if (PIM_DEBUG_PIM_TRACE)
    {
      char buf[PREFIX2STR_BUFFER];
      prefix2str (&nht_p, buf, sizeof (buf));
      zlog_debug ("%s: Deregister RP addr %s with Zebra ", __PRETTY_FUNCTION__,
                  buf);
    }
  pim_delete_tracked_nexthop (&nht_p, NULL, rp_info);

  str2prefix ("224.0.0.0/4", &g_all);
  rp_all = pim_rp_find_match_group (&g_all);

  if (rp_all == rp_info)
    {
      rp_all->rp.rpf_addr.family = AF_INET;
      rp_all->rp.rpf_addr.u.prefix4.s_addr = INADDR_NONE;
      rp_all->i_am_rp = 0;
      return PIM_SUCCESS;
    }

  listnode_delete (qpim_rp_list, rp_info);
  pim_rp_refresh_group_to_rp_mapping ();
  return PIM_SUCCESS;
}

int
pim_rp_setup (void)
{
  struct listnode *node;
  struct rp_info *rp_info;
  int ret = 0;
  struct prefix nht_p;
  struct pim_nexthop_cache pnc;

  for (ALL_LIST_ELEMENTS_RO (qpim_rp_list, node, rp_info))
    {
      if (rp_info->rp.rpf_addr.u.prefix4.s_addr == INADDR_NONE)
        continue;

      nht_p.family = AF_INET;
      nht_p.prefixlen = IPV4_MAX_BITLEN;
      nht_p.u.prefix4 = rp_info->rp.rpf_addr.u.prefix4;
      memset (&pnc, 0, sizeof (struct pim_nexthop_cache));
      if ((pim_find_or_track_nexthop (&nht_p, NULL, rp_info, &pnc)) == 1)
        {
          //Compute PIM RPF using Cached nexthop
<<<<<<< HEAD
          pim_ecmp_nexthop_search (&pnc, &rp_info->rp.source_nexthop,
                                   &nht_p, &rp_info->group, 1);
=======
          if ((pim_ecmp_nexthop_search (&pnc, &rp_info->rp.source_nexthop,
                                   &nht_p, &rp_info->group, 1)) != 0)
            ret++;
>>>>>>> 826fe613
        }
      else
        {
          if (PIM_DEBUG_ZEBRA)
            {
              char buf[PREFIX2STR_BUFFER];
              prefix2str (&nht_p, buf, sizeof (buf));
              zlog_debug ("%s: NHT Local Nexthop not found for RP %s ",
                          __PRETTY_FUNCTION__, buf);
            }
          if (pim_nexthop_lookup (&rp_info->rp.source_nexthop, rp_info->rp.rpf_addr.u.prefix4, 1) != 0)
            {
              if (PIM_DEBUG_PIM_TRACE)
                zlog_debug ("Unable to lookup nexthop for rp specified");
              ret++;
            }
        }
    }

  if (ret)
    return 0;

  return 1;
}

/*
 * Checks to see if we should elect ourself the actual RP when new if
 * addresses are added against an interface.
 */
void
pim_rp_check_on_if_add(struct pim_interface *pim_ifp)
{
  struct listnode *node;
  struct rp_info *rp_info;
  bool i_am_rp_changed = false;

  if (qpim_rp_list == NULL)
    return;

  for (ALL_LIST_ELEMENTS_RO (qpim_rp_list, node, rp_info)) {
    if (pim_rpf_addr_is_inaddr_none (&rp_info->rp))
      continue;

    /* if i_am_rp is already set nothing to be done (adding new addresses
     * is not going to make a difference). */
    if (rp_info->i_am_rp) {
      continue;
    }

    if (pim_rp_check_interface_addrs(rp_info, pim_ifp)) {
      i_am_rp_changed = true;
      rp_info->i_am_rp = 1;
      if (PIM_DEBUG_ZEBRA) {
        char rp[PREFIX_STRLEN];
        pim_addr_dump("<rp?>", &rp_info->rp.rpf_addr, rp, sizeof(rp));
        zlog_debug("%s: %s: i am rp", __func__, rp);
      }
    }
  }

  if (i_am_rp_changed) {
    pim_msdp_i_am_rp_changed();
  }
}

/* up-optimized re-evaluation of "i_am_rp". this is used when ifaddresses
 * are removed. Removing numbers is an uncommon event in an active network
 * so I have made no attempt to optimize it. */
void
pim_i_am_rp_re_evaluate(void)
{
  struct listnode *node;
  struct rp_info *rp_info;
  bool i_am_rp_changed = false;
  int old_i_am_rp;

  if (qpim_rp_list == NULL)
    return;

  for (ALL_LIST_ELEMENTS_RO(qpim_rp_list, node, rp_info)) {
    if (pim_rpf_addr_is_inaddr_none(&rp_info->rp))
      continue;

    old_i_am_rp = rp_info->i_am_rp;
    pim_rp_check_interfaces(rp_info);

    if (old_i_am_rp != rp_info->i_am_rp) {
      i_am_rp_changed = true;
      if (PIM_DEBUG_ZEBRA) {
        char rp[PREFIX_STRLEN];
        pim_addr_dump("<rp?>", &rp_info->rp.rpf_addr, rp, sizeof(rp));
        if (rp_info->i_am_rp) {
          zlog_debug("%s: %s: i am rp", __func__, rp);
        } else {
          zlog_debug("%s: %s: i am no longer rp", __func__, rp);
        }
      }
    }
  }

  if (i_am_rp_changed) {
    pim_msdp_i_am_rp_changed();
  }
}

/*
 * I_am_RP(G) is true if the group-to-RP mapping indicates that
 * this router is the RP for the group.
 *
 * Since we only have static RP, all groups are part of this RP
 */
int
pim_rp_i_am_rp (struct in_addr group)
{
  struct prefix g;
  struct rp_info *rp_info;

  memset (&g, 0, sizeof (g));
  g.family = AF_INET;
  g.prefixlen = 32;
  g.u.prefix4 = group;

  rp_info = pim_rp_find_match_group (&g);

  if (rp_info)
    return rp_info->i_am_rp;

  return 0;
}

/*
 * RP(G)
 *
 * Return the RP that the Group belongs too.
 */
struct pim_rpf *
pim_rp_g (struct in_addr group)
{
  struct prefix g;
  struct rp_info *rp_info;

  memset (&g, 0, sizeof (g));
  g.family = AF_INET;
  g.prefixlen = 32;
  g.u.prefix4 = group;

  rp_info = pim_rp_find_match_group (&g);

  if (rp_info)
    {
<<<<<<< HEAD
      int ret = 0;
=======
>>>>>>> 826fe613
      struct prefix nht_p;
      struct pim_nexthop_cache pnc;
      /* Register addr with Zebra NHT */
      nht_p.family = AF_INET;
      nht_p.prefixlen = IPV4_MAX_BITLEN;
      nht_p.u.prefix4 = rp_info->rp.rpf_addr.u.prefix4;
      if (PIM_DEBUG_PIM_TRACE)
        {
          char buf[PREFIX2STR_BUFFER];
          char buf1[PREFIX2STR_BUFFER];
          prefix2str (&nht_p, buf, sizeof (buf));
          prefix2str (&rp_info->group, buf1, sizeof (buf1));
          zlog_debug ("%s: NHT Register RP addr %s grp %s with Zebra ",
                      __PRETTY_FUNCTION__, buf, buf1);
        }
      memset (&pnc, 0, sizeof (struct pim_nexthop_cache));
<<<<<<< HEAD
      if ((ret = pim_find_or_track_nexthop (&nht_p, NULL, rp_info, &pnc)) == 1)
=======
      if ((pim_find_or_track_nexthop (&nht_p, NULL, rp_info, &pnc)) == 1)
>>>>>>> 826fe613
        {
          //Compute PIM RPF using Cached nexthop
          pim_ecmp_nexthop_search (&pnc, &rp_info->rp.source_nexthop,
                                   &nht_p, &rp_info->group, 1);
        }
      else
        {
          if (PIM_DEBUG_ZEBRA)
            {
              char buf[PREFIX2STR_BUFFER];
              char buf1[PREFIX2STR_BUFFER];
              prefix2str (&nht_p, buf, sizeof (buf));
              prefix2str (&g, buf1, sizeof (buf1));
              zlog_debug ("%s: NHT nexthop cache not found for RP %s grp %s",
                          __PRETTY_FUNCTION__, buf, buf1);
            }
          pim_rpf_set_refresh_time ();
          pim_nexthop_lookup (&rp_info->rp.source_nexthop, rp_info->rp.rpf_addr.u.prefix4, 1);
        }
      return (&rp_info->rp);
    }

  // About to Go Down
  return NULL;
}

/*
 * Set the upstream IP address we want to talk to based upon
 * the rp configured and the source address
 *
 * If we have don't have a RP configured and the source address is *
 * then return failure.
 *
 */
int
pim_rp_set_upstream_addr (struct in_addr *up, struct in_addr source, struct in_addr group)
{
  struct rp_info *rp_info;
  struct prefix g;

  memset (&g, 0, sizeof (g));
  g.family = AF_INET;
  g.prefixlen = 32;
  g.u.prefix4 = group;

  rp_info = pim_rp_find_match_group (&g);

  if ((pim_rpf_addr_is_inaddr_none (&rp_info->rp)) && (source.s_addr == INADDR_ANY))
    {
      if (PIM_DEBUG_PIM_TRACE)
	zlog_debug("%s: Received a (*,G) with no RP configured", __PRETTY_FUNCTION__);
      return 0;
    }

  *up = (source.s_addr == INADDR_ANY) ? rp_info->rp.rpf_addr.u.prefix4 : source;

  return 1;
}

int
pim_rp_config_write (struct vty *vty)
{
  struct listnode *node;
  struct rp_info *rp_info;
  char rp_buffer[32];
  char group_buffer[32];
  int count = 0;

  for (ALL_LIST_ELEMENTS_RO (qpim_rp_list, node, rp_info))
    {
      if (pim_rpf_addr_is_inaddr_none (&rp_info->rp))
        continue;

      if (rp_info->plist)
        vty_out(vty, "ip pim rp %s prefix-list %s%s",
                inet_ntop(AF_INET, &rp_info->rp.rpf_addr.u.prefix4, rp_buffer, 32),
                rp_info->plist, VTY_NEWLINE);
      else
        vty_out(vty, "ip pim rp %s %s%s",
                inet_ntop(AF_INET, &rp_info->rp.rpf_addr.u.prefix4, rp_buffer, 32),
                prefix2str(&rp_info->group, group_buffer, 32), VTY_NEWLINE);
      count++;
    }

  return count;
}

int
pim_rp_check_is_my_ip_address (struct in_addr group, struct in_addr dest_addr)
{
  struct rp_info *rp_info;
  struct prefix g;

  memset (&g, 0, sizeof (g));
  g.family = AF_INET;
  g.prefixlen = 32;
  g.u.prefix4 = group;

  rp_info = pim_rp_find_match_group (&g);
  /*
   * See if we can short-cut some?
   * This might not make sense if we ever leave a static RP
   * type of configuration.
   * Note - Premature optimization might bite our patooeys' here.
   */
  if (I_am_RP(group))
    {
     if (dest_addr.s_addr == rp_info->rp.rpf_addr.u.prefix4.s_addr)
       return 1;
    }

  if (if_lookup_exact_address (&dest_addr, AF_INET, VRF_DEFAULT))
    return 1;

  return 0;
}

void
pim_rp_show_information (struct vty *vty, u_char uj)
{
  struct rp_info *rp_info;
  struct rp_info *prev_rp_info = NULL;
  struct listnode *node;

  json_object *json = NULL;
  json_object *json_rp_rows = NULL;
  json_object *json_row = NULL;

  if (uj)
    json = json_object_new_object();
  else
    vty_out (vty, "RP address       group/prefix-list   OIF         I am RP%s", VTY_NEWLINE);

  for (ALL_LIST_ELEMENTS_RO (qpim_rp_list, node, rp_info))
    {
      if (!pim_rpf_addr_is_inaddr_none (&rp_info->rp))
        {
          char buf[48];

          if (uj)
            {
              /*
               * If we have moved on to a new RP then add the entry for the previous RP
               */
              if (prev_rp_info &&
                  prev_rp_info->rp.rpf_addr.u.prefix4.s_addr != rp_info->rp.rpf_addr.u.prefix4.s_addr)
                {
                  json_object_object_add(json, inet_ntoa (prev_rp_info->rp.rpf_addr.u.prefix4), json_rp_rows);
                  json_rp_rows = NULL;
                }

              if (!json_rp_rows)
                  json_rp_rows = json_object_new_array();

              json_row = json_object_new_object();
	      if (rp_info->rp.source_nexthop.interface)
		json_object_string_add(json_row, "outboundInterface", rp_info->rp.source_nexthop.interface->name);

              if (rp_info->i_am_rp)
                json_object_boolean_true_add(json_row, "iAmRP");

              if (rp_info->plist)
                json_object_string_add(json_row, "prefixList", rp_info->plist);
              else
                json_object_string_add(json_row, "group", prefix2str(&rp_info->group, buf, 48));

              json_object_array_add(json_rp_rows, json_row);
            }
          else
            {
              vty_out (vty, "%-15s  ", inet_ntoa (rp_info->rp.rpf_addr.u.prefix4));

              if (rp_info->plist)
                vty_out (vty, "%-18s  ", rp_info->plist);
              else
                vty_out (vty, "%-18s  ", prefix2str(&rp_info->group, buf, 48));

	      if (rp_info->rp.source_nexthop.interface)
		vty_out (vty, "%-10s  ", rp_info->rp.source_nexthop.interface->name);
	      else
		vty_out (vty, "%-10s  ", "(Unknown)");

              if (rp_info->i_am_rp)
                vty_out (vty, "yes%s", VTY_NEWLINE);
              else
                vty_out (vty, "no%s", VTY_NEWLINE);
            }

          prev_rp_info = rp_info;
        }
    }

  if (uj) {
    if (prev_rp_info && json_rp_rows)
      json_object_object_add(json, inet_ntoa (prev_rp_info->rp.rpf_addr.u.prefix4), json_rp_rows);

    vty_out (vty, "%s%s", json_object_to_json_string_ext(json, JSON_C_TO_STRING_PRETTY), VTY_NEWLINE);
    json_object_free(json);
  }
}

void
pim_resolve_rp_nh (void)
{
  struct listnode *node = NULL;
  struct rp_info *rp_info = NULL;
  struct nexthop *nh_node = NULL;
  struct prefix nht_p;
  struct pim_nexthop_cache pnc;
  struct pim_neighbor *nbr = NULL;

  for (ALL_LIST_ELEMENTS_RO (qpim_rp_list, node, rp_info))
    {
      if (rp_info->rp.rpf_addr.u.prefix4.s_addr == INADDR_NONE)
        continue;

      nht_p.family = AF_INET;
      nht_p.prefixlen = IPV4_MAX_BITLEN;
      nht_p.u.prefix4 = rp_info->rp.rpf_addr.u.prefix4;
      memset (&pnc, 0, sizeof (struct pim_nexthop_cache));
      if ((pim_find_or_track_nexthop (&nht_p, NULL, rp_info, &pnc)) == 1)
        {
          for (nh_node = pnc.nexthop; nh_node; nh_node = nh_node->next)
            {
              if (nh_node->gate.ipv4.s_addr == 0)
                {
                  nbr =
                    pim_neighbor_find_if (if_lookup_by_index
                                          (nh_node->ifindex, VRF_DEFAULT));
                  if (nbr)
                    {
                      nh_node->gate.ipv4 = nbr->source_addr;
                      if (PIM_DEBUG_TRACE)
                        {
                          char str[PREFIX_STRLEN];
                          char str1[INET_ADDRSTRLEN];
                          pim_inet4_dump ("<nht_nbr?>", nbr->source_addr,
                                          str1, sizeof (str1));
                          pim_addr_dump ("<nht_addr?>", &nht_p, str,
                                         sizeof (str));
                          zlog_debug
                            ("%s: addr %s new nexthop addr %s ifindex %d ",
                             __PRETTY_FUNCTION__, str, str1,
                             nh_node->ifindex);
                        }
                    }
                }
            }
        }
    }
}<|MERGE_RESOLUTION|>--- conflicted
+++ resolved
@@ -281,7 +281,7 @@
 int
 pim_rp_new (const char *rp, const char *group_range, const char *plist)
 {
-  int result, ret = 0;
+  int result;
   struct rp_info *rp_info;
   struct rp_info *rp_all;
   struct prefix group_all;
@@ -400,21 +400,12 @@
                           __PRETTY_FUNCTION__, buf, buf1);
             }
           memset (&pnc, 0, sizeof (struct pim_nexthop_cache));
-<<<<<<< HEAD
-          if ((ret =
-               pim_find_or_track_nexthop (&nht_p, NULL, rp_all, &pnc)) == 1)
-            {
-              //Compute PIM RPF using Cached nexthop
-              pim_ecmp_nexthop_search (&pnc, &rp_all->rp.source_nexthop,
-                                       &nht_p, &rp_all->group, 1);
-=======
           if ((pim_find_or_track_nexthop (&nht_p, NULL, rp_all, &pnc)) == 1)
             {
               //Compute PIM RPF using Cached nexthop
               if ((pim_ecmp_nexthop_search (&pnc, &rp_all->rp.source_nexthop,
                                        &nht_p, &rp_all->group, 1)) != 0)
                 return PIM_RP_NO_PATH;
->>>>>>> 826fe613
             }
           else
             {
@@ -480,20 +471,12 @@
     }
 
   memset (&pnc, 0, sizeof (struct pim_nexthop_cache));
-<<<<<<< HEAD
-  if ((ret = pim_find_or_track_nexthop (&nht_p, NULL, rp_info, &pnc)) == 1)
-    {
-      //Compute PIM RPF using Cached nexthop
-      pim_ecmp_nexthop_search (&pnc, &rp_info->rp.source_nexthop,
-                               &nht_p, &rp_info->group, 1);
-=======
   if ((pim_find_or_track_nexthop (&nht_p, NULL, rp_info, &pnc)) == 1)
     {
       //Compute PIM RPF using Cached nexthop
       if (pim_ecmp_nexthop_search (&pnc, &rp_info->rp.source_nexthop,
                                &nht_p, &rp_info->group, 1) != 0)
         return PIM_RP_NO_PATH;
->>>>>>> 826fe613
     }
   else
     {
@@ -593,14 +576,9 @@
       if ((pim_find_or_track_nexthop (&nht_p, NULL, rp_info, &pnc)) == 1)
         {
           //Compute PIM RPF using Cached nexthop
-<<<<<<< HEAD
-          pim_ecmp_nexthop_search (&pnc, &rp_info->rp.source_nexthop,
-                                   &nht_p, &rp_info->group, 1);
-=======
           if ((pim_ecmp_nexthop_search (&pnc, &rp_info->rp.source_nexthop,
                                    &nht_p, &rp_info->group, 1)) != 0)
             ret++;
->>>>>>> 826fe613
         }
       else
         {
@@ -751,10 +729,6 @@
 
   if (rp_info)
     {
-<<<<<<< HEAD
-      int ret = 0;
-=======
->>>>>>> 826fe613
       struct prefix nht_p;
       struct pim_nexthop_cache pnc;
       /* Register addr with Zebra NHT */
@@ -771,11 +745,7 @@
                       __PRETTY_FUNCTION__, buf, buf1);
         }
       memset (&pnc, 0, sizeof (struct pim_nexthop_cache));
-<<<<<<< HEAD
-      if ((ret = pim_find_or_track_nexthop (&nht_p, NULL, rp_info, &pnc)) == 1)
-=======
       if ((pim_find_or_track_nexthop (&nht_p, NULL, rp_info, &pnc)) == 1)
->>>>>>> 826fe613
         {
           //Compute PIM RPF using Cached nexthop
           pim_ecmp_nexthop_search (&pnc, &rp_info->rp.source_nexthop,
