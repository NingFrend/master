/*
 * PIM for Quagga
 * Copyright (C) 2008  Everton da Silva Marques
 *
 * This program is free software; you can redistribute it and/or modify
 * it under the terms of the GNU General Public License as published by
 * the Free Software Foundation; either version 2 of the License, or
 * (at your option) any later version.
 *
 * This program is distributed in the hope that it will be useful, but
 * WITHOUT ANY WARRANTY; without even the implied warranty of
 * MERCHANTABILITY or FITNESS FOR A PARTICULAR PURPOSE.  See the GNU
 * General Public License for more details.
 *
 * You should have received a copy of the GNU General Public License along
 * with this program; see the file COPYING; if not, write to the Free Software
 * Foundation, Inc., 51 Franklin St, Fifth Floor, Boston, MA 02110-1301 USA
 */

#include <zebra.h>

#include "if.h"

#include "log.h"
#include "prefix.h"
#include "memory.h"
#include "jhash.h"

#include "pimd.h"
#include "pim_rpf.h"
#include "pim_pim.h"
#include "pim_str.h"
#include "pim_iface.h"
#include "pim_neighbor.h"
#include "pim_zlookup.h"
#include "pim_ifchannel.h"
#include "pim_time.h"
#include "pim_nht.h"
#include "pim_oil.h"
#include "pim_mlag.h"

static pim_addr pim_rpf_find_rpf_addr(struct pim_upstream *up);

void pim_rpf_set_refresh_time(struct pim_instance *pim)
{
	pim->last_route_change_time = pim_time_monotonic_usec();
	if (PIM_DEBUG_PIM_TRACE)
		zlog_debug("%s: vrf(%s) New last route change time: %" PRId64,
			   __func__, pim->vrf->name,
			   pim->last_route_change_time);
}

bool pim_nexthop_lookup(struct pim_instance *pim, struct pim_nexthop *nexthop,
			pim_addr addr, int neighbor_needed)
{
	struct pim_zlookup_nexthop nexthop_tab[MULTIPATH_NUM];
	struct pim_neighbor *nbr = NULL;
	int num_ifindex;
	struct interface *ifp = NULL;
	ifindex_t first_ifindex = 0;
	int found = 0;
	int i = 0;

#if PIM_IPV == 4
	/*
	 * We should not attempt to lookup a
	 * 255.255.255.255 address, since
	 * it will never work
	 */
	if (pim_addr_is_any(addr))
		return false;
#endif

	if ((!pim_addr_cmp(nexthop->last_lookup, addr)) &&
	    (nexthop->last_lookup_time > pim->last_route_change_time)) {
		if (PIM_DEBUG_PIM_NHT)
			zlog_debug(
				"%s: Using last lookup for %pPAs at %lld, %" PRId64
				" addr %pPAs",
				__func__, &addr, nexthop->last_lookup_time,
				pim->last_route_change_time,
				&nexthop->mrib_nexthop_addr);
		pim->nexthop_lookups_avoided++;
		return true;
	} else {
		if (PIM_DEBUG_PIM_NHT)
			zlog_debug(
				"%s: Looking up: %pPAs, last lookup time: %lld, %" PRId64,
				__func__, &addr, nexthop->last_lookup_time,
				pim->last_route_change_time);
	}

	memset(nexthop_tab, 0,
	       sizeof(struct pim_zlookup_nexthop) * MULTIPATH_NUM);
	num_ifindex = zclient_lookup_nexthop(pim, nexthop_tab, MULTIPATH_NUM,
					     addr, PIM_NEXTHOP_LOOKUP_MAX);
	if (num_ifindex < 1) {
		zlog_warn(
			"%s %s: could not find nexthop ifindex for address %pPAs",
			__FILE__, __func__, &addr);
		return false;
	}

	while (!found && (i < num_ifindex)) {
		first_ifindex = nexthop_tab[i].ifindex;

		ifp = if_lookup_by_index(first_ifindex, pim->vrf->vrf_id);
		if (!ifp) {
			if (PIM_DEBUG_ZEBRA)
				zlog_debug(
					"%s %s: could not find interface for ifindex %d (address %pPAs)",
					__FILE__, __func__, first_ifindex,
					&addr);
			i++;
			continue;
		}

		if (!ifp->info) {
			if (PIM_DEBUG_ZEBRA)
				zlog_debug(
					"%s: multicast not enabled on input interface %s (ifindex=%d, RPF for source %pPAs)",
					__func__, ifp->name, first_ifindex,
					&addr);
			i++;
<<<<<<< HEAD
		} else if (neighbor_needed
			   && !pim_if_connected_to_source(ifp, addr)) {
			nbr = pim_neighbor_find(ifp,
						nexthop_tab[i].nexthop_addr);
=======

		} else if (!PIM_IF_TEST_PIM(((struct pim_interface *)ifp->info)
						    ->options)) {
			if (PIM_DEBUG_ZEBRA)
				zlog_debug(
					"%s: pim not enabled on input interface %s (ifindex=%d, RPF for source %pI4)",
					__func__, ifp->name, first_ifindex,
					&addr);
			i++;

		} else if (neighbor_needed &&
			   !pim_if_connected_to_source(ifp, addr)) {
			nbr = pim_neighbor_find_prefix(
				ifp, &nexthop_tab[i].nexthop_addr);
>>>>>>> bc36ccde
			if (PIM_DEBUG_PIM_TRACE_DETAIL)
				zlog_debug("ifp name: %s, pim nbr: %p",
					   ifp->name, nbr);
			if (!nbr && !if_is_loopback(ifp))
				i++;
			else
				found = 1;
		} else
			found = 1;
	}

	if (found) {
		if (PIM_DEBUG_ZEBRA)
			zlog_debug(
				"%s %s: found nexthop %pPAs for address %pPAs: interface %s ifindex=%d metric=%d pref=%d",
				__FILE__, __func__,
				&nexthop_tab[i].nexthop_addr, &addr, ifp->name,
				first_ifindex, nexthop_tab[i].route_metric,
				nexthop_tab[i].protocol_distance);

		/* update nexthop data */
		nexthop->interface = ifp;
		nexthop->mrib_nexthop_addr = nexthop_tab[i].nexthop_addr;
		nexthop->mrib_metric_preference =
			nexthop_tab[i].protocol_distance;
		nexthop->mrib_route_metric = nexthop_tab[i].route_metric;
		nexthop->last_lookup = addr;
		nexthop->last_lookup_time = pim_time_monotonic_usec();
		nexthop->nbr = nbr;
		return true;
	} else
		return false;
}

static int nexthop_mismatch(const struct pim_nexthop *nh1,
			    const struct pim_nexthop *nh2)
{
	return (nh1->interface != nh2->interface) ||
	       (pim_addr_cmp(nh1->mrib_nexthop_addr, nh2->mrib_nexthop_addr)) ||
	       (nh1->mrib_metric_preference != nh2->mrib_metric_preference) ||
	       (nh1->mrib_route_metric != nh2->mrib_route_metric);
}

static void pim_rpf_cost_change(struct pim_instance *pim,
		struct pim_upstream *up, uint32_t old_cost)
{
	struct pim_rpf *rpf = &up->rpf;
	uint32_t new_cost;

	new_cost = pim_up_mlag_local_cost(up);
	if (PIM_DEBUG_MLAG)
		zlog_debug(
			"%s: Cost_to_rp of upstream-%s changed to:%u, from:%u",
			__func__, up->sg_str, new_cost, old_cost);

	if (old_cost == new_cost)
		return;

	/* Cost changed, it might Impact MLAG DF election, update */
	if (PIM_DEBUG_MLAG)
		zlog_debug(
			"%s: Cost_to_rp of upstream-%s changed to:%u",
			__func__, up->sg_str,
			rpf->source_nexthop.mrib_route_metric);

	if (pim_up_mlag_is_local(up))
		pim_mlag_up_local_add(pim, up);
}

enum pim_rpf_result pim_rpf_update(struct pim_instance *pim,
		struct pim_upstream *up, struct pim_rpf *old,
		const char *caller)
{
	struct pim_rpf *rpf = &up->rpf;
	struct pim_rpf saved;
	struct prefix nht_p;
	struct prefix src, grp;
	bool neigh_needed = true;
	uint32_t saved_mrib_route_metric;
	pim_addr rpf_addr;

	if (PIM_UPSTREAM_FLAG_TEST_STATIC_IIF(up->flags))
		return PIM_RPF_OK;

	if (pim_addr_is_any(up->upstream_addr)) {
		zlog_debug("%s(%s): RP is not configured yet for %s",
			__func__, caller, up->sg_str);
		return PIM_RPF_OK;
	}

	saved.source_nexthop = rpf->source_nexthop;
	saved.rpf_addr = rpf->rpf_addr;
	saved_mrib_route_metric = pim_up_mlag_local_cost(up);
	if (old) {
		old->source_nexthop = saved.source_nexthop;
		old->rpf_addr = saved.rpf_addr;
	}

	pim_addr_to_prefix(&nht_p, up->upstream_addr);

	pim_addr_to_prefix(&src, up->upstream_addr); // RP or Src address
	pim_addr_to_prefix(&grp, up->sg.grp);

	if ((pim_addr_is_any(up->sg.src) && I_am_RP(pim, up->sg.grp)) ||
	    PIM_UPSTREAM_FLAG_TEST_FHR(up->flags))
		neigh_needed = false;
	pim_find_or_track_nexthop(pim, &nht_p, up, NULL, NULL);
	if (!pim_ecmp_nexthop_lookup(pim, &rpf->source_nexthop, &src, &grp,
				neigh_needed)) {
		/* Route is Deleted in Zebra, reset the stored NH data */
		pim_upstream_rpf_clear(pim, up);
		pim_rpf_cost_change(pim, up, saved_mrib_route_metric);
		return PIM_RPF_FAILURE;
	}

	rpf_addr = pim_rpf_find_rpf_addr(up);
	pim_addr_to_prefix(&rpf->rpf_addr, rpf_addr);

	if (pim_rpf_addr_is_inaddr_any(rpf) && PIM_DEBUG_ZEBRA) {
		/* RPF'(S,G) not found */
		zlog_debug("%s(%s): RPF'%s not found: won't send join upstream",
			   __func__, caller, up->sg_str);
		/* warning only */
	}

	/* detect change in pim_nexthop */
	if (nexthop_mismatch(&rpf->source_nexthop, &saved.source_nexthop)) {

		if (PIM_DEBUG_ZEBRA)
			zlog_debug("%s(%s): (S,G)=%s source nexthop now is: interface=%s address=%pPAs pref=%d metric=%d",
		 __func__, caller,
		 up->sg_str,
		 rpf->source_nexthop.interface ? rpf->source_nexthop.interface->name : "<ifname?>",
		 &rpf->source_nexthop.mrib_nexthop_addr,
		 rpf->source_nexthop.mrib_metric_preference,
		 rpf->source_nexthop.mrib_route_metric);

		pim_upstream_update_join_desired(pim, up);
		pim_upstream_update_could_assert(up);
		pim_upstream_update_my_assert_metric(up);
	}

	/* detect change in RPF_interface(S) */
	if (saved.source_nexthop.interface != rpf->source_nexthop.interface) {

		if (PIM_DEBUG_ZEBRA) {
			zlog_debug("%s(%s): (S,G)=%s RPF_interface(S) changed from %s to %s",
		 __func__, caller,
		 up->sg_str,
		 saved.source_nexthop.interface ? saved.source_nexthop.interface->name : "<oldif?>",
		 rpf->source_nexthop.interface ? rpf->source_nexthop.interface->name : "<newif?>");
			/* warning only */
		}

		pim_upstream_rpf_interface_changed(
			up, saved.source_nexthop.interface);
	}

	/* detect change in RPF'(S,G) */
	if (!prefix_same(&saved.rpf_addr, &rpf->rpf_addr) ||
	    saved.source_nexthop.interface != rpf->source_nexthop.interface) {
		pim_rpf_cost_change(pim, up, saved_mrib_route_metric);
		return PIM_RPF_CHANGED;
	}

	if (PIM_DEBUG_MLAG)
		zlog_debug(
			"%s(%s): Cost_to_rp of upstream-%s changed to:%u",
			__func__, caller, up->sg_str,
			rpf->source_nexthop.mrib_route_metric);

	pim_rpf_cost_change(pim, up, saved_mrib_route_metric);

	return PIM_RPF_OK;
}

/*
 * In the case of RP deletion and RP unreachablity,
 * uninstall the mroute in the kernel and clear the
 * rpf information in the pim upstream and pim channel
 * oil data structure.
 */
void pim_upstream_rpf_clear(struct pim_instance *pim,
			    struct pim_upstream *up)
{
	if (up->rpf.source_nexthop.interface) {
		pim_upstream_switch(pim, up, PIM_UPSTREAM_NOTJOINED);
		up->rpf.source_nexthop.interface = NULL;
		up->rpf.source_nexthop.mrib_nexthop_addr = PIMADDR_ANY;
		up->rpf.source_nexthop.mrib_metric_preference =
			router->infinite_assert_metric.metric_preference;
		up->rpf.source_nexthop.mrib_route_metric =
			router->infinite_assert_metric.route_metric;
		pim_addr_to_prefix(&up->rpf.rpf_addr, PIMADDR_ANY);
		pim_upstream_mroute_iif_update(up->channel_oil, __func__);
	}
}

/*
  RFC 4601: 4.1.6.  State Summarization Macros

     neighbor RPF'(S,G) {
	 if ( I_Am_Assert_Loser(S, G, RPF_interface(S) )) {
	      return AssertWinner(S, G, RPF_interface(S) )
	 } else {
	      return NBR( RPF_interface(S), MRIB.next_hop( S ) )
	 }
     }

  RPF'(*,G) and RPF'(S,G) indicate the neighbor from which data
  packets should be coming and to which joins should be sent on the RP
  tree and SPT, respectively.
*/
static pim_addr pim_rpf_find_rpf_addr(struct pim_upstream *up)
{
	struct pim_ifchannel *rpf_ch;
	struct pim_neighbor *neigh;
	pim_addr rpf_addr;

	if (!up->rpf.source_nexthop.interface) {
		zlog_warn("%s: missing RPF interface for upstream (S,G)=%s",
			  __func__, up->sg_str);

		return PIMADDR_ANY;
	}

	rpf_ch = pim_ifchannel_find(up->rpf.source_nexthop.interface, &up->sg);
	if (rpf_ch) {
		if (rpf_ch->ifassert_state == PIM_IFASSERT_I_AM_LOSER) {
			return rpf_ch->ifassert_winner;
		}
	}

	/* return NBR( RPF_interface(S), MRIB.next_hop( S ) ) */

	neigh = pim_if_find_neighbor(up->rpf.source_nexthop.interface,
				     up->rpf.source_nexthop.mrib_nexthop_addr);
	if (neigh)
		rpf_addr = neigh->source_addr;
	else
		rpf_addr = PIMADDR_ANY;

	return rpf_addr;
}

int pim_rpf_addr_is_inaddr_any(struct pim_rpf *rpf)
{
	pim_addr rpf_addr = pim_addr_from_prefix(&rpf->rpf_addr);

	switch (rpf->rpf_addr.family) {
	case AF_INET:
	case AF_INET6:
		return pim_addr_is_any(rpf_addr);
	default:
		return 0;
	}
}

int pim_rpf_is_same(struct pim_rpf *rpf1, struct pim_rpf *rpf2)
{
	if (rpf1->source_nexthop.interface == rpf2->source_nexthop.interface)
		return 1;

	return 0;
}

unsigned int pim_rpf_hash_key(const void *arg)
{
	const struct pim_nexthop_cache *r = arg;

#if PIM_IPV == 4
	return jhash_1word(r->rpf.rpf_addr.u.prefix4.s_addr, 0);
#else
	return jhash2(r->rpf.rpf_addr.u.prefix6.s6_addr32,
		      array_size(r->rpf.rpf_addr.u.prefix6.s6_addr32), 0);
#endif
}

bool pim_rpf_equal(const void *arg1, const void *arg2)
{
	const struct pim_nexthop_cache *r1 =
		(const struct pim_nexthop_cache *)arg1;
	const struct pim_nexthop_cache *r2 =
		(const struct pim_nexthop_cache *)arg2;

	return prefix_same(&r1->rpf.rpf_addr, &r2->rpf.rpf_addr);
}<|MERGE_RESOLUTION|>--- conflicted
+++ resolved
@@ -122,27 +122,17 @@
 					__func__, ifp->name, first_ifindex,
 					&addr);
 			i++;
-<<<<<<< HEAD
+		} else if (!((struct pim_interface *)ifp->info)->pim_enable) {
+			if (PIM_DEBUG_ZEBRA)
+				zlog_debug(
+					"%s: pim not enabled on input interface %s (ifindex=%d, RPF for source %pPA)",
+					__func__, ifp->name, first_ifindex,
+					&addr);
+			i++;
 		} else if (neighbor_needed
 			   && !pim_if_connected_to_source(ifp, addr)) {
 			nbr = pim_neighbor_find(ifp,
 						nexthop_tab[i].nexthop_addr);
-=======
-
-		} else if (!PIM_IF_TEST_PIM(((struct pim_interface *)ifp->info)
-						    ->options)) {
-			if (PIM_DEBUG_ZEBRA)
-				zlog_debug(
-					"%s: pim not enabled on input interface %s (ifindex=%d, RPF for source %pI4)",
-					__func__, ifp->name, first_ifindex,
-					&addr);
-			i++;
-
-		} else if (neighbor_needed &&
-			   !pim_if_connected_to_source(ifp, addr)) {
-			nbr = pim_neighbor_find_prefix(
-				ifp, &nexthop_tab[i].nexthop_addr);
->>>>>>> bc36ccde
 			if (PIM_DEBUG_PIM_TRACE_DETAIL)
 				zlog_debug("ifp name: %s, pim nbr: %p",
 					   ifp->name, nbr);
