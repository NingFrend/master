// SPDX-License-Identifier: GPL-2.0-or-later
/*
 * PIMv6 MLD querier
 * Copyright (C) 2021-2022  David Lamparter for NetDEF, Inc.
 */

/*
 * keep pim6_mld.h open when working on this code.  Most data structures are
 * commented in the header.
 *
 * IPv4 support is pre-planned but hasn't been tackled yet.  It is intended
 * that this code will replace the old IGMP querier at some point.
 */

#include <zebra.h>
#include <netinet/icmp6.h>
#include <netinet/ip6.h>

#include "lib/memory.h"
#include "lib/jhash.h"
#include "lib/prefix.h"
#include "lib/checksum.h"
#include "lib/frrevent.h"
#include "termtable.h"

#include "pimd/pim6_mld.h"
#include "pimd/pim6_mld_protocol.h"
#include "pimd/pim_memory.h"
#include "pimd/pim_instance.h"
#include "pimd/pim_iface.h"
#include "pimd/pim6_cmd.h"
#include "pimd/pim_cmd_common.h"
#include "pimd/pim_util.h"
#include "pimd/pim_tib.h"
#include "pimd/pimd.h"

#ifndef IPV6_MULTICAST_ALL
#define IPV6_MULTICAST_ALL 29
#endif

DEFINE_MTYPE_STATIC(PIMD, GM_IFACE, "MLD interface");
DEFINE_MTYPE_STATIC(PIMD, GM_PACKET, "MLD packet");
DEFINE_MTYPE_STATIC(PIMD, GM_SUBSCRIBER, "MLD subscriber");
DEFINE_MTYPE_STATIC(PIMD, GM_STATE, "MLD subscription state");
DEFINE_MTYPE_STATIC(PIMD, GM_SG, "MLD (S,G)");
DEFINE_MTYPE_STATIC(PIMD, GM_GRP_PENDING, "MLD group query state");
DEFINE_MTYPE_STATIC(PIMD, GM_GSQ_PENDING, "MLD group/source query aggregate");

static void gm_t_query(struct event *t);
static void gm_trigger_specific(struct gm_sg *sg);
static void gm_sg_timer_start(struct gm_if *gm_ifp, struct gm_sg *sg,
			      struct timeval expire_wait);

/* shorthand for log messages */
#define log_ifp(msg)                                                           \
	"[MLD %s:%s] " msg, gm_ifp->ifp->vrf->name, gm_ifp->ifp->name
#define log_pkt_src(msg)                                                       \
	"[MLD %s:%s %pI6] " msg, gm_ifp->ifp->vrf->name, gm_ifp->ifp->name,    \
		&pkt_src->sin6_addr
#define log_sg(sg, msg)                                                        \
	"[MLD %s:%s %pSG] " msg, sg->iface->ifp->vrf->name,                    \
		sg->iface->ifp->name, &sg->sgaddr

/* clang-format off */
#if PIM_IPV == 6
static const pim_addr gm_all_hosts = {
	.s6_addr = {
		0xff, 0x02, 0x00, 0x00, 0x00, 0x00, 0x00, 0x00,
		0x00, 0x00, 0x00, 0x00, 0x00, 0x00, 0x00, 0x01,
	},
};
static const pim_addr gm_all_routers = {
	.s6_addr = {
		0xff, 0x02, 0x00, 0x00, 0x00, 0x00, 0x00, 0x00,
		0x00, 0x00, 0x00, 0x00, 0x00, 0x00, 0x00, 0x16,
	},
};
/* MLDv1 does not allow subscriber tracking due to report suppression
 * hence, the source address is replaced with ffff:...:ffff
 */
static const pim_addr gm_dummy_untracked = {
	.s6_addr = {
		0xff, 0xff, 0xff, 0xff, 0xff, 0xff, 0xff, 0xff,
		0xff, 0xff, 0xff, 0xff, 0xff, 0xff, 0xff, 0xff,
	},
};
#else
/* 224.0.0.1 */
static const pim_addr gm_all_hosts = { .s_addr = htonl(0xe0000001), };
/* 224.0.0.22 */
static const pim_addr gm_all_routers = { .s_addr = htonl(0xe0000016), };
static const pim_addr gm_dummy_untracked = { .s_addr = 0xffffffff, };
#endif
/* clang-format on */

#define IPV6_MULTICAST_SCOPE_LINK 2

static inline uint8_t in6_multicast_scope(const pim_addr *addr)
{
	return addr->s6_addr[1] & 0xf;
}

bool in6_multicast_nofwd(const pim_addr *addr)
{
	return in6_multicast_scope(addr) <= IPV6_MULTICAST_SCOPE_LINK;
}

/*
 * (S,G) -> subscriber,(S,G)
 */

static int gm_packet_sg_cmp(const struct gm_packet_sg *a,
			    const struct gm_packet_sg *b)
{
	const struct gm_packet_state *s_a, *s_b;

	s_a = gm_packet_sg2state(a);
	s_b = gm_packet_sg2state(b);
	return IPV6_ADDR_CMP(&s_a->subscriber->addr, &s_b->subscriber->addr);
}

DECLARE_RBTREE_UNIQ(gm_packet_sg_subs, struct gm_packet_sg, subs_itm,
		    gm_packet_sg_cmp);

static struct gm_packet_sg *gm_packet_sg_find(struct gm_sg *sg,
					      enum gm_sub_sense sense,
					      struct gm_subscriber *sub)
{
	struct {
		struct gm_packet_state hdr;
		struct gm_packet_sg item;
	} ref = {
		/* clang-format off */
		.hdr = {
			.subscriber = sub,
		},
		.item = {
			.offset = 0,
		},
		/* clang-format on */
	};

	return gm_packet_sg_subs_find(&sg->subs[sense], &ref.item);
}

/*
 * interface -> (*,G),pending
 */

static int gm_grp_pending_cmp(const struct gm_grp_pending *a,
			      const struct gm_grp_pending *b)
{
	return IPV6_ADDR_CMP(&a->grp, &b->grp);
}

DECLARE_RBTREE_UNIQ(gm_grp_pends, struct gm_grp_pending, itm,
		    gm_grp_pending_cmp);

/*
 * interface -> ([S1,S2,...],G),pending
 */

static int gm_gsq_pending_cmp(const struct gm_gsq_pending *a,
			      const struct gm_gsq_pending *b)
{
	if (a->s_bit != b->s_bit)
		return numcmp(a->s_bit, b->s_bit);

	return IPV6_ADDR_CMP(&a->grp, &b->grp);
}

static uint32_t gm_gsq_pending_hash(const struct gm_gsq_pending *a)
{
	uint32_t seed = a->s_bit ? 0x68f0eb5e : 0x156b7f19;

	return jhash(&a->grp, sizeof(a->grp), seed);
}

DECLARE_HASH(gm_gsq_pends, struct gm_gsq_pending, itm, gm_gsq_pending_cmp,
	     gm_gsq_pending_hash);

/*
 * interface -> (S,G)
 */

int gm_sg_cmp(const struct gm_sg *a, const struct gm_sg *b)
{
	return pim_sgaddr_cmp(a->sgaddr, b->sgaddr);
}

static struct gm_sg *gm_sg_find(struct gm_if *gm_ifp, pim_addr grp,
				pim_addr src)
{
	struct gm_sg ref = {};

	ref.sgaddr.grp = grp;
	ref.sgaddr.src = src;
	return gm_sgs_find(gm_ifp->sgs, &ref);
}

static struct gm_sg *gm_sg_make(struct gm_if *gm_ifp, pim_addr grp,
				pim_addr src)
{
	struct gm_sg *ret, *prev;

	ret = XCALLOC(MTYPE_GM_SG, sizeof(*ret));
	ret->sgaddr.grp = grp;
	ret->sgaddr.src = src;
	ret->iface = gm_ifp;
	prev = gm_sgs_add(gm_ifp->sgs, ret);

	if (prev) {
		XFREE(MTYPE_GM_SG, ret);
		ret = prev;
	} else {
		monotime(&ret->created);
		gm_packet_sg_subs_init(ret->subs_positive);
		gm_packet_sg_subs_init(ret->subs_negative);
	}
	return ret;
}

/*
 * interface -> packets, sorted by expiry (because add_tail insert order)
 */

DECLARE_DLIST(gm_packet_expires, struct gm_packet_state, exp_itm);

/*
 * subscriber -> packets
 */

DECLARE_DLIST(gm_packets, struct gm_packet_state, pkt_itm);

/*
 * interface -> subscriber
 */

static int gm_subscriber_cmp(const struct gm_subscriber *a,
			     const struct gm_subscriber *b)
{
	return IPV6_ADDR_CMP(&a->addr, &b->addr);
}

static uint32_t gm_subscriber_hash(const struct gm_subscriber *a)
{
	return jhash(&a->addr, sizeof(a->addr), 0xd0e94ad4);
}

DECLARE_HASH(gm_subscribers, struct gm_subscriber, itm, gm_subscriber_cmp,
	     gm_subscriber_hash);

static struct gm_subscriber *gm_subscriber_findref(struct gm_if *gm_ifp,
						   pim_addr addr)
{
	struct gm_subscriber ref = {}, *ret;

	ref.addr = addr;
	ret = gm_subscribers_find(gm_ifp->subscribers, &ref);
	if (ret)
		ret->refcount++;
	return ret;
}

static struct gm_subscriber *gm_subscriber_get(struct gm_if *gm_ifp,
					       pim_addr addr)
{
	struct gm_subscriber ref = {}, *ret;

	ref.addr = addr;
	ret = gm_subscribers_find(gm_ifp->subscribers, &ref);

	if (!ret) {
		ret = XCALLOC(MTYPE_GM_SUBSCRIBER, sizeof(*ret));
		ret->iface = gm_ifp;
		ret->addr = addr;
		ret->refcount = 1;
		monotime(&ret->created);
		gm_packets_init(ret->packets);

		gm_subscribers_add(gm_ifp->subscribers, ret);
	}
	return ret;
}

static void gm_subscriber_drop(struct gm_subscriber **subp)
{
	struct gm_subscriber *sub = *subp;
	struct gm_if *gm_ifp;

	if (!sub)
		return;
	gm_ifp = sub->iface;

	*subp = NULL;
	sub->refcount--;

	if (sub->refcount)
		return;

	gm_subscribers_del(gm_ifp->subscribers, sub);
	XFREE(MTYPE_GM_SUBSCRIBER, sub);
}

/****************************************************************************/

/* bundle query timer values for combined v1/v2 handling */
struct gm_query_timers {
	unsigned int qrv;
	unsigned int max_resp_ms;
	unsigned int qqic_ms;

	struct timeval fuzz;
	struct timeval expire_wait;
};

static void gm_expiry_calc(struct gm_query_timers *timers)
{
	unsigned int expire =
		(timers->qrv - 1) * timers->qqic_ms + timers->max_resp_ms;
	ldiv_t exp_div = ldiv(expire, 1000);

	timers->expire_wait.tv_sec = exp_div.quot;
	timers->expire_wait.tv_usec = exp_div.rem * 1000;
	timeradd(&timers->expire_wait, &timers->fuzz, &timers->expire_wait);
}

static void gm_sg_free(struct gm_sg *sg)
{
	/* t_sg_expiry is handled before this is reached */
	EVENT_OFF(sg->t_sg_query);
	gm_packet_sg_subs_fini(sg->subs_negative);
	gm_packet_sg_subs_fini(sg->subs_positive);
	XFREE(MTYPE_GM_SG, sg);
}

/* clang-format off */
static const char *const gm_states[] = {
	[GM_SG_NOINFO]			= "NOINFO",
	[GM_SG_JOIN]			= "JOIN",
	[GM_SG_JOIN_EXPIRING]		= "JOIN_EXPIRING",
	[GM_SG_PRUNE]			= "PRUNE",
	[GM_SG_NOPRUNE]			= "NOPRUNE",
	[GM_SG_NOPRUNE_EXPIRING]	= "NOPRUNE_EXPIRING",
};
/* clang-format on */

/* TODO: S,G entries in EXCLUDE (i.e. prune) unsupported" */

/* tib_sg_gm_prune() below is an "un-join", it doesn't prune S,G when *,G is
 * joined.  Whether we actually want/need to support this is a separate
 * question - it is almost never used.  In fact this is exactly what RFC5790
 * ("lightweight" MLDv2) does:  it removes S,G EXCLUDE support.
 */

static void gm_sg_update(struct gm_sg *sg, bool has_expired)
{
	struct gm_if *gm_ifp = sg->iface;
	struct pim_interface *pim_ifp = gm_ifp->ifp->info;
	enum gm_sg_state prev, desired;
	bool new_join;
	struct gm_sg *grp = NULL;

	if (!pim_addr_is_any(sg->sgaddr.src))
		grp = gm_sg_find(gm_ifp, sg->sgaddr.grp, PIMADDR_ANY);
	else
		assert(sg->state != GM_SG_PRUNE);

	if (gm_packet_sg_subs_count(sg->subs_positive)) {
		desired = GM_SG_JOIN;
		assert(!sg->t_sg_expire);
	} else if ((sg->state == GM_SG_JOIN ||
		    sg->state == GM_SG_JOIN_EXPIRING) &&
		   !has_expired)
		desired = GM_SG_JOIN_EXPIRING;
	else if (!grp || !gm_packet_sg_subs_count(grp->subs_positive))
		desired = GM_SG_NOINFO;
	else if (gm_packet_sg_subs_count(grp->subs_positive) ==
		 gm_packet_sg_subs_count(sg->subs_negative)) {
		if ((sg->state == GM_SG_NOPRUNE ||
		     sg->state == GM_SG_NOPRUNE_EXPIRING) &&
		    !has_expired)
			desired = GM_SG_NOPRUNE_EXPIRING;
		else
			desired = GM_SG_PRUNE;
	} else if (gm_packet_sg_subs_count(sg->subs_negative))
		desired = GM_SG_NOPRUNE;
	else
		desired = GM_SG_NOINFO;

	if (desired != sg->state && !gm_ifp->stopping) {
		if (PIM_DEBUG_GM_EVENTS)
			zlog_debug(log_sg(sg, "%s => %s"), gm_states[sg->state],
				   gm_states[desired]);

		if (desired == GM_SG_JOIN_EXPIRING ||
		    desired == GM_SG_NOPRUNE_EXPIRING) {
			struct gm_query_timers timers;

			timers.qrv = gm_ifp->cur_qrv;
			timers.max_resp_ms = gm_ifp->cur_max_resp;
			timers.qqic_ms = gm_ifp->cur_query_intv_trig;
			timers.fuzz = gm_ifp->cfg_timing_fuzz;

			gm_expiry_calc(&timers);
			gm_sg_timer_start(gm_ifp, sg, timers.expire_wait);

			EVENT_OFF(sg->t_sg_query);
			sg->query_sbit = false;
			/* Trigger the specific queries only for querier. */
			if (IPV6_ADDR_SAME(&gm_ifp->querier, &pim_ifp->ll_lowest)) {
				sg->n_query = gm_ifp->cur_lmqc;
				gm_trigger_specific(sg);
			}
		}
	}
	prev = sg->state;
	sg->state = desired;

	if (in6_multicast_nofwd(&sg->sgaddr.grp) || gm_ifp->stopping)
		new_join = false;
	else
		new_join = gm_sg_state_want_join(desired);

	if (new_join && !sg->tib_joined) {
		/* this will retry if join previously failed */
		sg->tib_joined = tib_sg_gm_join(gm_ifp->pim, sg->sgaddr,
						gm_ifp->ifp, &sg->oil);
		if (!sg->tib_joined)
			zlog_warn(
				"MLD join for %pSG%%%s not propagated into TIB",
				&sg->sgaddr, gm_ifp->ifp->name);
		else
			zlog_info(log_ifp("%pSG%%%s TIB joined"), &sg->sgaddr,
				  gm_ifp->ifp->name);

	} else if (sg->tib_joined && !new_join) {
		tib_sg_gm_prune(gm_ifp->pim, sg->sgaddr, gm_ifp->ifp, &sg->oil);

		sg->oil = NULL;
		sg->tib_joined = false;
	}

	if (desired == GM_SG_NOINFO) {
		/* multiple paths can lead to the last state going away;
		 * t_sg_expire can still be running if we're arriving from
		 * another path.
		 */
		if (has_expired)
			EVENT_OFF(sg->t_sg_expire);

		assertf((!sg->t_sg_expire &&
			 !gm_packet_sg_subs_count(sg->subs_positive) &&
			 !gm_packet_sg_subs_count(sg->subs_negative)),
			"%pSG%%%s hx=%u exp=%pTHD state=%s->%s pos=%zu neg=%zu grp=%p",
			&sg->sgaddr, gm_ifp->ifp->name, has_expired,
			sg->t_sg_expire, gm_states[prev], gm_states[desired],
			gm_packet_sg_subs_count(sg->subs_positive),
			gm_packet_sg_subs_count(sg->subs_negative), grp);

		if (PIM_DEBUG_GM_TRACE)
			zlog_debug(log_sg(sg, "dropping"));

		gm_sgs_del(gm_ifp->sgs, sg);
		gm_sg_free(sg);
	}
}

/****************************************************************************/

/* the following bunch of functions deals with transferring state from
 * received packets into gm_packet_state.  As a reminder, the querier is
 * structured to keep all items received in one packet together, since they
 * will share expiry timers and thus allows efficient handling.
 */

static void gm_packet_free(struct gm_packet_state *pkt)
{
	gm_packet_expires_del(pkt->iface->expires, pkt);
	gm_packets_del(pkt->subscriber->packets, pkt);
	gm_subscriber_drop(&pkt->subscriber);
	XFREE(MTYPE_GM_STATE, pkt);
}

static struct gm_packet_sg *gm_packet_sg_setup(struct gm_packet_state *pkt,
					       struct gm_sg *sg, bool is_excl,
					       bool is_src)
{
	struct gm_packet_sg *item;

	assert(pkt->n_active < pkt->n_sg);

	item = &pkt->items[pkt->n_active];
	item->sg = sg;
	item->is_excl = is_excl;
	item->is_src = is_src;
	item->offset = pkt->n_active;

	pkt->n_active++;
	return item;
}

static bool gm_packet_sg_drop(struct gm_packet_sg *item)
{
	struct gm_packet_state *pkt;
	size_t i;

	assert(item->sg);

	pkt = gm_packet_sg2state(item);
	if (item->sg->most_recent == item)
		item->sg->most_recent = NULL;

	for (i = 0; i < item->n_exclude; i++) {
		struct gm_packet_sg *excl_item;

		excl_item = item + 1 + i;
		if (!excl_item->sg)
			continue;

		gm_packet_sg_subs_del(excl_item->sg->subs_negative, excl_item);
		excl_item->sg = NULL;
		pkt->n_active--;

		assert(pkt->n_active > 0);
	}

	if (item->is_excl && item->is_src)
		gm_packet_sg_subs_del(item->sg->subs_negative, item);
	else
		gm_packet_sg_subs_del(item->sg->subs_positive, item);
	item->sg = NULL;
	pkt->n_active--;

	if (!pkt->n_active) {
		gm_packet_free(pkt);
		return true;
	}
	return false;
}

static void gm_packet_drop(struct gm_packet_state *pkt, bool trace)
{
	for (size_t i = 0; i < pkt->n_sg; i++) {
		struct gm_sg *sg = pkt->items[i].sg;
		bool deleted;

		if (!sg)
			continue;

		if (trace && PIM_DEBUG_GM_TRACE)
			zlog_debug(log_sg(sg, "general-dropping from %pPA"),
				   &pkt->subscriber->addr);
		deleted = gm_packet_sg_drop(&pkt->items[i]);

		gm_sg_update(sg, true);
		if (deleted)
			break;
	}
}

static void gm_packet_sg_remove_sources(struct gm_if *gm_ifp,
					struct gm_subscriber *subscriber,
					pim_addr grp, pim_addr *srcs,
					size_t n_src, enum gm_sub_sense sense)
{
	struct gm_sg *sg;
	struct gm_packet_sg *old_src;
	size_t i;

	for (i = 0; i < n_src; i++) {
		sg = gm_sg_find(gm_ifp, grp, srcs[i]);
		if (!sg)
			continue;

		old_src = gm_packet_sg_find(sg, sense, subscriber);
		if (!old_src)
			continue;

		gm_packet_sg_drop(old_src);
		gm_sg_update(sg, false);
	}
}

static void gm_sg_expiry_cancel(struct gm_sg *sg)
{
	if (sg->t_sg_expire && PIM_DEBUG_GM_TRACE)
		zlog_debug(log_sg(sg, "alive, cancelling expiry timer"));
	EVENT_OFF(sg->t_sg_expire);
	sg->query_sbit = true;
}

/* first pass: process all changes resulting in removal of state:
 *  - {TO,IS}_INCLUDE removes *,G EXCLUDE state (and S,G)
 *  - ALLOW_NEW_SOURCES, if *,G in EXCLUDE removes S,G state
 *  - BLOCK_OLD_SOURCES, if *,G in INCLUDE removes S,G state
 *  - {TO,IS}_EXCLUDE,   if *,G in INCLUDE removes S,G state
 * note *replacing* state is NOT considered *removing* state here
 *
 * everything else is thrown into pkt for creation of state in pass 2
 */
static void gm_handle_v2_pass1(struct gm_packet_state *pkt,
			       struct mld_v2_rec_hdr *rechdr, size_t n_src)
{
	/* NB: pkt->subscriber can be NULL here if the subscriber was not
	 * previously seen!
	 */
	struct gm_subscriber *subscriber = pkt->subscriber;
	struct gm_sg *grp;
	struct gm_packet_sg *old_grp = NULL;
	struct gm_packet_sg *item;
	size_t j;
	bool is_excl = false;

	grp = gm_sg_find(pkt->iface, rechdr->grp, PIMADDR_ANY);
	if (grp && subscriber)
		old_grp = gm_packet_sg_find(grp, GM_SUB_POS, subscriber);

	assert(old_grp == NULL || old_grp->is_excl);

	switch (rechdr->type) {
	case MLD_RECTYPE_IS_EXCLUDE:
	case MLD_RECTYPE_CHANGE_TO_EXCLUDE:
		/* this always replaces or creates state */
		is_excl = true;
		if (!grp)
			grp = gm_sg_make(pkt->iface, rechdr->grp, PIMADDR_ANY);

		item = gm_packet_sg_setup(pkt, grp, is_excl, false);
		item->n_exclude = n_src;

		/* [EXCL_INCL_SG_NOTE] referenced below
		 *
		 * in theory, we should drop any S,G that the host may have
		 * previously added in INCLUDE mode.  In practice, this is both
		 * incredibly rare and entirely irrelevant.  It only makes any
		 * difference if an S,G that the host previously had on the
		 * INCLUDE list is now on the blocked list for EXCLUDE, which
		 * we can cover in processing the S,G list in pass2_excl().
		 *
		 * Other S,G from the host are simply left to expire
		 * "naturally" through general expiry.
		 */
		break;

	case MLD_RECTYPE_IS_INCLUDE:
	case MLD_RECTYPE_CHANGE_TO_INCLUDE:
		if (old_grp) {
			/* INCLUDE has no *,G state, so old_grp here refers to
			 * previous EXCLUDE => delete it
			 */
			gm_packet_sg_drop(old_grp);
			gm_sg_update(grp, false);
/* TODO "need S,G PRUNE => NO_INFO transition here" */
		}
		break;

	case MLD_RECTYPE_ALLOW_NEW_SOURCES:
		if (old_grp) {
			/* remove S,Gs from EXCLUDE, and then we're done */
			gm_packet_sg_remove_sources(pkt->iface, subscriber,
						    rechdr->grp, rechdr->srcs,
						    n_src, GM_SUB_NEG);
			return;
		}
		/* in INCLUDE mode => ALLOW_NEW_SOURCES is functionally
		 * idential to IS_INCLUDE (because the list of sources in
		 * IS_INCLUDE is not exhaustive)
		 */
		break;

	case MLD_RECTYPE_BLOCK_OLD_SOURCES:
		if (old_grp) {
			/* this is intentionally not implemented because it
			 * would be complicated as hell.  we only take the list
			 * of blocked sources from full group state records
			 */
			return;
		}

		if (subscriber)
			gm_packet_sg_remove_sources(pkt->iface, subscriber,
						    rechdr->grp, rechdr->srcs,
						    n_src, GM_SUB_POS);
		return;
	}

	for (j = 0; j < n_src; j++) {
		struct gm_sg *sg;

		sg = gm_sg_find(pkt->iface, rechdr->grp, rechdr->srcs[j]);
		if (!sg)
			sg = gm_sg_make(pkt->iface, rechdr->grp,
					rechdr->srcs[j]);

		gm_packet_sg_setup(pkt, sg, is_excl, true);
	}
}

/* second pass: creating/updating/refreshing state.  All the items from the
 * received packet have already been thrown into gm_packet_state.
 */

static void gm_handle_v2_pass2_incl(struct gm_packet_state *pkt, size_t i)
{
	struct gm_packet_sg *item = &pkt->items[i];
	struct gm_packet_sg *old = NULL;
	struct gm_sg *sg = item->sg;

	/* EXCLUDE state was already dropped in pass1 */
	assert(!gm_packet_sg_find(sg, GM_SUB_NEG, pkt->subscriber));

	old = gm_packet_sg_find(sg, GM_SUB_POS, pkt->subscriber);
	if (old)
		gm_packet_sg_drop(old);

	pkt->n_active++;
	gm_packet_sg_subs_add(sg->subs_positive, item);

	sg->most_recent = item;
	gm_sg_expiry_cancel(sg);
	gm_sg_update(sg, false);
}

static void gm_handle_v2_pass2_excl(struct gm_packet_state *pkt, size_t offs)
{
	struct gm_packet_sg *item = &pkt->items[offs];
	struct gm_packet_sg *old_grp, *item_dup;
	struct gm_sg *sg_grp = item->sg;
	size_t i;

	old_grp = gm_packet_sg_find(sg_grp, GM_SUB_POS, pkt->subscriber);
	if (old_grp) {
		for (i = 0; i < item->n_exclude; i++) {
			struct gm_packet_sg *item_src, *old_src;

			item_src = &pkt->items[offs + 1 + i];
			old_src = gm_packet_sg_find(item_src->sg, GM_SUB_NEG,
						    pkt->subscriber);
			if (old_src)
				gm_packet_sg_drop(old_src);

			/* See [EXCL_INCL_SG_NOTE] above - we can have old S,G
			 * items left over if the host previously had INCLUDE
			 * mode going.  Remove them here if we find any.
			 */
			old_src = gm_packet_sg_find(item_src->sg, GM_SUB_POS,
						    pkt->subscriber);
			if (old_src)
				gm_packet_sg_drop(old_src);
		}

		/* the previous loop has removed the S,G entries which are
		 * still excluded after this update.  So anything left on the
		 * old item was previously excluded but is now included
		 * => need to trigger update on S,G
		 */
		for (i = 0; i < old_grp->n_exclude; i++) {
			struct gm_packet_sg *old_src;
			struct gm_sg *old_sg_src;

			old_src = old_grp + 1 + i;
			old_sg_src = old_src->sg;
			if (!old_sg_src)
				continue;

			gm_packet_sg_drop(old_src);
			gm_sg_update(old_sg_src, false);
		}

		gm_packet_sg_drop(old_grp);
	}

	item_dup = gm_packet_sg_subs_add(sg_grp->subs_positive, item);
	assert(!item_dup);
	pkt->n_active++;

	sg_grp->most_recent = item;
	gm_sg_expiry_cancel(sg_grp);

	for (i = 0; i < item->n_exclude; i++) {
		struct gm_packet_sg *item_src;

		item_src = &pkt->items[offs + 1 + i];
		item_dup = gm_packet_sg_subs_add(item_src->sg->subs_negative,
						 item_src);

		if (item_dup)
			item_src->sg = NULL;
		else {
			pkt->n_active++;
			gm_sg_update(item_src->sg, false);
		}
	}

	/* TODO: determine best ordering between gm_sg_update(S,G) and (*,G)
	 * to get lower PIM churn/flapping
	 */
	gm_sg_update(sg_grp, false);
}

/* TODO: QRV/QQIC are not copied from queries to local state" */

/* on receiving a query, we need to update our robustness/query interval to
 * match, so we correctly process group/source specific queries after last
 * member leaves
 */

static void gm_handle_v2_report(struct gm_if *gm_ifp,
				const struct sockaddr_in6 *pkt_src, char *data,
				size_t len)
{
	struct mld_v2_report_hdr *hdr;
	size_t i, n_records, max_entries;
	struct gm_packet_state *pkt;

	if (len < sizeof(*hdr)) {
		if (PIM_DEBUG_GM_PACKETS)
			zlog_debug(log_pkt_src(
				"malformed MLDv2 report (truncated header)"));
		gm_ifp->stats.rx_drop_malformed++;
		return;
	}

	hdr = (struct mld_v2_report_hdr *)data;
	data += sizeof(*hdr);
	len -= sizeof(*hdr);

	n_records = ntohs(hdr->n_records);
	if (n_records > len / sizeof(struct mld_v2_rec_hdr)) {
		/* note this is only an upper bound, records with source lists
		 * are larger.  This is mostly here to make coverity happy.
		 */
		zlog_warn(log_pkt_src(
			"malformed MLDv2 report (infeasible record count)"));
		gm_ifp->stats.rx_drop_malformed++;
		return;
	}

	/* errors after this may at least partially process the packet */
	gm_ifp->stats.rx_new_report++;

	/* can't have more *,G and S,G items than there is space for ipv6
	 * addresses, so just use this to allocate temporary buffer
	 */
	max_entries = len / sizeof(pim_addr);
	pkt = XCALLOC(MTYPE_GM_STATE,
		      offsetof(struct gm_packet_state, items[max_entries]));
	pkt->n_sg = max_entries;
	pkt->iface = gm_ifp;
	pkt->subscriber = gm_subscriber_findref(gm_ifp, pkt_src->sin6_addr);

	/* validate & remove state in v2_pass1() */
	for (i = 0; i < n_records; i++) {
		struct mld_v2_rec_hdr *rechdr;
		size_t n_src, record_size;

		if (len < sizeof(*rechdr)) {
			zlog_warn(log_pkt_src(
				"malformed MLDv2 report (truncated record header)"));
			gm_ifp->stats.rx_trunc_report++;
			break;
		}

		rechdr = (struct mld_v2_rec_hdr *)data;
		data += sizeof(*rechdr);
		len -= sizeof(*rechdr);

		n_src = ntohs(rechdr->n_src);
		record_size = n_src * sizeof(pim_addr) + rechdr->aux_len * 4;

		if (len < record_size) {
			zlog_warn(log_pkt_src(
				"malformed MLDv2 report (truncated source list)"));
			gm_ifp->stats.rx_trunc_report++;
			break;
		}
		if (!IN6_IS_ADDR_MULTICAST(&rechdr->grp)) {
			zlog_warn(
				log_pkt_src(
					"malformed MLDv2 report (invalid group %pI6)"),
				&rechdr->grp);
			gm_ifp->stats.rx_trunc_report++;
			break;
		}

		data += record_size;
		len -= record_size;

		gm_handle_v2_pass1(pkt, rechdr, n_src);
	}

	if (!pkt->n_active) {
		gm_subscriber_drop(&pkt->subscriber);
		XFREE(MTYPE_GM_STATE, pkt);
		return;
	}

	pkt = XREALLOC(MTYPE_GM_STATE, pkt,
		       offsetof(struct gm_packet_state, items[pkt->n_active]));
	pkt->n_sg = pkt->n_active;
	pkt->n_active = 0;

	monotime(&pkt->received);
	if (!pkt->subscriber)
		pkt->subscriber = gm_subscriber_get(gm_ifp, pkt_src->sin6_addr);
	gm_packets_add_tail(pkt->subscriber->packets, pkt);
	gm_packet_expires_add_tail(gm_ifp->expires, pkt);

	for (i = 0; i < pkt->n_sg; i++)
		if (!pkt->items[i].is_excl)
			gm_handle_v2_pass2_incl(pkt, i);
		else {
			gm_handle_v2_pass2_excl(pkt, i);
			i += pkt->items[i].n_exclude;
		}

	if (pkt->n_active == 0)
		gm_packet_free(pkt);
}

static void gm_handle_v1_report(struct gm_if *gm_ifp,
				const struct sockaddr_in6 *pkt_src, char *data,
				size_t len)
{
	struct mld_v1_pkt *hdr;
	struct gm_packet_state *pkt;
	struct gm_sg *grp;
	struct gm_packet_sg *item;
	size_t max_entries;

	if (len < sizeof(*hdr)) {
		if (PIM_DEBUG_GM_PACKETS)
			zlog_debug(log_pkt_src(
				"malformed MLDv1 report (truncated)"));
		gm_ifp->stats.rx_drop_malformed++;
		return;
	}

	gm_ifp->stats.rx_old_report++;

	hdr = (struct mld_v1_pkt *)data;

	max_entries = 1;
	pkt = XCALLOC(MTYPE_GM_STATE,
		      offsetof(struct gm_packet_state, items[max_entries]));
	pkt->n_sg = max_entries;
	pkt->iface = gm_ifp;
	pkt->subscriber = gm_subscriber_findref(gm_ifp, gm_dummy_untracked);

	/* { equivalent of gm_handle_v2_pass1() with IS_EXCLUDE */

	grp = gm_sg_find(pkt->iface, hdr->grp, PIMADDR_ANY);
	if (!grp)
		grp = gm_sg_make(pkt->iface, hdr->grp, PIMADDR_ANY);

	item = gm_packet_sg_setup(pkt, grp, true, false);
	item->n_exclude = 0;

/* TODO "set v1-seen timer on grp here" */

	/* } */

	/* pass2 will count n_active back up to 1.  Also since a v1 report
	 * has exactly 1 group, we can skip the realloc() that v2 needs here.
	 */
	assert(pkt->n_active == 1);
	pkt->n_sg = pkt->n_active;
	pkt->n_active = 0;

	monotime(&pkt->received);
	if (!pkt->subscriber)
		pkt->subscriber = gm_subscriber_get(gm_ifp, gm_dummy_untracked);
	gm_packets_add_tail(pkt->subscriber->packets, pkt);
	gm_packet_expires_add_tail(gm_ifp->expires, pkt);

	/* pass2 covers installing state & removing old state;  all the v1
	 * compat is handled at this point.
	 *
	 * Note that "old state" may be v2;  subscribers will switch from v2
	 * reports to v1 reports when the querier changes from v2 to v1.  So,
	 * limiting this to v1 would be wrong.
	 */
	gm_handle_v2_pass2_excl(pkt, 0);

	if (pkt->n_active == 0)
		gm_packet_free(pkt);
}

static void gm_handle_v1_leave(struct gm_if *gm_ifp,
			       const struct sockaddr_in6 *pkt_src, char *data,
			       size_t len)
{
	struct mld_v1_pkt *hdr;
	struct gm_subscriber *subscriber;
	struct gm_sg *grp;
	struct gm_packet_sg *old_grp;

	if (len < sizeof(*hdr)) {
		if (PIM_DEBUG_GM_PACKETS)
			zlog_debug(log_pkt_src(
				"malformed MLDv1 leave (truncated)"));
		gm_ifp->stats.rx_drop_malformed++;
		return;
	}

	gm_ifp->stats.rx_old_leave++;

	hdr = (struct mld_v1_pkt *)data;

	subscriber = gm_subscriber_findref(gm_ifp, gm_dummy_untracked);
	if (!subscriber)
		return;

	/* { equivalent of gm_handle_v2_pass1() with IS_INCLUDE */

	grp = gm_sg_find(gm_ifp, hdr->grp, PIMADDR_ANY);
	if (grp) {
		old_grp = gm_packet_sg_find(grp, GM_SUB_POS, subscriber);
		if (old_grp) {
			gm_packet_sg_drop(old_grp);
			gm_sg_update(grp, false);

/* TODO "need S,G PRUNE => NO_INFO transition here" */

		}
	}

	/* } */

	/* nothing more to do here, pass2 is no-op for leaves */
	gm_subscriber_drop(&subscriber);
}

/* for each general query received (or sent), a timer is started to expire
 * _everything_ at the appropriate time (including robustness multiplier).
 *
 * So when this timer hits, all packets - with all of their items - that were
 * received *before* the query are aged out, and state updated accordingly.
 * Note that when we receive a refresh/update, the previous/old packet is
 * already dropped and replaced with a new one, so in normal steady-state
 * operation, this timer won't be doing anything.
 *
 * Additionally, if a subscriber actively leaves a group, that goes through
 * its own path too and won't hit this.  This is really only triggered when a
 * host straight up disappears.
 */
static void gm_t_expire(struct event *t)
{
	struct gm_if *gm_ifp = EVENT_ARG(t);
	struct gm_packet_state *pkt;

	zlog_info(log_ifp("general expiry timer"));

	while (gm_ifp->n_pending) {
		struct gm_general_pending *pend = gm_ifp->pending;
		struct timeval remain;
		int64_t remain_ms;

		remain_ms = monotime_until(&pend->expiry, &remain);
		if (remain_ms > 0) {
			if (PIM_DEBUG_GM_EVENTS)
				zlog_debug(
					log_ifp("next general expiry in %" PRId64 "ms"),
					remain_ms / 1000);

			event_add_timer_tv(router->master, gm_t_expire, gm_ifp,
					   &remain, &gm_ifp->t_expire);
			return;
		}

		while ((pkt = gm_packet_expires_first(gm_ifp->expires))) {
			if (timercmp(&pkt->received, &pend->query, >=))
				break;

			if (PIM_DEBUG_GM_PACKETS)
				zlog_debug(log_ifp("expire packet %p"), pkt);
			gm_packet_drop(pkt, true);
		}

		gm_ifp->n_pending--;
		memmove(gm_ifp->pending, gm_ifp->pending + 1,
			gm_ifp->n_pending * sizeof(gm_ifp->pending[0]));
	}

	if (PIM_DEBUG_GM_EVENTS)
		zlog_debug(log_ifp("next general expiry waiting for query"));
}

/* NB: the receive handlers will also run when sending packets, since we
 * receive our own packets back in.
 */
static void gm_handle_q_general(struct gm_if *gm_ifp,
				struct gm_query_timers *timers)
{
	struct timeval now, expiry;
	struct gm_general_pending *pend;

	monotime(&now);
	timeradd(&now, &timers->expire_wait, &expiry);

	while (gm_ifp->n_pending) {
		pend = &gm_ifp->pending[gm_ifp->n_pending - 1];

		if (timercmp(&pend->expiry, &expiry, <))
			break;

		/* if we end up here, the last item in pending[] has an expiry
		 * later than the expiry for this query.  But our query time
		 * (now) is later than that of the item (because, well, that's
		 * how time works.)  This makes this query meaningless since
		 * it's "supersetted" within the preexisting query
		 */

		if (PIM_DEBUG_GM_TRACE_DETAIL)
			zlog_debug(
				log_ifp("zapping supersetted general timer %pTVMu"),
				&pend->expiry);

		gm_ifp->n_pending--;
		if (!gm_ifp->n_pending)
			EVENT_OFF(gm_ifp->t_expire);
	}

	/* people might be messing with their configs or something */
	if (gm_ifp->n_pending == array_size(gm_ifp->pending))
		return;

	pend = &gm_ifp->pending[gm_ifp->n_pending];
	pend->query = now;
	pend->expiry = expiry;

	if (!gm_ifp->n_pending++) {
		if (PIM_DEBUG_GM_TRACE)
			zlog_debug(
				log_ifp("starting general timer @ 0: %pTVMu"),
				&pend->expiry);
		event_add_timer_tv(router->master, gm_t_expire, gm_ifp,
				   &timers->expire_wait, &gm_ifp->t_expire);
	} else if (PIM_DEBUG_GM_TRACE)
		zlog_debug(log_ifp("appending general timer @ %u: %pTVMu"),
			   gm_ifp->n_pending, &pend->expiry);
}

static void gm_t_sg_expire(struct event *t)
{
	struct gm_sg *sg = EVENT_ARG(t);
	struct gm_if *gm_ifp = sg->iface;
	struct gm_packet_sg *item;

	assertf(sg->state == GM_SG_JOIN_EXPIRING ||
			sg->state == GM_SG_NOPRUNE_EXPIRING,
		"%pSG%%%s %pTHD", &sg->sgaddr, gm_ifp->ifp->name, t);

	frr_each_safe (gm_packet_sg_subs, sg->subs_positive, item)
		/* this will also drop EXCLUDE mode S,G lists together with
		 * the *,G entry
		 */
		gm_packet_sg_drop(item);

	/* subs_negative items are only timed out together with the *,G entry
	 * since we won't get any reports for a group-and-source query
	 */
	gm_sg_update(sg, true);
}

static bool gm_sg_check_recent(struct gm_if *gm_ifp, struct gm_sg *sg,
			       struct timeval ref)
{
	struct gm_packet_state *pkt;

	if (!sg->most_recent) {
		struct gm_packet_state *best_pkt = NULL;
		struct gm_packet_sg *item;

		frr_each (gm_packet_sg_subs, sg->subs_positive, item) {
			pkt = gm_packet_sg2state(item);

			if (!best_pkt ||
			    timercmp(&pkt->received, &best_pkt->received, >)) {
				best_pkt = pkt;
				sg->most_recent = item;
			}
		}
	}
	if (sg->most_recent) {
		struct timeval fuzz;

		pkt = gm_packet_sg2state(sg->most_recent);

		/* this shouldn't happen on plain old real ethernet segment,
		 * but on something like a VXLAN or VPLS it is very possible
		 * that we get a report before the query that triggered it.
		 * (imagine a triangle scenario with 3 datacenters, it's very
		 * possible A->B + B->C is faster than A->C due to odd routing)
		 *
		 * This makes a little tolerance allowance to handle that case.
		 */
		timeradd(&pkt->received, &gm_ifp->cfg_timing_fuzz, &fuzz);

		if (timercmp(&fuzz, &ref, >))
			return true;
	}
	return false;
}

static void gm_sg_timer_start(struct gm_if *gm_ifp, struct gm_sg *sg,
			      struct timeval expire_wait)
{
	struct timeval now;

	if (!sg)
		return;
	if (sg->state == GM_SG_PRUNE)
		return;

	monotime(&now);
	if (gm_sg_check_recent(gm_ifp, sg, now))
		return;

	if (PIM_DEBUG_GM_TRACE)
		zlog_debug(log_sg(sg, "expiring in %pTVI"), &expire_wait);

	if (sg->t_sg_expire) {
		struct timeval remain;

		remain = event_timer_remain(sg->t_sg_expire);
		if (timercmp(&remain, &expire_wait, <=))
			return;

		EVENT_OFF(sg->t_sg_expire);
	}

	event_add_timer_tv(router->master, gm_t_sg_expire, sg, &expire_wait,
			   &sg->t_sg_expire);
}

static void gm_handle_q_groupsrc(struct gm_if *gm_ifp,
				 struct gm_query_timers *timers, pim_addr grp,
				 const pim_addr *srcs, size_t n_src)
{
	struct gm_sg *sg;
	size_t i;

	for (i = 0; i < n_src; i++) {
		sg = gm_sg_find(gm_ifp, grp, srcs[i]);
		GM_UPDATE_SG_STATE(sg);
		gm_sg_timer_start(gm_ifp, sg, timers->expire_wait);
	}
}

static void gm_t_grp_expire(struct event *t)
{
	/* if we're here, that means when we received the group-specific query
	 * there was one or more active S,G for this group.  For *,G the timer
	 * in sg->t_sg_expire is running separately and gets cancelled when we
	 * receive a report, so that work is left to gm_t_sg_expire and we
	 * shouldn't worry about it here.
	 */
	struct gm_grp_pending *pend = EVENT_ARG(t);
	struct gm_if *gm_ifp = pend->iface;
	struct gm_sg *sg, *sg_start, sg_ref = {};

	if (PIM_DEBUG_GM_EVENTS)
		zlog_debug(log_ifp("*,%pPAs S,G timer expired"), &pend->grp);

	/* gteq lookup - try to find *,G or S,G  (S,G is > *,G)
	 * could technically be gt to skip a possible *,G
	 */
	sg_ref.sgaddr.grp = pend->grp;
	sg_ref.sgaddr.src = PIMADDR_ANY;
	sg_start = gm_sgs_find_gteq(gm_ifp->sgs, &sg_ref);

	frr_each_from (gm_sgs, gm_ifp->sgs, sg, sg_start) {
		struct gm_packet_sg *item;

		if (pim_addr_cmp(sg->sgaddr.grp, pend->grp))
			break;
		if (pim_addr_is_any(sg->sgaddr.src))
			/* handled by gm_t_sg_expire / sg->t_sg_expire */
			continue;
		if (gm_sg_check_recent(gm_ifp, sg, pend->query))
			continue;

		/* we may also have a group-source-specific query going on in
		 * parallel.  But if we received nothing for the *,G query,
		 * the S,G query is kinda irrelevant.
		 */
		EVENT_OFF(sg->t_sg_expire);

		frr_each_safe (gm_packet_sg_subs, sg->subs_positive, item)
			/* this will also drop the EXCLUDE S,G lists */
			gm_packet_sg_drop(item);

		gm_sg_update(sg, true);
	}

	gm_grp_pends_del(gm_ifp->grp_pends, pend);
	XFREE(MTYPE_GM_GRP_PENDING, pend);
}

static void gm_handle_q_group(struct gm_if *gm_ifp,
			      struct gm_query_timers *timers, pim_addr grp)
{
	struct gm_sg *sg, sg_ref = {};
	struct gm_grp_pending *pend, pend_ref = {};

	sg_ref.sgaddr.grp = grp;
	sg_ref.sgaddr.src = PIMADDR_ANY;
	/* gteq lookup - try to find *,G or S,G  (S,G is > *,G) */
	sg = gm_sgs_find_gteq(gm_ifp->sgs, &sg_ref);

	if (!sg || pim_addr_cmp(sg->sgaddr.grp, grp))
		/* we have nothing at all for this group - don't waste RAM */
		return;

	if (pim_addr_is_any(sg->sgaddr.src)) {
		/* actually found *,G entry here */
		if (PIM_DEBUG_GM_TRACE)
			zlog_debug(log_ifp("*,%pPAs expiry timer starting"),
				   &grp);
		GM_UPDATE_SG_STATE(sg);
		gm_sg_timer_start(gm_ifp, sg, timers->expire_wait);

		sg = gm_sgs_next(gm_ifp->sgs, sg);
		if (!sg || pim_addr_cmp(sg->sgaddr.grp, grp))
			/* no S,G for this group */
			return;
	}

	pend_ref.grp = grp;
	pend = gm_grp_pends_find(gm_ifp->grp_pends, &pend_ref);

	if (pend) {
		struct timeval remain;

		remain = event_timer_remain(pend->t_expire);
		if (timercmp(&remain, &timers->expire_wait, <=))
			return;

		EVENT_OFF(pend->t_expire);
	} else {
		pend = XCALLOC(MTYPE_GM_GRP_PENDING, sizeof(*pend));
		pend->grp = grp;
		pend->iface = gm_ifp;
		gm_grp_pends_add(gm_ifp->grp_pends, pend);
	}

	monotime(&pend->query);
	event_add_timer_tv(router->master, gm_t_grp_expire, pend,
			   &timers->expire_wait, &pend->t_expire);

	if (PIM_DEBUG_GM_TRACE)
		zlog_debug(log_ifp("*,%pPAs S,G timer started: %pTHD"), &grp,
			   pend->t_expire);
}

static void gm_bump_querier(struct gm_if *gm_ifp)
{
	struct pim_interface *pim_ifp = gm_ifp->ifp->info;

	EVENT_OFF(gm_ifp->t_query);

	if (pim_addr_is_any(pim_ifp->ll_lowest))
		return;
	if (!IPV6_ADDR_SAME(&gm_ifp->querier, &pim_ifp->ll_lowest))
		return;

	gm_ifp->n_startup = gm_ifp->cur_qrv;

	event_execute(router->master, gm_t_query, gm_ifp, 0, NULL);
}

static void gm_t_other_querier(struct event *t)
{
	struct gm_if *gm_ifp = EVENT_ARG(t);
	struct pim_interface *pim_ifp = gm_ifp->ifp->info;

	zlog_info(log_ifp("other querier timer expired"));

	gm_ifp->querier = pim_ifp->ll_lowest;
	gm_ifp->n_startup = gm_ifp->cur_qrv;

	event_execute(router->master, gm_t_query, gm_ifp, 0, NULL);
}

static void gm_handle_query(struct gm_if *gm_ifp,
			    const struct sockaddr_in6 *pkt_src,
			    pim_addr *pkt_dst, char *data, size_t len)
{
	struct mld_v2_query_hdr *hdr;
	struct pim_interface *pim_ifp = gm_ifp->ifp->info;
	struct gm_query_timers timers;
	bool general_query;

	if (len < sizeof(struct mld_v2_query_hdr) &&
	    len != sizeof(struct mld_v1_pkt)) {
		zlog_warn(log_pkt_src("invalid query size"));
		gm_ifp->stats.rx_drop_malformed++;
		return;
	}

	hdr = (struct mld_v2_query_hdr *)data;
	general_query = pim_addr_is_any(hdr->grp);

	if (!general_query && !IN6_IS_ADDR_MULTICAST(&hdr->grp)) {
		zlog_warn(log_pkt_src(
				  "malformed MLDv2 query (invalid group %pI6)"),
			  &hdr->grp);
		gm_ifp->stats.rx_drop_malformed++;
		return;
	}

	if (len >= sizeof(struct mld_v2_query_hdr)) {
		size_t src_space = ntohs(hdr->n_src) * sizeof(pim_addr);

		if (len < sizeof(struct mld_v2_query_hdr) + src_space) {
			zlog_warn(log_pkt_src(
				"malformed MLDv2 query (truncated source list)"));
			gm_ifp->stats.rx_drop_malformed++;
			return;
		}

		if (general_query && src_space) {
			zlog_warn(log_pkt_src(
				"malformed MLDv2 query (general query with non-empty source list)"));
			gm_ifp->stats.rx_drop_malformed++;
			return;
		}
	}

	/* accepting queries unicast to us (or addressed to a wrong group)
	 * can mess up querier election as well as cause us to terminate
	 * traffic (since after a unicast query no reports will be coming in)
	 */
	if (!IPV6_ADDR_SAME(pkt_dst, &gm_all_hosts)) {
		if (pim_addr_is_any(hdr->grp)) {
			zlog_warn(
				log_pkt_src(
					"wrong destination %pPA for general query"),
				pkt_dst);
			gm_ifp->stats.rx_drop_dstaddr++;
			return;
		}

		if (!IPV6_ADDR_SAME(&hdr->grp, pkt_dst)) {
			gm_ifp->stats.rx_drop_dstaddr++;
			zlog_warn(
				log_pkt_src(
					"wrong destination %pPA for group specific query"),
				pkt_dst);
			return;
		}
	}

	if (IPV6_ADDR_CMP(&pkt_src->sin6_addr, &gm_ifp->querier) < 0) {
		if (PIM_DEBUG_GM_EVENTS)
			zlog_debug(
				log_pkt_src("replacing elected querier %pPA"),
				&gm_ifp->querier);

		gm_ifp->querier = pkt_src->sin6_addr;
	}

	if (len == sizeof(struct mld_v1_pkt)) {
		timers.qrv = gm_ifp->cur_qrv;
		timers.max_resp_ms = hdr->max_resp_code;
		timers.qqic_ms = gm_ifp->cur_query_intv;
	} else {
		timers.qrv = (hdr->flags & 0x7) ?: 8;
		timers.max_resp_ms = mld_max_resp_decode(hdr->max_resp_code);
		timers.qqic_ms = igmp_msg_decode8to16(hdr->qqic) * 1000;
	}
	timers.fuzz = gm_ifp->cfg_timing_fuzz;

	gm_expiry_calc(&timers);

	if (PIM_DEBUG_GM_TRACE_DETAIL)
		zlog_debug(
			log_ifp("query timers: QRV=%u max_resp=%ums qqic=%ums expire_wait=%pTVI"),
			timers.qrv, timers.max_resp_ms, timers.qqic_ms,
			&timers.expire_wait);

	if (IPV6_ADDR_CMP(&pkt_src->sin6_addr, &pim_ifp->ll_lowest) < 0) {
		unsigned int other_ms;

		EVENT_OFF(gm_ifp->t_query);
		EVENT_OFF(gm_ifp->t_other_querier);

		other_ms = timers.qrv * timers.qqic_ms + timers.max_resp_ms / 2;
		event_add_timer_msec(router->master, gm_t_other_querier, gm_ifp,
				     other_ms, &gm_ifp->t_other_querier);
	}

	if (len == sizeof(struct mld_v1_pkt)) {
		if (general_query) {
			gm_handle_q_general(gm_ifp, &timers);
			gm_ifp->stats.rx_query_old_general++;
		} else {
			gm_handle_q_group(gm_ifp, &timers, hdr->grp);
			gm_ifp->stats.rx_query_old_group++;
		}
		return;
	}

	/* v2 query - [S]uppress bit */
	if (hdr->flags & 0x8) {
		gm_ifp->stats.rx_query_new_sbit++;
		return;
	}

	if (general_query) {
		gm_handle_q_general(gm_ifp, &timers);
		gm_ifp->stats.rx_query_new_general++;
	} else if (!ntohs(hdr->n_src)) {
		gm_handle_q_group(gm_ifp, &timers, hdr->grp);
		gm_ifp->stats.rx_query_new_group++;
	} else {
		/* this is checked above:
		 * if (len >= sizeof(struct mld_v2_query_hdr)) {
		 *   size_t src_space = ntohs(hdr->n_src) * sizeof(pim_addr);
		 *   if (len < sizeof(struct mld_v2_query_hdr) + src_space) {
		 */
		assume(ntohs(hdr->n_src) <=
		       (len - sizeof(struct mld_v2_query_hdr)) /
			       sizeof(pim_addr));

		gm_handle_q_groupsrc(gm_ifp, &timers, hdr->grp, hdr->srcs,
				     ntohs(hdr->n_src));
		gm_ifp->stats.rx_query_new_groupsrc++;
	}
}

static void gm_rx_process(struct gm_if *gm_ifp,
			  const struct sockaddr_in6 *pkt_src, pim_addr *pkt_dst,
			  void *data, size_t pktlen)
{
	struct icmp6_plain_hdr *icmp6 = data;
	uint16_t pkt_csum, ref_csum;
	struct ipv6_ph ph6 = {
		.src = pkt_src->sin6_addr,
		.dst = *pkt_dst,
		.ulpl = htons(pktlen),
		.next_hdr = IPPROTO_ICMPV6,
	};

	pkt_csum = icmp6->icmp6_cksum;
	icmp6->icmp6_cksum = 0;
	ref_csum = in_cksum_with_ph6(&ph6, data, pktlen);

	if (pkt_csum != ref_csum) {
		zlog_warn(
			log_pkt_src(
				"(dst %pPA) packet RX checksum failure, expected %04hx, got %04hx"),
			pkt_dst, pkt_csum, ref_csum);
		gm_ifp->stats.rx_drop_csum++;
		return;
	}

	data = (icmp6 + 1);
	pktlen -= sizeof(*icmp6);

	switch (icmp6->icmp6_type) {
	case ICMP6_MLD_QUERY:
		gm_handle_query(gm_ifp, pkt_src, pkt_dst, data, pktlen);
		break;
	case ICMP6_MLD_V1_REPORT:
		gm_handle_v1_report(gm_ifp, pkt_src, data, pktlen);
		break;
	case ICMP6_MLD_V1_DONE:
		gm_handle_v1_leave(gm_ifp, pkt_src, data, pktlen);
		break;
	case ICMP6_MLD_V2_REPORT:
		gm_handle_v2_report(gm_ifp, pkt_src, data, pktlen);
		break;
	}
}

static bool ip6_check_hopopts_ra(uint8_t *hopopts, size_t hopopt_len,
				 uint16_t alert_type)
{
	uint8_t *hopopt_end;

	if (hopopt_len < 8)
		return false;
	if (hopopt_len < (hopopts[1] + 1U) * 8U)
		return false;

	hopopt_end = hopopts + (hopopts[1] + 1) * 8;
	hopopts += 2;

	while (hopopts < hopopt_end) {
		if (hopopts[0] == IP6OPT_PAD1) {
			hopopts++;
			continue;
		}

		if (hopopts > hopopt_end - 2)
			break;
		if (hopopts > hopopt_end - 2 - hopopts[1])
			break;

		if (hopopts[0] == IP6OPT_ROUTER_ALERT && hopopts[1] == 2) {
			uint16_t have_type = (hopopts[2] << 8) | hopopts[3];

			if (have_type == alert_type)
				return true;
		}

		hopopts += 2 + hopopts[1];
	}
	return false;
}

static void gm_t_recv(struct event *t)
{
	struct pim_instance *pim = EVENT_ARG(t);
	union {
		char buf[CMSG_SPACE(sizeof(struct in6_pktinfo)) +
			 CMSG_SPACE(256) /* hop options */ +
			 CMSG_SPACE(sizeof(int)) /* hopcount */];
		struct cmsghdr align;
	} cmsgbuf;
	struct cmsghdr *cmsg;
	struct in6_pktinfo *pktinfo = NULL;
	uint8_t *hopopts = NULL;
	size_t hopopt_len = 0;
	int *hoplimit = NULL;
	char rxbuf[2048];
	struct msghdr mh[1] = {};
	struct iovec iov[1];
	struct sockaddr_in6 pkt_src[1] = {};
	ssize_t nread;
	size_t pktlen;

	event_add_read(router->master, gm_t_recv, pim, pim->gm_socket,
		       &pim->t_gm_recv);

	iov->iov_base = rxbuf;
	iov->iov_len = sizeof(rxbuf);

	mh->msg_name = pkt_src;
	mh->msg_namelen = sizeof(pkt_src);
	mh->msg_control = cmsgbuf.buf;
	mh->msg_controllen = sizeof(cmsgbuf.buf);
	mh->msg_iov = iov;
	mh->msg_iovlen = array_size(iov);
	mh->msg_flags = 0;

	nread = recvmsg(pim->gm_socket, mh, MSG_PEEK | MSG_TRUNC);
	if (nread <= 0) {
		zlog_err("(VRF %s) RX error: %m", pim->vrf->name);
		pim->gm_rx_drop_sys++;
		return;
	}

	if ((size_t)nread > sizeof(rxbuf)) {
		iov->iov_base = XMALLOC(MTYPE_GM_PACKET, nread);
		iov->iov_len = nread;
	}
	nread = recvmsg(pim->gm_socket, mh, 0);
	if (nread <= 0) {
		zlog_err("(VRF %s) RX error: %m", pim->vrf->name);
		pim->gm_rx_drop_sys++;
		goto out_free;
	}

	struct interface *ifp;

	ifp = if_lookup_by_index(pkt_src->sin6_scope_id, pim->vrf->vrf_id);
	if (!ifp || !ifp->info)
		goto out_free;

	struct pim_interface *pim_ifp = ifp->info;
	struct gm_if *gm_ifp = pim_ifp->mld;

	if (!gm_ifp)
		goto out_free;

	for (cmsg = CMSG_FIRSTHDR(mh); cmsg; cmsg = CMSG_NXTHDR(mh, cmsg)) {
		if (cmsg->cmsg_level != SOL_IPV6)
			continue;

		switch (cmsg->cmsg_type) {
		case IPV6_PKTINFO:
			pktinfo = (struct in6_pktinfo *)CMSG_DATA(cmsg);
			break;
		case IPV6_HOPOPTS:
			hopopts = CMSG_DATA(cmsg);
			hopopt_len = cmsg->cmsg_len - sizeof(*cmsg);
			break;
		case IPV6_HOPLIMIT:
			hoplimit = (int *)CMSG_DATA(cmsg);
			break;
		}
	}

	if (!pktinfo || !hoplimit) {
		zlog_err(log_ifp(
			"BUG: packet without IPV6_PKTINFO or IPV6_HOPLIMIT"));
		pim->gm_rx_drop_sys++;
		goto out_free;
	}

	if (*hoplimit != 1) {
		zlog_err(log_pkt_src("packet with hop limit != 1"));
		/* spoofing attempt => count on srcaddr counter */
		gm_ifp->stats.rx_drop_srcaddr++;
		goto out_free;
	}

	if (!ip6_check_hopopts_ra(hopopts, hopopt_len, IP6_ALERT_MLD)) {
		zlog_err(log_pkt_src(
			"packet without IPv6 Router Alert MLD option"));
		gm_ifp->stats.rx_drop_ra++;
		goto out_free;
	}

	if (IN6_IS_ADDR_UNSPECIFIED(&pkt_src->sin6_addr))
		/* reports from :: happen in normal operation for DAD, so
		 * don't spam log messages about this
		 */
		goto out_free;

	if (!IN6_IS_ADDR_LINKLOCAL(&pkt_src->sin6_addr)) {
		zlog_warn(log_pkt_src("packet from invalid source address"));
		gm_ifp->stats.rx_drop_srcaddr++;
		goto out_free;
	}

	pktlen = nread;
	if (pktlen < sizeof(struct icmp6_plain_hdr)) {
		zlog_warn(log_pkt_src("truncated packet"));
		gm_ifp->stats.rx_drop_malformed++;
		goto out_free;
	}

	gm_rx_process(gm_ifp, pkt_src, &pktinfo->ipi6_addr, iov->iov_base,
		      pktlen);

out_free:
	if (iov->iov_base != rxbuf)
		XFREE(MTYPE_GM_PACKET, iov->iov_base);
}

static void gm_send_query(struct gm_if *gm_ifp, pim_addr grp,
			  const pim_addr *srcs, size_t n_srcs, bool s_bit)
{
	struct pim_interface *pim_ifp = gm_ifp->ifp->info;
	struct sockaddr_in6 dstaddr = {
		.sin6_family = AF_INET6,
		.sin6_scope_id = gm_ifp->ifp->ifindex,
	};
	struct {
		struct icmp6_plain_hdr hdr;
		struct mld_v2_query_hdr v2_query;
	} query = {
		/* clang-format off */
		.hdr = {
			.icmp6_type = ICMP6_MLD_QUERY,
			.icmp6_code = 0,
		},
		.v2_query = {
			.grp = grp,
		},
		/* clang-format on */
	};
	struct ipv6_ph ph6 = {
		.src = pim_ifp->ll_lowest,
		.ulpl = htons(sizeof(query)),
		.next_hdr = IPPROTO_ICMPV6,
	};
	union {
		char buf[CMSG_SPACE(8) /* hop options */ +
			 CMSG_SPACE(sizeof(struct in6_pktinfo))];
		struct cmsghdr align;
	} cmsg = {};
	struct cmsghdr *cmh;
	struct msghdr mh[1] = {};
	struct iovec iov[3];
	size_t iov_len;
	ssize_t ret, expect_ret;
	uint8_t *dp;
	struct in6_pktinfo *pktinfo;

	if (if_is_loopback(gm_ifp->ifp)) {
		/* Linux is a bit odd with multicast on loopback */
		ph6.src = in6addr_loopback;
		dstaddr.sin6_addr = in6addr_loopback;
	} else if (pim_addr_is_any(grp))
		dstaddr.sin6_addr = gm_all_hosts;
	else
		dstaddr.sin6_addr = grp;

	query.v2_query.max_resp_code =
		mld_max_resp_encode(gm_ifp->cur_max_resp);
	query.v2_query.flags = (gm_ifp->cur_qrv < 8) ? gm_ifp->cur_qrv : 0;
	if (s_bit)
		query.v2_query.flags |= 0x08;
	query.v2_query.qqic =
		igmp_msg_encode16to8(gm_ifp->cur_query_intv / 1000);
	query.v2_query.n_src = htons(n_srcs);

	ph6.dst = dstaddr.sin6_addr;

	/* ph6 not included in sendmsg */
	iov[0].iov_base = &ph6;
	iov[0].iov_len = sizeof(ph6);
	iov[1].iov_base = &query;
	if (gm_ifp->cur_version == GM_MLDV1) {
		iov_len = 2;
		iov[1].iov_len = sizeof(query.hdr) + sizeof(struct mld_v1_pkt);
	} else if (!n_srcs) {
		iov_len = 2;
		iov[1].iov_len = sizeof(query);
	} else {
		iov[1].iov_len = sizeof(query);
		iov[2].iov_base = (void *)srcs;
		iov[2].iov_len = n_srcs * sizeof(srcs[0]);
		iov_len = 3;
	}

	query.hdr.icmp6_cksum = in_cksumv(iov, iov_len);

	if (PIM_DEBUG_GM_PACKETS)
		zlog_debug(
			log_ifp("MLD query %pPA -> %pI6 (grp=%pPA, %zu srcs)"),
			&pim_ifp->ll_lowest, &dstaddr.sin6_addr, &grp, n_srcs);

	mh->msg_name = &dstaddr;
	mh->msg_namelen = sizeof(dstaddr);
	mh->msg_iov = iov + 1;
	mh->msg_iovlen = iov_len - 1;
	mh->msg_control = &cmsg;
	mh->msg_controllen = sizeof(cmsg.buf);

	cmh = CMSG_FIRSTHDR(mh);
	cmh->cmsg_level = IPPROTO_IPV6;
	cmh->cmsg_type = IPV6_HOPOPTS;
	cmh->cmsg_len = CMSG_LEN(8);
	dp = CMSG_DATA(cmh);
	*dp++ = 0;		     /* next header */
	*dp++ = 0;		     /* length (8-byte blocks, minus 1) */
	*dp++ = IP6OPT_ROUTER_ALERT; /* router alert */
	*dp++ = 2;		     /* length */
	*dp++ = 0;		     /* value (2 bytes) */
	*dp++ = 0;		     /* value (2 bytes) (0 = MLD) */
	*dp++ = 0;		     /* pad0 */
	*dp++ = 0;		     /* pad0 */

	cmh = CMSG_NXTHDR(mh, cmh);
	cmh->cmsg_level = IPPROTO_IPV6;
	cmh->cmsg_type = IPV6_PKTINFO;
	cmh->cmsg_len = CMSG_LEN(sizeof(struct in6_pktinfo));
	pktinfo = (struct in6_pktinfo *)CMSG_DATA(cmh);
	pktinfo->ipi6_ifindex = gm_ifp->ifp->ifindex;
	pktinfo->ipi6_addr = gm_ifp->cur_ll_lowest;

	expect_ret = iov[1].iov_len;
	if (iov_len == 3)
		expect_ret += iov[2].iov_len;

	frr_with_privs (&pimd_privs) {
		ret = sendmsg(gm_ifp->pim->gm_socket, mh, 0);
	}

	if (ret != expect_ret) {
		zlog_warn(log_ifp("failed to send query: %m"));
		gm_ifp->stats.tx_query_fail++;
	} else {
		if (gm_ifp->cur_version == GM_MLDV1) {
			if (pim_addr_is_any(grp))
				gm_ifp->stats.tx_query_old_general++;
			else
				gm_ifp->stats.tx_query_old_group++;
		} else {
			if (pim_addr_is_any(grp))
				gm_ifp->stats.tx_query_new_general++;
			else if (!n_srcs)
				gm_ifp->stats.tx_query_new_group++;
			else
				gm_ifp->stats.tx_query_new_groupsrc++;
		}
	}
}

static void gm_t_query(struct event *t)
{
	struct gm_if *gm_ifp = EVENT_ARG(t);
	unsigned int timer_ms = gm_ifp->cur_query_intv;

	if (gm_ifp->n_startup) {
		timer_ms /= 4;
		gm_ifp->n_startup--;
	}

	event_add_timer_msec(router->master, gm_t_query, gm_ifp, timer_ms,
			     &gm_ifp->t_query);

	gm_send_query(gm_ifp, PIMADDR_ANY, NULL, 0, false);
}

static void gm_t_sg_query(struct event *t)
{
	struct gm_sg *sg = EVENT_ARG(t);

	gm_trigger_specific(sg);
}

/* S,G specific queries (triggered by a member leaving) get a little slack
 * time so we can bundle queries for [S1,S2,S3,...],G into the same query
 */
static void gm_send_specific(struct gm_gsq_pending *pend_gsq)
{
	struct gm_if *gm_ifp = pend_gsq->iface;

	gm_send_query(gm_ifp, pend_gsq->grp, pend_gsq->srcs, pend_gsq->n_src,
		      pend_gsq->s_bit);

	gm_gsq_pends_del(gm_ifp->gsq_pends, pend_gsq);
	XFREE(MTYPE_GM_GSQ_PENDING, pend_gsq);
}

static void gm_t_gsq_pend(struct event *t)
{
	struct gm_gsq_pending *pend_gsq = EVENT_ARG(t);

	gm_send_specific(pend_gsq);
}

static void gm_trigger_specific(struct gm_sg *sg)
{
	struct gm_if *gm_ifp = sg->iface;
	struct gm_gsq_pending *pend_gsq, ref = {};

	sg->n_query--;
	if (sg->n_query)
		event_add_timer_msec(router->master, gm_t_sg_query, sg,
				     gm_ifp->cur_query_intv_trig,
				     &sg->t_sg_query);

	/* As per RFC 2271, s6 p14:
	 * E.g. a router that starts as a Querier, receives a
	 * Done message for a group and then receives a Query from a router with
	 * a lower address (causing a transition to the Non-Querier state)
	 * continues to send multicast-address-specific queries for the group in
	 * question until it either receives a Report or its timer expires, at
	 * which time it starts performing the actions of a Non-Querier for this
	 * group.
	 */
	 /* Therefore here we do not need to check if this router is querier or
	  * not. This is called only for querier, hence it will work even if the
	  * router transitions from querier to non-querier.
	  */

	if (gm_ifp->pim->gm_socket == -1)
		return;

	if (PIM_DEBUG_GM_TRACE)
		zlog_debug(log_sg(sg, "triggered query"));

	if (pim_addr_is_any(sg->sgaddr.src)) {
		gm_send_query(gm_ifp, sg->sgaddr.grp, NULL, 0, sg->query_sbit);
		return;
	}

	ref.grp = sg->sgaddr.grp;
	ref.s_bit = sg->query_sbit;

	pend_gsq = gm_gsq_pends_find(gm_ifp->gsq_pends, &ref);
	if (!pend_gsq) {
		pend_gsq = XCALLOC(MTYPE_GM_GSQ_PENDING, sizeof(*pend_gsq));
		pend_gsq->grp = sg->sgaddr.grp;
		pend_gsq->s_bit = sg->query_sbit;
		pend_gsq->iface = gm_ifp;
		gm_gsq_pends_add(gm_ifp->gsq_pends, pend_gsq);

		event_add_timer_tv(router->master, gm_t_gsq_pend, pend_gsq,
				   &gm_ifp->cfg_timing_fuzz, &pend_gsq->t_send);
	}

	assert(pend_gsq->n_src < array_size(pend_gsq->srcs));

	pend_gsq->srcs[pend_gsq->n_src] = sg->sgaddr.src;
	pend_gsq->n_src++;

	if (pend_gsq->n_src == array_size(pend_gsq->srcs)) {
		EVENT_OFF(pend_gsq->t_send);
		gm_send_specific(pend_gsq);
		pend_gsq = NULL;
	}
}

static void gm_vrf_socket_incref(struct pim_instance *pim)
{
	struct vrf *vrf = pim->vrf;
	int ret, intval;
	struct icmp6_filter filter[1];

	if (pim->gm_socket_if_count++ && pim->gm_socket != -1)
		return;

	ICMP6_FILTER_SETBLOCKALL(filter);
	ICMP6_FILTER_SETPASS(ICMP6_MLD_QUERY, filter);
	ICMP6_FILTER_SETPASS(ICMP6_MLD_V1_REPORT, filter);
	ICMP6_FILTER_SETPASS(ICMP6_MLD_V1_DONE, filter);
	ICMP6_FILTER_SETPASS(ICMP6_MLD_V2_REPORT, filter);

	frr_with_privs (&pimd_privs) {
		pim->gm_socket = vrf_socket(AF_INET6, SOCK_RAW, IPPROTO_ICMPV6,
					    vrf->vrf_id, vrf->name);
		if (pim->gm_socket < 0) {
			zlog_err("(VRF %s) could not create MLD socket: %m",
				 vrf->name);
			return;
		}

		ret = setsockopt(pim->gm_socket, SOL_ICMPV6, ICMP6_FILTER,
				 filter, sizeof(filter));
		if (ret)
			zlog_err("(VRF %s) failed to set ICMP6_FILTER: %m",
				 vrf->name);

		intval = 1;
		ret = setsockopt(pim->gm_socket, SOL_IPV6, IPV6_RECVPKTINFO,
				 &intval, sizeof(intval));
		if (ret)
			zlog_err("(VRF %s) failed to set IPV6_RECVPKTINFO: %m",
				 vrf->name);

		intval = 1;
		ret = setsockopt(pim->gm_socket, SOL_IPV6, IPV6_RECVHOPOPTS,
				 &intval, sizeof(intval));
		if (ret)
			zlog_err("(VRF %s) failed to set IPV6_HOPOPTS: %m",
				 vrf->name);

		intval = 1;
		ret = setsockopt(pim->gm_socket, SOL_IPV6, IPV6_RECVHOPLIMIT,
				 &intval, sizeof(intval));
		if (ret)
			zlog_err("(VRF %s) failed to set IPV6_HOPLIMIT: %m",
				 vrf->name);

		intval = 1;
		ret = setsockopt(pim->gm_socket, SOL_IPV6, IPV6_MULTICAST_LOOP,
				 &intval, sizeof(intval));
		if (ret)
			zlog_err(
				"(VRF %s) failed to disable IPV6_MULTICAST_LOOP: %m",
				vrf->name);

		intval = 1;
		ret = setsockopt(pim->gm_socket, SOL_IPV6, IPV6_MULTICAST_HOPS,
				 &intval, sizeof(intval));
		if (ret)
			zlog_err(
				"(VRF %s) failed to set IPV6_MULTICAST_HOPS: %m",
				vrf->name);

		/* NB: IPV6_MULTICAST_ALL does not completely bypass multicast
		 * RX filtering in Linux.  It only means "receive all groups
		 * that something on the system has joined".  To actually
		 * receive *all* MLD packets - which is what we need -
		 * multicast routing must be enabled on the interface.  And
		 * this only works for MLD packets specifically.
		 *
		 * For reference, check ip6_mc_input() in net/ipv6/ip6_input.c
		 * and in particular the #ifdef CONFIG_IPV6_MROUTE block there.
		 *
		 * Also note that the code there explicitly checks for the IPv6
		 * router alert MLD option (which is required by the RFC to be
		 * on MLD packets.)  That implies trying to support hosts which
		 * erroneously don't add that option is just not possible.
		 */
		intval = 1;
		ret = setsockopt(pim->gm_socket, SOL_IPV6, IPV6_MULTICAST_ALL,
				 &intval, sizeof(intval));
		if (ret)
			zlog_info(
				"(VRF %s) failed to set IPV6_MULTICAST_ALL: %m (OK on old kernels)",
				vrf->name);
	}

	event_add_read(router->master, gm_t_recv, pim, pim->gm_socket,
		       &pim->t_gm_recv);
}

static void gm_vrf_socket_decref(struct pim_instance *pim)
{
	if (--pim->gm_socket_if_count)
		return;

	EVENT_OFF(pim->t_gm_recv);
	close(pim->gm_socket);
	pim->gm_socket = -1;
}

static void gm_start(struct interface *ifp)
{
	struct pim_interface *pim_ifp = ifp->info;
	struct gm_if *gm_ifp;

	assert(pim_ifp);
	assert(pim_ifp->pim);
	assert(pim_ifp->mroute_vif_index >= 0);
	assert(!pim_ifp->mld);

	gm_vrf_socket_incref(pim_ifp->pim);

	gm_ifp = XCALLOC(MTYPE_GM_IFACE, sizeof(*gm_ifp));
	gm_ifp->ifp = ifp;
	pim_ifp->mld = gm_ifp;
	gm_ifp->pim = pim_ifp->pim;
	monotime(&gm_ifp->started);

	zlog_info(log_ifp("starting MLD"));

	if (pim_ifp->mld_version == 1)
		gm_ifp->cur_version = GM_MLDV1;
	else
		gm_ifp->cur_version = GM_MLDV2;

	gm_ifp->cur_qrv = pim_ifp->gm_default_robustness_variable;
	gm_ifp->cur_query_intv = pim_ifp->gm_default_query_interval * 1000;
	gm_ifp->cur_query_intv_trig =
		pim_ifp->gm_specific_query_max_response_time_dsec * 100;
	gm_ifp->cur_max_resp = pim_ifp->gm_query_max_response_time_dsec * 100;
	gm_ifp->cur_lmqc = pim_ifp->gm_last_member_query_count;

	gm_ifp->cfg_timing_fuzz.tv_sec = 0;
	gm_ifp->cfg_timing_fuzz.tv_usec = 10 * 1000;

	gm_sgs_init(gm_ifp->sgs);
	gm_subscribers_init(gm_ifp->subscribers);
	gm_packet_expires_init(gm_ifp->expires);
	gm_grp_pends_init(gm_ifp->grp_pends);
	gm_gsq_pends_init(gm_ifp->gsq_pends);

	frr_with_privs (&pimd_privs) {
		struct ipv6_mreq mreq;
		int ret;

		/* all-MLDv2 group */
		mreq.ipv6mr_multiaddr = gm_all_routers;
		mreq.ipv6mr_interface = ifp->ifindex;
		ret = setsockopt(gm_ifp->pim->gm_socket, SOL_IPV6,
				 IPV6_JOIN_GROUP, &mreq, sizeof(mreq));
		if (ret)
			zlog_err("(%s) failed to join ff02::16 (all-MLDv2): %m",
				 ifp->name);
	}
}

void gm_group_delete(struct gm_if *gm_ifp)
{
	struct gm_sg *sg;
	struct gm_packet_state *pkt;
	struct gm_grp_pending *pend_grp;
	struct gm_gsq_pending *pend_gsq;
	struct gm_subscriber *subscriber;

	while ((pkt = gm_packet_expires_first(gm_ifp->expires)))
		gm_packet_drop(pkt, false);

	while ((pend_grp = gm_grp_pends_pop(gm_ifp->grp_pends))) {
		EVENT_OFF(pend_grp->t_expire);
		XFREE(MTYPE_GM_GRP_PENDING, pend_grp);
	}

	while ((pend_gsq = gm_gsq_pends_pop(gm_ifp->gsq_pends))) {
		EVENT_OFF(pend_gsq->t_send);
		XFREE(MTYPE_GM_GSQ_PENDING, pend_gsq);
	}

	while ((sg = gm_sgs_pop(gm_ifp->sgs))) {
		EVENT_OFF(sg->t_sg_expire);
		assertf(!gm_packet_sg_subs_count(sg->subs_negative), "%pSG",
			&sg->sgaddr);
		assertf(!gm_packet_sg_subs_count(sg->subs_positive), "%pSG",
			&sg->sgaddr);

		gm_sg_free(sg);
	}
	while ((subscriber = gm_subscribers_pop(gm_ifp->subscribers))) {
		assertf(!gm_packets_count(subscriber->packets), "%pPA",
			&subscriber->addr);
		XFREE(MTYPE_GM_SUBSCRIBER, subscriber);
	}
}

void gm_ifp_teardown(struct interface *ifp)
{
	struct pim_interface *pim_ifp = ifp->info;
	struct gm_if *gm_ifp;

	if (!pim_ifp || !pim_ifp->mld)
		return;

	gm_ifp = pim_ifp->mld;
	gm_ifp->stopping = true;
	if (PIM_DEBUG_GM_EVENTS)
		zlog_debug(log_ifp("MLD stop"));

	EVENT_OFF(gm_ifp->t_query);
	EVENT_OFF(gm_ifp->t_other_querier);
	EVENT_OFF(gm_ifp->t_expire);

	frr_with_privs (&pimd_privs) {
		struct ipv6_mreq mreq;
		int ret;

		/* all-MLDv2 group */
		mreq.ipv6mr_multiaddr = gm_all_routers;
		mreq.ipv6mr_interface = ifp->ifindex;
		ret = setsockopt(gm_ifp->pim->gm_socket, SOL_IPV6,
				 IPV6_LEAVE_GROUP, &mreq, sizeof(mreq));
		if (ret)
			zlog_err(
				"(%s) failed to leave ff02::16 (all-MLDv2): %m",
				ifp->name);
	}

	gm_vrf_socket_decref(gm_ifp->pim);

	gm_group_delete(gm_ifp);

	gm_grp_pends_fini(gm_ifp->grp_pends);
	gm_packet_expires_fini(gm_ifp->expires);
	gm_subscribers_fini(gm_ifp->subscribers);
	gm_sgs_fini(gm_ifp->sgs);

	XFREE(MTYPE_GM_IFACE, gm_ifp);
	pim_ifp->mld = NULL;
}

static void gm_update_ll(struct interface *ifp)
{
	struct pim_interface *pim_ifp = ifp->info;
	struct gm_if *gm_ifp = pim_ifp->mld;
	bool was_querier;

	was_querier =
		!IPV6_ADDR_CMP(&gm_ifp->cur_ll_lowest, &gm_ifp->querier) &&
		!pim_addr_is_any(gm_ifp->querier);

	gm_ifp->cur_ll_lowest = pim_ifp->ll_lowest;
	if (was_querier)
		gm_ifp->querier = pim_ifp->ll_lowest;
	EVENT_OFF(gm_ifp->t_query);

	if (pim_addr_is_any(gm_ifp->cur_ll_lowest)) {
		if (was_querier)
			zlog_info(log_ifp(
				"lost link-local address, stopping querier"));
		return;
	}

	if (was_querier)
		zlog_info(log_ifp("new link-local %pPA while querier"),
			  &gm_ifp->cur_ll_lowest);
	else if (IPV6_ADDR_CMP(&gm_ifp->cur_ll_lowest, &gm_ifp->querier) < 0 ||
		 pim_addr_is_any(gm_ifp->querier)) {
		zlog_info(log_ifp("new link-local %pPA, becoming querier"),
			  &gm_ifp->cur_ll_lowest);
		gm_ifp->querier = gm_ifp->cur_ll_lowest;
	} else
		return;

	gm_ifp->n_startup = gm_ifp->cur_qrv;
	event_execute(router->master, gm_t_query, gm_ifp, 0, NULL);
}

void gm_ifp_update(struct interface *ifp)
{
	struct pim_interface *pim_ifp = ifp->info;
	struct gm_if *gm_ifp;
	bool changed = false;

	if (!pim_ifp)
		return;
	if (!if_is_operative(ifp) || !pim_ifp->pim ||
	    pim_ifp->mroute_vif_index < 0) {
		gm_ifp_teardown(ifp);
		return;
	}

	/*
	 * If ipv6 mld is not enabled on interface, do not start mld activites.
	 */
	if (!pim_ifp->gm_enable)
		return;

	if (!pim_ifp->mld) {
		changed = true;
		gm_start(ifp);
		assume(pim_ifp->mld != NULL);
	}

	gm_ifp = pim_ifp->mld;
	if (IPV6_ADDR_CMP(&pim_ifp->ll_lowest, &gm_ifp->cur_ll_lowest))
		gm_update_ll(ifp);

	unsigned int cfg_query_intv = pim_ifp->gm_default_query_interval * 1000;

	if (gm_ifp->cur_query_intv != cfg_query_intv) {
		gm_ifp->cur_query_intv = cfg_query_intv;
		changed = true;
	}

	unsigned int cfg_query_intv_trig =
		pim_ifp->gm_specific_query_max_response_time_dsec * 100;

	if (gm_ifp->cur_query_intv_trig != cfg_query_intv_trig) {
		gm_ifp->cur_query_intv_trig = cfg_query_intv_trig;
		changed = true;
	}

	unsigned int cfg_max_response =
		pim_ifp->gm_query_max_response_time_dsec * 100;

	if (gm_ifp->cur_max_resp != cfg_max_response)
		gm_ifp->cur_max_resp = cfg_max_response;

	if (gm_ifp->cur_lmqc != pim_ifp->gm_last_member_query_count)
		gm_ifp->cur_lmqc = pim_ifp->gm_last_member_query_count;

	enum gm_version cfg_version;

	if (pim_ifp->mld_version == 1)
		cfg_version = GM_MLDV1;
	else
		cfg_version = GM_MLDV2;
	if (gm_ifp->cur_version != cfg_version) {
		gm_ifp->cur_version = cfg_version;
		changed = true;
	}

	if (changed) {
		if (PIM_DEBUG_GM_TRACE)
			zlog_debug(log_ifp(
				"MLD querier config changed, querying"));
		gm_bump_querier(gm_ifp);
	}
}

/*
 * CLI (show commands only)
 */

#include "lib/command.h"

#include "pimd/pim6_mld_clippy.c"

static struct vrf *gm_cmd_vrf_lookup(struct vty *vty, const char *vrf_str,
				     int *err)
{
	struct vrf *ret;

	if (!vrf_str)
		return vrf_lookup_by_id(VRF_DEFAULT);
	if (!strcmp(vrf_str, "all"))
		return NULL;
	ret = vrf_lookup_by_name(vrf_str);
	if (ret)
		return ret;

	vty_out(vty, "%% VRF %pSQq does not exist\n", vrf_str);
	*err = CMD_WARNING;
	return NULL;
}

static void gm_show_if_one_detail(struct vty *vty, struct interface *ifp)
{
	struct pim_interface *pim_ifp = (struct pim_interface *)ifp->info;
	struct gm_if *gm_ifp;
	bool querier;
	size_t i;

	if (!pim_ifp) {
		vty_out(vty, "Interface %s: no PIM/MLD config\n\n", ifp->name);
		return;
	}

	gm_ifp = pim_ifp->mld;
	if (!gm_ifp) {
		vty_out(vty, "Interface %s: MLD not running\n\n", ifp->name);
		return;
	}

	querier = IPV6_ADDR_SAME(&gm_ifp->querier, &pim_ifp->ll_lowest);

	vty_out(vty, "Interface %s: MLD running\n", ifp->name);
	vty_out(vty, "  Uptime:                  %pTVMs\n", &gm_ifp->started);
	vty_out(vty, "  MLD version:             %d\n", gm_ifp->cur_version);
	vty_out(vty, "  Querier:                 %pPA%s\n", &gm_ifp->querier,
		querier ? " (this system)" : "");
	vty_out(vty, "  Query timer:             %pTH\n", gm_ifp->t_query);
	vty_out(vty, "  Other querier timer:     %pTH\n",
		gm_ifp->t_other_querier);
	vty_out(vty, "  Robustness value:        %u\n", gm_ifp->cur_qrv);
	vty_out(vty, "  Query interval:          %ums\n",
		gm_ifp->cur_query_intv);
	vty_out(vty, "  Query response timer:    %ums\n", gm_ifp->cur_max_resp);
	vty_out(vty, "  Last member query intv.: %ums\n",
		gm_ifp->cur_query_intv_trig);
	vty_out(vty, "  %u expiry timers from general queries:\n",
		gm_ifp->n_pending);
	for (i = 0; i < gm_ifp->n_pending; i++) {
		struct gm_general_pending *p = &gm_ifp->pending[i];

		vty_out(vty, "    %9pTVMs ago (query) -> %9pTVMu (expiry)\n",
			&p->query, &p->expiry);
	}
	vty_out(vty, "  %zu expiry timers from *,G queries\n",
		gm_grp_pends_count(gm_ifp->grp_pends));
	vty_out(vty, "  %zu expiry timers from S,G queries\n",
		gm_gsq_pends_count(gm_ifp->gsq_pends));
	vty_out(vty, "  %zu total *,G/S,G from %zu hosts in %zu bundles\n",
		gm_sgs_count(gm_ifp->sgs),
		gm_subscribers_count(gm_ifp->subscribers),
		gm_packet_expires_count(gm_ifp->expires));
	vty_out(vty, "\n");
}

static void gm_show_if_one(struct vty *vty, struct interface *ifp,
			   json_object *js_if, struct ttable *tt)
{
	struct pim_interface *pim_ifp = (struct pim_interface *)ifp->info;
	struct gm_if *gm_ifp = pim_ifp->mld;
	bool querier;

<<<<<<< HEAD
=======
	assume(js_if || tt);

>>>>>>> 03a143cd
	querier = IPV6_ADDR_SAME(&gm_ifp->querier, &pim_ifp->ll_lowest);

	if (js_if) {
		json_object_string_add(js_if, "name", ifp->name);
		json_object_string_addf(js_if, "address", "%pPA",
					&pim_ifp->primary_address);
		json_object_string_add(js_if, "state", "up");
		json_object_string_addf(js_if, "version", "%d",
					gm_ifp->cur_version);
		json_object_string_addf(js_if, "upTime", "%pTVMs",
					&gm_ifp->started);
		json_object_boolean_add(js_if, "querier", querier);
		json_object_string_addf(js_if, "querierIp", "%pPA",
					&gm_ifp->querier);
		if (querier)
			json_object_string_addf(js_if, "queryTimer", "%pTH",
						gm_ifp->t_query);
		else
			json_object_string_addf(js_if, "otherQuerierTimer",
						"%pTH",
						gm_ifp->t_other_querier);
		json_object_int_add(js_if, "timerRobustnessValue",
				    gm_ifp->cur_qrv);
		json_object_int_add(js_if, "lastMemberQueryCount",
				    gm_ifp->cur_lmqc);
		json_object_int_add(js_if, "timerQueryIntervalMsec",
				    gm_ifp->cur_query_intv);
		json_object_int_add(js_if, "timerQueryResponseTimerMsec",
				    gm_ifp->cur_max_resp);
		json_object_int_add(js_if, "timerLastMemberQueryIntervalMsec",
				    gm_ifp->cur_query_intv_trig);
	} else {
		ttable_add_row(tt, "%s|%s|%pPAs|%d|%s|%pPAs|%pTH|%pTVMs",
			       ifp->name, "up", &pim_ifp->primary_address,
			       gm_ifp->cur_version, querier ? "local" : "other",
			       &gm_ifp->querier, gm_ifp->t_query,
			       &gm_ifp->started);
	}
}

static void gm_show_if_vrf(struct vty *vty, struct vrf *vrf, const char *ifname,
			   bool detail, json_object *js)
{
	struct interface *ifp;
	json_object *js_vrf = NULL;
	struct pim_interface *pim_ifp;
	struct ttable *tt = NULL;
	char *table = NULL;

	if (js) {
		js_vrf = json_object_new_object();
		json_object_object_add(js, vrf->name, js_vrf);
	}

	if (!js && !detail) {
		/* Prepare table. */
		tt = ttable_new(&ttable_styles[TTSTYLE_BLANK]);
		ttable_add_row(
			tt,
			"Interface|State|Address|V|Querier|QuerierIp|Query Timer|Uptime");
		tt->style.cell.rpad = 2;
		tt->style.corner = '+';
		ttable_restyle(tt);
	}

	FOR_ALL_INTERFACES (vrf, ifp) {
		json_object *js_if = NULL;

		if (ifname && strcmp(ifp->name, ifname))
			continue;
		if (detail && !js) {
			gm_show_if_one_detail(vty, ifp);
			continue;
		}

		pim_ifp = ifp->info;

		if (!pim_ifp || !pim_ifp->mld)
			continue;

		if (js) {
			js_if = json_object_new_object();
			/*
			 * If we have js as true and detail as false
			 * and if Coverity thinks that js_if is NULL
			 * because of a failed call to new then
			 * when we call gm_show_if_one below
			 * the tt can be deref'ed and as such
			 * FRR will crash.  But since we know
			 * that json_object_new_object never fails
			 * then let's tell Coverity that this assumption
			 * is true.  I'm not worried about fast path
			 * here at all.
			 */
			assert(js_if);
			json_object_object_add(js_vrf, ifp->name, js_if);
		}

		gm_show_if_one(vty, ifp, js_if, tt);
	}

	/* Dump the generated table. */
	if (!js && !detail) {
		table = ttable_dump(tt, "\n");
		vty_out(vty, "%s\n", table);
		XFREE(MTYPE_TMP, table);
		ttable_del(tt);
	}
}

static void gm_show_if(struct vty *vty, struct vrf *vrf, const char *ifname,
		       bool detail, json_object *js)
{
	if (vrf)
		gm_show_if_vrf(vty, vrf, ifname, detail, js);
	else
		RB_FOREACH (vrf, vrf_name_head, &vrfs_by_name)
			gm_show_if_vrf(vty, vrf, ifname, detail, js);
}

DEFPY(gm_show_interface,
      gm_show_interface_cmd,
      "show ipv6 mld [vrf <VRF|all>$vrf_str] interface [IFNAME | detail$detail] [json$json]",
      SHOW_STR
      IPV6_STR
      MLD_STR
      VRF_FULL_CMD_HELP_STR
      "MLD interface information\n"
      "Interface name\n"
      "Detailed output\n"
      JSON_STR)
{
	int ret = CMD_SUCCESS;
	struct vrf *vrf;
	json_object *js = NULL;

	vrf = gm_cmd_vrf_lookup(vty, vrf_str, &ret);
	if (ret != CMD_SUCCESS)
		return ret;

	if (json)
		js = json_object_new_object();
	gm_show_if(vty, vrf, ifname, !!detail, js);
	return vty_json(vty, js);
}

static void gm_show_stats_one(struct vty *vty, struct gm_if *gm_ifp,
			      json_object *js_if)
{
	struct gm_if_stats *stats = &gm_ifp->stats;
	/* clang-format off */
	struct {
		const char *text;
		const char *js_key;
		uint64_t *val;
	} *item, items[] = {
		{ "v2 reports received", "rxV2Reports", &stats->rx_new_report },
		{ "v1 reports received", "rxV1Reports", &stats->rx_old_report },
		{ "v1 done received",    "rxV1Done",    &stats->rx_old_leave },

		{ "v2 *,* queries received",   "rxV2QueryGeneral",     &stats->rx_query_new_general },
		{ "v2 *,G queries received",   "rxV2QueryGroup",       &stats->rx_query_new_group },
		{ "v2 S,G queries received",   "rxV2QueryGroupSource", &stats->rx_query_new_groupsrc },
		{ "v2 S-bit queries received", "rxV2QuerySBit",        &stats->rx_query_new_sbit },
		{ "v1 *,* queries received",   "rxV1QueryGeneral",     &stats->rx_query_old_general },
		{ "v1 *,G queries received",   "rxV1QueryGroup",       &stats->rx_query_old_group },

		{ "v2 *,* queries sent", "txV2QueryGeneral",     &stats->tx_query_new_general },
		{ "v2 *,G queries sent", "txV2QueryGroup",       &stats->tx_query_new_group },
		{ "v2 S,G queries sent", "txV2QueryGroupSource", &stats->tx_query_new_groupsrc },
		{ "v1 *,* queries sent", "txV1QueryGeneral",     &stats->tx_query_old_general },
		{ "v1 *,G queries sent", "txV1QueryGroup",       &stats->tx_query_old_group },
		{ "TX errors",           "txErrors",             &stats->tx_query_fail },

		{ "RX dropped (checksum error)", "rxDropChecksum",  &stats->rx_drop_csum },
		{ "RX dropped (invalid source)", "rxDropSrcAddr",   &stats->rx_drop_srcaddr },
		{ "RX dropped (invalid dest.)",  "rxDropDstAddr",   &stats->rx_drop_dstaddr },
		{ "RX dropped (missing alert)",  "rxDropRtrAlert",  &stats->rx_drop_ra },
		{ "RX dropped (malformed pkt.)", "rxDropMalformed", &stats->rx_drop_malformed },
		{ "RX truncated reports",        "rxTruncatedRep",  &stats->rx_trunc_report },
	};
	/* clang-format on */

	for (item = items; item < items + array_size(items); item++) {
		if (js_if)
			json_object_int_add(js_if, item->js_key, *item->val);
		else
			vty_out(vty, "  %-30s  %" PRIu64 "\n", item->text,
				*item->val);
	}
}

static void gm_show_stats_vrf(struct vty *vty, struct vrf *vrf,
			      const char *ifname, json_object *js)
{
	struct interface *ifp;
	json_object *js_vrf;

	if (js) {
		js_vrf = json_object_new_object();
		json_object_object_add(js, vrf->name, js_vrf);
	}

	FOR_ALL_INTERFACES (vrf, ifp) {
		struct pim_interface *pim_ifp;
		struct gm_if *gm_ifp;
		json_object *js_if = NULL;

		if (ifname && strcmp(ifp->name, ifname))
			continue;

		if (!ifp->info)
			continue;
		pim_ifp = ifp->info;
		if (!pim_ifp->mld)
			continue;
		gm_ifp = pim_ifp->mld;

		if (js) {
			js_if = json_object_new_object();
			json_object_object_add(js_vrf, ifp->name, js_if);
		} else {
			vty_out(vty, "Interface: %s\n", ifp->name);
		}
		gm_show_stats_one(vty, gm_ifp, js_if);
		if (!js)
			vty_out(vty, "\n");
	}
}

DEFPY(gm_show_interface_stats,
      gm_show_interface_stats_cmd,
      "show ipv6 mld [vrf <VRF|all>$vrf_str] statistics [interface IFNAME] [json$json]",
      SHOW_STR
      IPV6_STR
      MLD_STR
      VRF_FULL_CMD_HELP_STR
      "MLD statistics\n"
      INTERFACE_STR
      "Interface name\n"
      JSON_STR)
{
	int ret = CMD_SUCCESS;
	struct vrf *vrf;
	json_object *js = NULL;

	vrf = gm_cmd_vrf_lookup(vty, vrf_str, &ret);
	if (ret != CMD_SUCCESS)
		return ret;

	if (json)
		js = json_object_new_object();

	if (vrf)
		gm_show_stats_vrf(vty, vrf, ifname, js);
	else
		RB_FOREACH (vrf, vrf_name_head, &vrfs_by_name)
			gm_show_stats_vrf(vty, vrf, ifname, js);
	return vty_json(vty, js);
}

static void gm_show_joins_one(struct vty *vty, struct gm_if *gm_ifp,
			      const struct prefix_ipv6 *groups,
			      const struct prefix_ipv6 *sources, bool detail,
			      json_object *js_if)
{
	struct gm_sg *sg, *sg_start;
	json_object *js_group = NULL;
	pim_addr js_grpaddr = PIMADDR_ANY;
	struct gm_subscriber sub_ref = {}, *sub_untracked;

	if (groups) {
		struct gm_sg sg_ref = {};

		sg_ref.sgaddr.grp = pim_addr_from_prefix(groups);
		sg_start = gm_sgs_find_gteq(gm_ifp->sgs, &sg_ref);
	} else
		sg_start = gm_sgs_first(gm_ifp->sgs);

	sub_ref.addr = gm_dummy_untracked;
	sub_untracked = gm_subscribers_find(gm_ifp->subscribers, &sub_ref);
	/* NB: sub_untracked may be NULL if no untracked joins exist */

	frr_each_from (gm_sgs, gm_ifp->sgs, sg, sg_start) {
		struct timeval *recent = NULL, *untracked = NULL;
		json_object *js_src;

		if (groups) {
			struct prefix grp_p;

			pim_addr_to_prefix(&grp_p, sg->sgaddr.grp);
			if (!prefix_match(groups, &grp_p))
				break;
		}

		if (sources) {
			struct prefix src_p;

			pim_addr_to_prefix(&src_p, sg->sgaddr.src);
			if (!prefix_match(sources, &src_p))
				continue;
		}

		if (sg->most_recent) {
			struct gm_packet_state *packet;

			packet = gm_packet_sg2state(sg->most_recent);
			recent = &packet->received;
		}

		if (sub_untracked) {
			struct gm_packet_state *packet;
			struct gm_packet_sg *item;

			item = gm_packet_sg_find(sg, GM_SUB_POS, sub_untracked);
			if (item) {
				packet = gm_packet_sg2state(item);
				untracked = &packet->received;
			}
		}

		if (!js_if) {
			FMT_NSTD_BEGIN; /* %.0p */
			vty_out(vty,
				"%-30pPA  %-30pPAs  %-16s  %10.0pTVMs  %10.0pTVMs  %10.0pTVMs\n",
				&sg->sgaddr.grp, &sg->sgaddr.src,
				gm_states[sg->state], recent, untracked,
				&sg->created);

			if (!detail)
				continue;

			struct gm_packet_sg *item;
			struct gm_packet_state *packet;

			frr_each (gm_packet_sg_subs, sg->subs_positive, item) {
				packet = gm_packet_sg2state(item);

				if (packet->subscriber == sub_untracked)
					continue;
				vty_out(vty, "    %-58pPA  %-16s  %10.0pTVMs\n",
					&packet->subscriber->addr, "(JOIN)",
					&packet->received);
			}
			frr_each (gm_packet_sg_subs, sg->subs_negative, item) {
				packet = gm_packet_sg2state(item);

				if (packet->subscriber == sub_untracked)
					continue;
				vty_out(vty, "    %-58pPA  %-16s  %10.0pTVMs\n",
					&packet->subscriber->addr, "(PRUNE)",
					&packet->received);
			}
			FMT_NSTD_END; /* %.0p */
			continue;
		}
		/* if (js_if) */

		if (!js_group || pim_addr_cmp(js_grpaddr, sg->sgaddr.grp)) {
			js_group = json_object_new_object();
			json_object_object_addf(js_if, js_group, "%pPA",
						&sg->sgaddr.grp);
			js_grpaddr = sg->sgaddr.grp;
		}

		js_src = json_object_new_object();
		json_object_object_addf(js_group, js_src, "%pPAs",
					&sg->sgaddr.src);

		json_object_string_add(js_src, "state", gm_states[sg->state]);
		json_object_string_addf(js_src, "created", "%pTVMs",
					&sg->created);
		json_object_string_addf(js_src, "lastSeen", "%pTVMs", recent);

		if (untracked)
			json_object_string_addf(js_src, "untrackedLastSeen",
						"%pTVMs", untracked);
		if (!detail)
			continue;

		json_object *js_subs;
		struct gm_packet_sg *item;
		struct gm_packet_state *packet;

		js_subs = json_object_new_object();
		json_object_object_add(js_src, "joinedBy", js_subs);
		frr_each (gm_packet_sg_subs, sg->subs_positive, item) {
			packet = gm_packet_sg2state(item);
			if (packet->subscriber == sub_untracked)
				continue;

			json_object *js_sub;

			js_sub = json_object_new_object();
			json_object_object_addf(js_subs, js_sub, "%pPA",
						&packet->subscriber->addr);
			json_object_string_addf(js_sub, "lastSeen", "%pTVMs",
						&packet->received);
		}

		js_subs = json_object_new_object();
		json_object_object_add(js_src, "prunedBy", js_subs);
		frr_each (gm_packet_sg_subs, sg->subs_negative, item) {
			packet = gm_packet_sg2state(item);
			if (packet->subscriber == sub_untracked)
				continue;

			json_object *js_sub;

			js_sub = json_object_new_object();
			json_object_object_addf(js_subs, js_sub, "%pPA",
						&packet->subscriber->addr);
			json_object_string_addf(js_sub, "lastSeen", "%pTVMs",
						&packet->received);
		}
	}
}

static void gm_show_joins_vrf(struct vty *vty, struct vrf *vrf,
			      const char *ifname,
			      const struct prefix_ipv6 *groups,
			      const struct prefix_ipv6 *sources, bool detail,
			      json_object *js)
{
	struct interface *ifp;
	json_object *js_vrf;

	if (js) {
		js_vrf = json_object_new_object();
		json_object_string_add(js_vrf, "vrf", vrf->name);
		json_object_object_add(js, vrf->name, js_vrf);
	}

	FOR_ALL_INTERFACES (vrf, ifp) {
		struct pim_interface *pim_ifp;
		struct gm_if *gm_ifp;
		json_object *js_if = NULL;

		if (ifname && strcmp(ifp->name, ifname))
			continue;

		if (!ifp->info)
			continue;
		pim_ifp = ifp->info;
		if (!pim_ifp->mld)
			continue;
		gm_ifp = pim_ifp->mld;

		if (js) {
			js_if = json_object_new_object();
			json_object_object_add(js_vrf, ifp->name, js_if);
		}

		if (!js && !ifname)
			vty_out(vty, "\nOn interface %s:\n", ifp->name);

		gm_show_joins_one(vty, gm_ifp, groups, sources, detail, js_if);
	}
}

DEFPY(gm_show_interface_joins,
      gm_show_interface_joins_cmd,
      "show ipv6 mld [vrf <VRF|all>$vrf_str] joins [{interface IFNAME|groups X:X::X:X/M|sources X:X::X:X/M|detail$detail}] [json$json]",
      SHOW_STR
      IPV6_STR
      MLD_STR
      VRF_FULL_CMD_HELP_STR
      "MLD joined groups & sources\n"
      INTERFACE_STR
      "Interface name\n"
      "Limit output to group range\n"
      "Show groups covered by this prefix\n"
      "Limit output to source range\n"
      "Show sources covered by this prefix\n"
      "Show details, including tracked receivers\n"
      JSON_STR)
{
	int ret = CMD_SUCCESS;
	struct vrf *vrf;
	json_object *js = NULL;

	vrf = gm_cmd_vrf_lookup(vty, vrf_str, &ret);
	if (ret != CMD_SUCCESS)
		return ret;

	if (json)
		js = json_object_new_object();
	else
		vty_out(vty, "%-30s  %-30s  %-16s  %10s  %10s  %10s\n", "Group",
			"Source", "State", "LastSeen", "NonTrkSeen", "Created");

	if (vrf)
		gm_show_joins_vrf(vty, vrf, ifname, groups, sources, !!detail,
				  js);
	else
		RB_FOREACH (vrf, vrf_name_head, &vrfs_by_name)
			gm_show_joins_vrf(vty, vrf, ifname, groups, sources,
					  !!detail, js);
	return vty_json(vty, js);
}

static void gm_show_groups(struct vty *vty, struct vrf *vrf, bool uj)
{
	struct interface *ifp;
	struct ttable *tt = NULL;
	char *table;
	json_object *json = NULL;
	json_object *json_iface = NULL;
	json_object *json_group = NULL;
	json_object *json_groups = NULL;
	struct pim_instance *pim = vrf->info;

	if (uj) {
		json = json_object_new_object();
		json_object_int_add(json, "totalGroups", pim->gm_group_count);
		json_object_int_add(json, "watermarkLimit",
				    pim->gm_watermark_limit);
	} else {
		/* Prepare table. */
		tt = ttable_new(&ttable_styles[TTSTYLE_BLANK]);
		ttable_add_row(tt, "Interface|Group|Version|Uptime");
		tt->style.cell.rpad = 2;
		tt->style.corner = '+';
		ttable_restyle(tt);

		vty_out(vty, "Total MLD groups: %u\n", pim->gm_group_count);
		vty_out(vty, "Watermark warn limit(%s): %u\n",
			pim->gm_watermark_limit ? "Set" : "Not Set",
			pim->gm_watermark_limit);
	}

	/* scan interfaces */
	FOR_ALL_INTERFACES (vrf, ifp) {

		struct pim_interface *pim_ifp = ifp->info;
		struct gm_if *gm_ifp;
		struct gm_sg *sg;

		if (!pim_ifp)
			continue;

		gm_ifp = pim_ifp->mld;
		if (!gm_ifp)
			continue;

		/* scan mld groups */
		frr_each (gm_sgs, gm_ifp->sgs, sg) {

			if (uj) {
				json_object_object_get_ex(json, ifp->name,
							  &json_iface);

				if (!json_iface) {
					json_iface = json_object_new_object();
					json_object_pim_ifp_add(json_iface,
								ifp);
					json_object_object_add(json, ifp->name,
							       json_iface);
					json_groups = json_object_new_array();
					json_object_object_add(json_iface,
							       "groups",
							       json_groups);
				}

				json_group = json_object_new_object();
				json_object_string_addf(json_group, "group",
							"%pPAs",
							&sg->sgaddr.grp);

				json_object_int_add(json_group, "version",
						    pim_ifp->mld_version);
				json_object_string_addf(json_group, "uptime",
							"%pTVMs", &sg->created);
				json_object_array_add(json_groups, json_group);
			} else {
				ttable_add_row(tt, "%s|%pPAs|%d|%pTVMs",
					       ifp->name, &sg->sgaddr.grp,
					       pim_ifp->mld_version,
					       &sg->created);
			}
		} /* scan gm groups */
	}	 /* scan interfaces */

	if (uj)
		vty_json(vty, json);
	else {
		/* Dump the generated table. */
		table = ttable_dump(tt, "\n");
		vty_out(vty, "%s\n", table);
		XFREE(MTYPE_TMP, table);
		ttable_del(tt);
	}
}

DEFPY(gm_show_mld_groups,
      gm_show_mld_groups_cmd,
      "show ipv6 mld [vrf <VRF|all>$vrf_str] groups [json$json]",
      SHOW_STR
      IPV6_STR
      MLD_STR
      VRF_FULL_CMD_HELP_STR
      MLD_GROUP_STR
      JSON_STR)
{
	int ret = CMD_SUCCESS;
	struct vrf *vrf;

	vrf = gm_cmd_vrf_lookup(vty, vrf_str, &ret);
	if (ret != CMD_SUCCESS)
		return ret;

	if (vrf)
		gm_show_groups(vty, vrf, !!json);
	else
		RB_FOREACH (vrf, vrf_name_head, &vrfs_by_name)
			gm_show_groups(vty, vrf, !!json);

	return CMD_SUCCESS;
}

DEFPY(gm_debug_show,
      gm_debug_show_cmd,
      "debug show mld interface IFNAME",
      DEBUG_STR
      SHOW_STR
      MLD_STR
      INTERFACE_STR
      "interface name\n")
{
	struct interface *ifp;
	struct pim_interface *pim_ifp;
	struct gm_if *gm_ifp;

	ifp = if_lookup_by_name(ifname, VRF_DEFAULT);
	if (!ifp) {
		vty_out(vty, "%% no such interface: %pSQq\n", ifname);
		return CMD_WARNING;
	}

	pim_ifp = ifp->info;
	if (!pim_ifp) {
		vty_out(vty, "%% no PIM state for interface %pSQq\n", ifname);
		return CMD_WARNING;
	}

	gm_ifp = pim_ifp->mld;
	if (!gm_ifp) {
		vty_out(vty, "%% no MLD state for interface %pSQq\n", ifname);
		return CMD_WARNING;
	}

	vty_out(vty, "querier:         %pPA\n", &gm_ifp->querier);
	vty_out(vty, "ll_lowest:       %pPA\n\n", &pim_ifp->ll_lowest);
	vty_out(vty, "t_query:         %pTHD\n", gm_ifp->t_query);
	vty_out(vty, "t_other_querier: %pTHD\n", gm_ifp->t_other_querier);
	vty_out(vty, "t_expire:        %pTHD\n", gm_ifp->t_expire);

	vty_out(vty, "\nn_pending: %u\n", gm_ifp->n_pending);
	for (size_t i = 0; i < gm_ifp->n_pending; i++) {
		int64_t query, expiry;

		query = monotime_since(&gm_ifp->pending[i].query, NULL);
		expiry = monotime_until(&gm_ifp->pending[i].expiry, NULL);

		vty_out(vty, "[%zu]: query %"PRId64"ms ago, expiry in %"PRId64"ms\n",
			i, query / 1000, expiry / 1000);
	}

	struct gm_sg *sg;
	struct gm_packet_state *pkt;
	struct gm_packet_sg *item;
	struct gm_subscriber *subscriber;

	vty_out(vty, "\n%zu S,G entries:\n", gm_sgs_count(gm_ifp->sgs));
	frr_each (gm_sgs, gm_ifp->sgs, sg) {
		vty_out(vty, "\t%pSG    t_expire=%pTHD\n", &sg->sgaddr,
			sg->t_sg_expire);

		vty_out(vty, "\t     @pos:%zu\n",
			gm_packet_sg_subs_count(sg->subs_positive));
		frr_each (gm_packet_sg_subs, sg->subs_positive, item) {
			pkt = gm_packet_sg2state(item);

			vty_out(vty, "\t\t+%s%s [%pPAs %p] %p+%u\n",
				item->is_src ? "S" : "",
				item->is_excl ? "E" : "",
				&pkt->subscriber->addr, pkt->subscriber, pkt,
				item->offset);

			assert(item->sg == sg);
		}
		vty_out(vty, "\t     @neg:%zu\n",
			gm_packet_sg_subs_count(sg->subs_negative));
		frr_each (gm_packet_sg_subs, sg->subs_negative, item) {
			pkt = gm_packet_sg2state(item);

			vty_out(vty, "\t\t-%s%s [%pPAs %p] %p+%u\n",
				item->is_src ? "S" : "",
				item->is_excl ? "E" : "",
				&pkt->subscriber->addr, pkt->subscriber, pkt,
				item->offset);

			assert(item->sg == sg);
		}
	}

	vty_out(vty, "\n%zu subscribers:\n",
		gm_subscribers_count(gm_ifp->subscribers));
	frr_each (gm_subscribers, gm_ifp->subscribers, subscriber) {
		vty_out(vty, "\t%pPA %p %zu packets\n", &subscriber->addr,
			subscriber, gm_packets_count(subscriber->packets));

		frr_each (gm_packets, subscriber->packets, pkt) {
			vty_out(vty, "\t\t%p %.3fs ago %u of %u items active\n",
				pkt,
				monotime_since(&pkt->received, NULL) *
					0.000001f,
				pkt->n_active, pkt->n_sg);

			for (size_t i = 0; i < pkt->n_sg; i++) {
				item = pkt->items + i;

				vty_out(vty, "\t\t[%zu]", i);

				if (!item->sg) {
					vty_out(vty, " inactive\n");
					continue;
				}

				vty_out(vty, " %s%s %pSG nE=%u\n",
					item->is_src ? "S" : "",
					item->is_excl ? "E" : "",
					&item->sg->sgaddr, item->n_exclude);
			}
		}
	}

	return CMD_SUCCESS;
}

DEFPY(gm_debug_iface_cfg,
      gm_debug_iface_cfg_cmd,
      "debug ipv6 mld {"
        "robustness (0-7)|"
	"query-max-response-time (1-8387584)"
      "}",
      DEBUG_STR
      IPV6_STR
      "Multicast Listener Discovery\n"
      "QRV\nQRV\n"
      "maxresp\nmaxresp\n")
{
	VTY_DECLVAR_CONTEXT(interface, ifp);
	struct pim_interface *pim_ifp;
	struct gm_if *gm_ifp;
	bool changed = false;

	pim_ifp = ifp->info;
	if (!pim_ifp) {
		vty_out(vty, "%% no PIM state for interface %pSQq\n",
			ifp->name);
		return CMD_WARNING;
	}
	gm_ifp = pim_ifp->mld;
	if (!gm_ifp) {
		vty_out(vty, "%% no MLD state for interface %pSQq\n",
			ifp->name);
		return CMD_WARNING;
	}

	if (robustness_str && gm_ifp->cur_qrv != robustness) {
		gm_ifp->cur_qrv = robustness;
		changed = true;
	}
	if (query_max_response_time_str &&
	    gm_ifp->cur_max_resp != (unsigned int)query_max_response_time) {
		gm_ifp->cur_max_resp = query_max_response_time;
		changed = true;
	}

	if (changed) {
		vty_out(vty, "%% MLD querier config changed, bumping\n");
		gm_bump_querier(gm_ifp);
	}
	return CMD_SUCCESS;
}

void gm_cli_init(void);

void gm_cli_init(void)
{
	install_element(VIEW_NODE, &gm_show_interface_cmd);
	install_element(VIEW_NODE, &gm_show_interface_stats_cmd);
	install_element(VIEW_NODE, &gm_show_interface_joins_cmd);
	install_element(VIEW_NODE, &gm_show_mld_groups_cmd);

	install_element(VIEW_NODE, &gm_debug_show_cmd);
	install_element(INTERFACE_NODE, &gm_debug_iface_cfg_cmd);
}<|MERGE_RESOLUTION|>--- conflicted
+++ resolved
@@ -2430,11 +2430,8 @@
 	struct gm_if *gm_ifp = pim_ifp->mld;
 	bool querier;
 
-<<<<<<< HEAD
-=======
 	assume(js_if || tt);
 
->>>>>>> 03a143cd
 	querier = IPV6_ADDR_SAME(&gm_ifp->querier, &pim_ifp->ll_lowest);
 
 	if (js_if) {
