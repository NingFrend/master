// SPDX-License-Identifier: GPL-2.0-or-later
/*
 * PIM for IPv6 FRR
 * Copyright (C) 2022  Vmware, Inc.
 *		       Mobashshera Rasool <mrasool@vmware.com>
 */

#include <zebra.h>

#include "lib/json.h"
#include "command.h"
#include "if.h"
#include "prefix.h"
#include "zclient.h"
#include "plist.h"
#include "hash.h"
#include "nexthop.h"
#include "vrf.h"
#include "ferr.h"

#include "pimd.h"
#include "pim6_cmd.h"
#include "pim_cmd_common.h"
#include "pim_vty.h"
#include "lib/northbound_cli.h"
#include "pim_errors.h"
#include "pim_nb.h"
#include "pim_addr.h"
#include "pim_nht.h"
#include "pim_bsm.h"
#include "pim_iface.h"
#include "pim_zebra.h"
#include "pim_instance.h"

#include "pimd/pim6_cmd_clippy.c"

static struct cmd_node debug_node = {
	.name = "debug",
	.node = DEBUG_NODE,
	.prompt = "",
	.config_write = pim_debug_config_write,
};

DEFPY_NOSH (router_pim6,
            router_pim6_cmd,
            "router pim6 [vrf NAME]",
            "Enable a routing process\n"
            "Start PIM6 configuration\n"
            VRF_CMD_HELP_STR)
{
	char xpath[XPATH_MAXLEN];
	const char *vrf_name;

	if (vrf)
		vrf_name = vrf;
	else
		vrf_name = VRF_DEFAULT_NAME;

	snprintf(xpath, sizeof(xpath), FRR_PIM_VRF_XPATH, "frr-pim:pimd", "pim",
		 vrf_name, FRR_PIM_AF_XPATH_VAL);
	nb_cli_enqueue_change(vty, xpath, NB_OP_CREATE, NULL);
	if (nb_cli_apply_changes_clear_pending(vty, NULL) != CMD_SUCCESS)
		return CMD_WARNING_CONFIG_FAILED;

	VTY_PUSH_XPATH(PIM6_NODE, xpath);

	return CMD_SUCCESS;
}

DEFPY (no_router_pim6,
       no_router_pim6_cmd,
       "no router pim6 [vrf NAME]",
       NO_STR
       "Enable a routing process\n"
       "Start PIM6 configuration\n"
       VRF_CMD_HELP_STR)
{
	char xpath[XPATH_MAXLEN];
	const char *vrf_name;

	if (vrf)
		vrf_name = vrf;
	else
		vrf_name = VRF_DEFAULT_NAME;

	snprintf(xpath, sizeof(xpath), FRR_PIM_VRF_XPATH, "frr-pim:pimd", "pim",
		 vrf_name, FRR_PIM_AF_XPATH_VAL);

	nb_cli_enqueue_change(vty, xpath, NB_OP_DESTROY, NULL);

	return nb_cli_apply_changes(vty, NULL);
}

DEFPY (pim6_joinprune_time,
       pim6_joinprune_time_cmd,
       "join-prune-interval (1-65535)$jpi",
       "Join Prune Send Interval\n"
       "Seconds\n")
{
	return pim_process_join_prune_cmd(vty, jpi_str);
}
DEFPY_ATTR(ipv6_joinprune_time,
           ipv6_pim_joinprune_time_cmd,
           "ipv6 pim join-prune-interval (1-65535)$jpi",
           IPV6_STR PIM_STR
           "Join Prune Send Interval\n"
           "Seconds\n",
           CMD_ATTR_HIDDEN | CMD_ATTR_DEPRECATED)
{
	int ret;
	const char *vrfname;
	char xpath[XPATH_MAXLEN];
	int orig_node = -1;

	vrfname = pim_cli_get_vrf_name(vty);
	if (vrfname) {
		snprintf(xpath, sizeof(xpath), FRR_PIM_VRF_XPATH,
			 "frr-pim:pimd", "pim", vrfname, FRR_PIM_AF_XPATH_VAL);
		nb_cli_enqueue_change(vty, xpath, NB_OP_CREATE, NULL);
		if (nb_cli_apply_changes_clear_pending(vty, NULL) ==
		    CMD_SUCCESS) {
			orig_node = vty->node;
			VTY_PUSH_XPATH(PIM6_NODE, xpath);
		} else {
			return CMD_WARNING_CONFIG_FAILED;
		}
	} else {
		vty_out(vty, "%% Failed to determine vrf name\n");
		return CMD_WARNING_CONFIG_FAILED;
	}

	ret = pim_process_join_prune_cmd(vty, jpi_str);

	if (orig_node != -1) {
		vty->node = orig_node;
		vty->xpath_index--;
	}

	return ret;
}

DEFPY (no_pim6_joinprune_time,
       no_pim6_joinprune_time_cmd,
       "no join-prune-interval [(1-65535)]",
       NO_STR
       "Join Prune Send Interval\n"
       IGNORED_IN_NO_STR)
{
	return pim_process_no_join_prune_cmd(vty);
}
DEFPY_ATTR(no_ipv6_pim_joinprune_time,
           no_ipv6_pim_joinprune_time_cmd,
           "no ipv6 pim join-prune-interval [(1-65535)]",
           NO_STR
           IPV6_STR
           PIM_STR
           "Join Prune Send Interval\n"
           IGNORED_IN_NO_STR,
           CMD_ATTR_HIDDEN | CMD_ATTR_DEPRECATED)
{
	int ret;
	const char *vrfname;
	char xpath[XPATH_MAXLEN];
	int orig_node = -1;

	vrfname = pim_cli_get_vrf_name(vty);
	if (vrfname) {
		snprintf(xpath, sizeof(xpath), FRR_PIM_VRF_XPATH,
			 "frr-pim:pimd", "pim", vrfname, FRR_PIM_AF_XPATH_VAL);
		nb_cli_enqueue_change(vty, xpath, NB_OP_CREATE, NULL);
		if (nb_cli_apply_changes_clear_pending(vty, NULL) ==
		    CMD_SUCCESS) {
			orig_node = vty->node;
			VTY_PUSH_XPATH(PIM6_NODE, xpath);
		} else {
			return CMD_WARNING_CONFIG_FAILED;
		}
	} else {
		vty_out(vty, "%% Failed to determine vrf name\n");
		return CMD_WARNING_CONFIG_FAILED;
	}

	ret = pim_process_no_join_prune_cmd(vty);

	if (orig_node != -1) {
		vty->node = orig_node;
		vty->xpath_index--;
	}

	return ret;
}

DEFPY (pim6_spt_switchover_infinity,
       pim6_spt_switchover_infinity_cmd,
       "spt-switchover infinity-and-beyond",
       "SPT-Switchover\n"
       "Never switch to SPT Tree\n")
{
	return pim_process_spt_switchover_infinity_cmd(vty);
}
DEFPY_ATTR(ipv6_spt_switchover_infinity,
           ipv6_pim_spt_switchover_infinity_cmd,
           "ipv6 pim spt-switchover infinity-and-beyond",
           IPV6_STR
           PIM_STR
           "SPT-Switchover\n"
           "Never switch to SPT Tree\n",
           CMD_ATTR_HIDDEN | CMD_ATTR_DEPRECATED)
{
	int ret;
	const char *vrfname;
	char xpath[XPATH_MAXLEN];
	int orig_node = -1;

	vrfname = pim_cli_get_vrf_name(vty);
	if (vrfname) {
		snprintf(xpath, sizeof(xpath), FRR_PIM_VRF_XPATH,
			 "frr-pim:pimd", "pim", vrfname, FRR_PIM_AF_XPATH_VAL);
		nb_cli_enqueue_change(vty, xpath, NB_OP_CREATE, NULL);
		if (nb_cli_apply_changes_clear_pending(vty, NULL) ==
		    CMD_SUCCESS) {
			orig_node = vty->node;
			VTY_PUSH_XPATH(PIM6_NODE, xpath);
		} else {
			return CMD_WARNING_CONFIG_FAILED;
		}
	} else {
		vty_out(vty, "%% Failed to determine vrf name\n");
		return CMD_WARNING_CONFIG_FAILED;
	}

	ret = pim_process_spt_switchover_infinity_cmd(vty);

	if (orig_node != -1) {
		vty->node = orig_node;
		vty->xpath_index--;
	}

	return ret;
}

DEFPY (pim6_spt_switchover_infinity_plist,
       pim6_spt_switchover_infinity_plist_cmd,
       "spt-switchover infinity-and-beyond prefix-list PREFIXLIST6_NAME$plist",
       "SPT-Switchover\n"
       "Never switch to SPT Tree\n"
       "Prefix-List to control which groups to switch\n"
       "Prefix-List name\n")
{
	return pim_process_spt_switchover_prefixlist_cmd(vty, plist);
}
DEFPY_ATTR(ipv6_spt_switchover_infinity_plist,
           ipv6_pim_spt_switchover_infinity_plist_cmd,
           "ipv6 pim spt-switchover infinity-and-beyond prefix-list PREFIXLIST6_NAME$plist",
           IPV6_STR
           PIM_STR
           "SPT-Switchover\n"
           "Never switch to SPT Tree\n"
           "Prefix-List to control which groups to switch\n"
           "Prefix-List name\n",
           CMD_ATTR_HIDDEN | CMD_ATTR_DEPRECATED)
{
	int ret;
	const char *vrfname;
	char xpath[XPATH_MAXLEN];
	int orig_node = -1;

	vrfname = pim_cli_get_vrf_name(vty);
	if (vrfname) {
		snprintf(xpath, sizeof(xpath), FRR_PIM_VRF_XPATH,
			 "frr-pim:pimd", "pim", vrfname, FRR_PIM_AF_XPATH_VAL);
		nb_cli_enqueue_change(vty, xpath, NB_OP_CREATE, NULL);
		if (nb_cli_apply_changes_clear_pending(vty, NULL) ==
		    CMD_SUCCESS) {
			orig_node = vty->node;
			VTY_PUSH_XPATH(PIM6_NODE, xpath);
		} else {
			return CMD_WARNING_CONFIG_FAILED;
		}
	} else {
		vty_out(vty, "%% Failed to determine vrf name\n");
		return CMD_WARNING_CONFIG_FAILED;
	}

	ret = pim_process_spt_switchover_prefixlist_cmd(vty, plist);

	if (orig_node != -1) {
		vty->node = orig_node;
		vty->xpath_index--;
	}

	return ret;
}

DEFPY (no_pim6_spt_switchover_infinity,
       no_pim6_spt_switchover_infinity_cmd,
       "no spt-switchover infinity-and-beyond",
       NO_STR
       "SPT_Switchover\n"
       "Never switch to SPT Tree\n")
{
	return pim_process_no_spt_switchover_cmd(vty);
}
DEFPY_ATTR(no_ipv6_pim_spt_switchover_infinity,
           no_ipv6_pim_spt_switchover_infinity_cmd,
           "no ipv6 pim spt-switchover infinity-and-beyond",
           NO_STR
           IPV6_STR
           PIM_STR
           "SPT_Switchover\n"
           "Never switch to SPT Tree\n",
           CMD_ATTR_HIDDEN | CMD_ATTR_DEPRECATED)
{
	int ret;
	const char *vrfname;
	char xpath[XPATH_MAXLEN];
	int orig_node = -1;

	vrfname = pim_cli_get_vrf_name(vty);
	if (vrfname) {
		snprintf(xpath, sizeof(xpath), FRR_PIM_VRF_XPATH,
			 "frr-pim:pimd", "pim", vrfname, FRR_PIM_AF_XPATH_VAL);
		nb_cli_enqueue_change(vty, xpath, NB_OP_CREATE, NULL);
		if (nb_cli_apply_changes_clear_pending(vty, NULL) ==
		    CMD_SUCCESS) {
			orig_node = vty->node;
			VTY_PUSH_XPATH(PIM6_NODE, xpath);
		} else {
			return CMD_WARNING_CONFIG_FAILED;
		}
	} else {
		vty_out(vty, "%% Failed to determine vrf name\n");
		return CMD_WARNING_CONFIG_FAILED;
	}

	ret = pim_process_no_spt_switchover_cmd(vty);

	if (orig_node != -1) {
		vty->node = orig_node;
		vty->xpath_index--;
	}

	return ret;
}

DEFPY (no_pim6_spt_switchover_infinity_plist,
       no_pim6_spt_switchover_infinity_plist_cmd,
       "no spt-switchover infinity-and-beyond prefix-list PREFIXLIST6_NAME",
       NO_STR
       "SPT_Switchover\n"
       "Never switch to SPT Tree\n"
       "Prefix-List to control which groups to switch\n"
       "Prefix-List name\n")
{
	return pim_process_no_spt_switchover_cmd(vty);
}
DEFPY_ATTR(no_ipv6_pim_spt_switchover_infinity_plist,
           no_ipv6_pim_spt_switchover_infinity_plist_cmd,
           "no ipv6 pim spt-switchover infinity-and-beyond prefix-list PREFIXLIST6_NAME",
           NO_STR
           IPV6_STR
           PIM_STR
           "SPT_Switchover\n"
           "Never switch to SPT Tree\n"
           "Prefix-List to control which groups to switch\n"
           "Prefix-List name\n",
           CMD_ATTR_HIDDEN | CMD_ATTR_DEPRECATED)
{
	int ret;
	const char *vrfname;
	char xpath[XPATH_MAXLEN];
	int orig_node = -1;

	vrfname = pim_cli_get_vrf_name(vty);
	if (vrfname) {
		snprintf(xpath, sizeof(xpath), FRR_PIM_VRF_XPATH,
			 "frr-pim:pimd", "pim", vrfname, FRR_PIM_AF_XPATH_VAL);
		nb_cli_enqueue_change(vty, xpath, NB_OP_CREATE, NULL);
		if (nb_cli_apply_changes_clear_pending(vty, NULL) ==
		    CMD_SUCCESS) {
			orig_node = vty->node;
			VTY_PUSH_XPATH(PIM6_NODE, xpath);
		} else {
			return CMD_WARNING_CONFIG_FAILED;
		}
	} else {
		vty_out(vty, "%% Failed to determine vrf name\n");
		return CMD_WARNING_CONFIG_FAILED;
	}

	ret = pim_process_no_spt_switchover_cmd(vty);

	if (orig_node != -1) {
		vty->node = orig_node;
		vty->xpath_index--;
	}

	return ret;
}

DEFPY (pim6_packets,
       pim6_packets_cmd,
       "packets (1-255)",
       "packets to process at one time per fd\n"
       "Number of packets\n")
{
	return pim_process_pim_packet_cmd(vty, packets_str);
}
DEFPY_ATTR(ipv6_pim_packets,
           ipv6_pim_packets_cmd,
           "ipv6 pim packets (1-255)",
           IPV6_STR
           PIM_STR
           "packets to process at one time per fd\n"
           "Number of packets\n",
           CMD_ATTR_HIDDEN | CMD_ATTR_DEPRECATED)
{
	int ret;
	const char *vrfname;
	char xpath[XPATH_MAXLEN];
	int orig_node = -1;

	vrfname = pim_cli_get_vrf_name(vty);
	if (vrfname) {
		snprintf(xpath, sizeof(xpath), FRR_PIM_VRF_XPATH,
			 "frr-pim:pimd", "pim", vrfname, FRR_PIM_AF_XPATH_VAL);
		nb_cli_enqueue_change(vty, xpath, NB_OP_CREATE, NULL);
		if (nb_cli_apply_changes_clear_pending(vty, NULL) ==
		    CMD_SUCCESS) {
			orig_node = vty->node;
			VTY_PUSH_XPATH(PIM6_NODE, xpath);
		} else {
			return CMD_WARNING_CONFIG_FAILED;
		}
	} else {
		vty_out(vty, "%% Failed to determine vrf name\n");
		return CMD_WARNING_CONFIG_FAILED;
	}

	ret = pim_process_pim_packet_cmd(vty, packets_str);

	if (orig_node != -1) {
		vty->node = orig_node;
		vty->xpath_index--;
	}

	return ret;
}

DEFPY (no_pim6_packets,
       no_pim6_packets_cmd,
       "no packets [(1-255)]",
       NO_STR
       "packets to process at one time per fd\n"
       IGNORED_IN_NO_STR)
{
	return pim_process_no_pim_packet_cmd(vty);
}
DEFPY_ATTR(no_ipv6_pim_packets,
           no_ipv6_pim_packets_cmd,
           "no ipv6 pim packets [(1-255)]",
           NO_STR
           IPV6_STR
           PIM_STR
           "packets to process at one time per fd\n"
           IGNORED_IN_NO_STR,
           CMD_ATTR_HIDDEN | CMD_ATTR_DEPRECATED)
{
	int ret;
	const char *vrfname;
	char xpath[XPATH_MAXLEN];
	int orig_node = -1;

	vrfname = pim_cli_get_vrf_name(vty);
	if (vrfname) {
		snprintf(xpath, sizeof(xpath), FRR_PIM_VRF_XPATH,
			 "frr-pim:pimd", "pim", vrfname, FRR_PIM_AF_XPATH_VAL);
		nb_cli_enqueue_change(vty, xpath, NB_OP_CREATE, NULL);
		if (nb_cli_apply_changes_clear_pending(vty, NULL) ==
		    CMD_SUCCESS) {
			orig_node = vty->node;
			VTY_PUSH_XPATH(PIM6_NODE, xpath);
		} else {
			return CMD_WARNING_CONFIG_FAILED;
		}
	} else {
		vty_out(vty, "%% Failed to determine vrf name\n");
		return CMD_WARNING_CONFIG_FAILED;
	}

	ret = pim_process_no_pim_packet_cmd(vty);

	if (orig_node != -1) {
		vty->node = orig_node;
		vty->xpath_index--;
	}

	return ret;
}

DEFPY (pim6_keep_alive,
       pim6_keep_alive_cmd,
       "keep-alive-timer (1-65535)$kat",
       "Keep alive Timer\n"
       "Seconds\n")
{
	return pim_process_keepalivetimer_cmd(vty, kat_str);
}
DEFPY_ATTR(ipv6_pim_keep_alive,
           ipv6_pim_keep_alive_cmd,
           "ipv6 pim keep-alive-timer (1-65535)$kat",
           IPV6_STR
           PIM_STR
           "Keep alive Timer\n"
           "Seconds\n",
           CMD_ATTR_HIDDEN | CMD_ATTR_DEPRECATED)
{
	int ret;
	const char *vrfname;
	char xpath[XPATH_MAXLEN];
	int orig_node = -1;

	vrfname = pim_cli_get_vrf_name(vty);
	if (vrfname) {
		snprintf(xpath, sizeof(xpath), FRR_PIM_VRF_XPATH,
			 "frr-pim:pimd", "pim", vrfname, FRR_PIM_AF_XPATH_VAL);
		nb_cli_enqueue_change(vty, xpath, NB_OP_CREATE, NULL);
		if (nb_cli_apply_changes_clear_pending(vty, NULL) ==
		    CMD_SUCCESS) {
			orig_node = vty->node;
			VTY_PUSH_XPATH(PIM6_NODE, xpath);
		} else {
			return CMD_WARNING_CONFIG_FAILED;
		}
	} else {
		vty_out(vty, "%% Failed to determine vrf name\n");
		return CMD_WARNING_CONFIG_FAILED;
	}

	ret = pim_process_keepalivetimer_cmd(vty, kat_str);

	if (orig_node != -1) {
		vty->node = orig_node;
		vty->xpath_index--;
	}

	return ret;
}

DEFPY (no_pim6_keep_alive,
       no_pim6_keep_alive_cmd,
       "no keep-alive-timer [(1-65535)]",
       NO_STR
       "Keep alive Timer\n"
       IGNORED_IN_NO_STR)
{
	return pim_process_no_keepalivetimer_cmd(vty);
}
DEFPY_ATTR(no_ipv6_pim_keep_alive,
           no_ipv6_pim_keep_alive_cmd,
           "no ipv6 pim keep-alive-timer [(1-65535)]",
           NO_STR
           IPV6_STR
           PIM_STR
           "Keep alive Timer\n"
           IGNORED_IN_NO_STR,
           CMD_ATTR_HIDDEN | CMD_ATTR_DEPRECATED)
{
	int ret;
	const char *vrfname;
	char xpath[XPATH_MAXLEN];
	int orig_node = -1;

	vrfname = pim_cli_get_vrf_name(vty);
	if (vrfname) {
		snprintf(xpath, sizeof(xpath), FRR_PIM_VRF_XPATH,
			 "frr-pim:pimd", "pim", vrfname, FRR_PIM_AF_XPATH_VAL);
		nb_cli_enqueue_change(vty, xpath, NB_OP_CREATE, NULL);
		if (nb_cli_apply_changes_clear_pending(vty, NULL) ==
		    CMD_SUCCESS) {
			orig_node = vty->node;
			VTY_PUSH_XPATH(PIM6_NODE, xpath);
		} else {
			return CMD_WARNING_CONFIG_FAILED;
		}
	} else {
		vty_out(vty, "%% Failed to determine vrf name\n");
		return CMD_WARNING_CONFIG_FAILED;
	}

	ret = pim_process_no_keepalivetimer_cmd(vty);

	if (orig_node != -1) {
		vty->node = orig_node;
		vty->xpath_index--;
	}

	return ret;
}

DEFPY (pim6_rp_keep_alive,
       pim6_rp_keep_alive_cmd,
       "rp keep-alive-timer (1-65535)$kat",
       "Rendezvous Point\n"
       "Keep alive Timer\n"
       "Seconds\n")
{
	return pim_process_rp_kat_cmd(vty, kat_str);
}
DEFPY_ATTR(ipv6_pim_rp_keep_alive,
           ipv6_pim_rp_keep_alive_cmd,
           "ipv6 pim rp keep-alive-timer (1-65535)$kat",
           IPV6_STR
           PIM_STR
           "Rendezvous Point\n"
           "Keep alive Timer\n"
           "Seconds\n",
           CMD_ATTR_HIDDEN | CMD_ATTR_DEPRECATED)
{
	int ret;
	const char *vrfname;
	char xpath[XPATH_MAXLEN];
	int orig_node = -1;

	vrfname = pim_cli_get_vrf_name(vty);
	if (vrfname) {
		snprintf(xpath, sizeof(xpath), FRR_PIM_VRF_XPATH,
			 "frr-pim:pimd", "pim", vrfname, FRR_PIM_AF_XPATH_VAL);
		nb_cli_enqueue_change(vty, xpath, NB_OP_CREATE, NULL);
		if (nb_cli_apply_changes_clear_pending(vty, NULL) ==
		    CMD_SUCCESS) {
			orig_node = vty->node;
			VTY_PUSH_XPATH(PIM6_NODE, xpath);
		} else {
			return CMD_WARNING_CONFIG_FAILED;
		}
	} else {
		vty_out(vty, "%% Failed to determine vrf name\n");
		return CMD_WARNING_CONFIG_FAILED;
	}

	ret = pim_process_rp_kat_cmd(vty, kat_str);

	if (orig_node != -1) {
		vty->node = orig_node;
		vty->xpath_index--;
	}

	return ret;
}

DEFPY (no_pim6_rp_keep_alive,
       no_pim6_rp_keep_alive_cmd,
       "no rp keep-alive-timer [(1-65535)]",
       NO_STR
       "Rendezvous Point\n"
       "Keep alive Timer\n"
       IGNORED_IN_NO_STR)
{
	return pim_process_no_rp_kat_cmd(vty);
}
DEFPY_ATTR(no_ipv6_pim_rp_keep_alive,
           no_ipv6_pim_rp_keep_alive_cmd,
           "no ipv6 pim rp keep-alive-timer [(1-65535)]",
           NO_STR
           IPV6_STR
           PIM_STR
           "Rendezvous Point\n"
           "Keep alive Timer\n"
           IGNORED_IN_NO_STR,
           CMD_ATTR_HIDDEN | CMD_ATTR_DEPRECATED)
{
	int ret;
	const char *vrfname;
	char xpath[XPATH_MAXLEN];
	int orig_node = -1;

	vrfname = pim_cli_get_vrf_name(vty);
	if (vrfname) {
		snprintf(xpath, sizeof(xpath), FRR_PIM_VRF_XPATH,
			 "frr-pim:pimd", "pim", vrfname, FRR_PIM_AF_XPATH_VAL);
		nb_cli_enqueue_change(vty, xpath, NB_OP_CREATE, NULL);
		if (nb_cli_apply_changes_clear_pending(vty, NULL) ==
		    CMD_SUCCESS) {
			orig_node = vty->node;
			VTY_PUSH_XPATH(PIM6_NODE, xpath);
		} else {
			return CMD_WARNING_CONFIG_FAILED;
		}
	} else {
		vty_out(vty, "%% Failed to determine vrf name\n");
		return CMD_WARNING_CONFIG_FAILED;
	}

	ret = pim_process_no_rp_kat_cmd(vty);

	if (orig_node != -1) {
		vty->node = orig_node;
		vty->xpath_index--;
	}

	return ret;
}

DEFPY (pim6_register_suppress,
       pim6_register_suppress_cmd,
       "register-suppress-time (1-65535)$rst",
       "Register Suppress Timer\n"
       "Seconds\n")
{
	return pim_process_register_suppress_cmd(vty, rst_str);
}
DEFPY_ATTR(ipv6_pim_register_suppress,
           ipv6_pim_register_suppress_cmd,
           "ipv6 pim register-suppress-time (1-65535)$rst",
           IPV6_STR
           PIM_STR
           "Register Suppress Timer\n"
           "Seconds\n",
           CMD_ATTR_HIDDEN | CMD_ATTR_DEPRECATED)
{
	int ret;
	const char *vrfname;
	char xpath[XPATH_MAXLEN];
	int orig_node = -1;

	vrfname = pim_cli_get_vrf_name(vty);
	if (vrfname) {
		snprintf(xpath, sizeof(xpath), FRR_PIM_VRF_XPATH,
			 "frr-pim:pimd", "pim", vrfname, FRR_PIM_AF_XPATH_VAL);
		nb_cli_enqueue_change(vty, xpath, NB_OP_CREATE, NULL);
		if (nb_cli_apply_changes_clear_pending(vty, NULL) ==
		    CMD_SUCCESS) {
			orig_node = vty->node;
			VTY_PUSH_XPATH(PIM6_NODE, xpath);
		} else {
			return CMD_WARNING_CONFIG_FAILED;
		}
	} else {
		vty_out(vty, "%% Failed to determine vrf name\n");
		return CMD_WARNING_CONFIG_FAILED;
	}

	ret = pim_process_register_suppress_cmd(vty, rst_str);

	if (orig_node != -1) {
		vty->node = orig_node;
		vty->xpath_index--;
	}

	return ret;
}

DEFPY (no_pim6_register_suppress,
       no_pim6_register_suppress_cmd,
       "no register-suppress-time [(1-65535)]",
       NO_STR
       "Register Suppress Timer\n"
       IGNORED_IN_NO_STR)
{
	return pim_process_no_register_suppress_cmd(vty);
}
DEFPY_ATTR(no_ipv6_pim_register_suppress,
           no_ipv6_pim_register_suppress_cmd,
           "no ipv6 pim register-suppress-time [(1-65535)]",
           NO_STR
           IPV6_STR
           PIM_STR
           "Register Suppress Timer\n"
           IGNORED_IN_NO_STR,
           CMD_ATTR_HIDDEN | CMD_ATTR_DEPRECATED)
{
	int ret;
	const char *vrfname;
	char xpath[XPATH_MAXLEN];
	int orig_node = -1;

	vrfname = pim_cli_get_vrf_name(vty);
	if (vrfname) {
		snprintf(xpath, sizeof(xpath), FRR_PIM_VRF_XPATH,
			 "frr-pim:pimd", "pim", vrfname, FRR_PIM_AF_XPATH_VAL);
		nb_cli_enqueue_change(vty, xpath, NB_OP_CREATE, NULL);
		if (nb_cli_apply_changes_clear_pending(vty, NULL) ==
		    CMD_SUCCESS) {
			orig_node = vty->node;
			VTY_PUSH_XPATH(PIM6_NODE, xpath);
		} else {
			return CMD_WARNING_CONFIG_FAILED;
		}
	} else {
		vty_out(vty, "%% Failed to determine vrf name\n");
		return CMD_WARNING_CONFIG_FAILED;
	}

	ret = pim_process_no_register_suppress_cmd(vty);

	if (orig_node != -1) {
		vty->node = orig_node;
		vty->xpath_index--;
	}

	return ret;
}

DEFPY (interface_ipv6_pim,
       interface_ipv6_pim_cmd,
       "ipv6 pim [passive$passive]",
       IPV6_STR
       PIM_STR
       "Disable exchange of protocol packets\n")
{
	int ret;

	ret = pim_process_ip_pim_cmd(vty);

	if (ret != NB_OK)
		return ret;

	if (passive)
		return pim_process_ip_pim_passive_cmd(vty, true);

	return CMD_SUCCESS;
}

DEFPY (interface_no_ipv6_pim,
       interface_no_ipv6_pim_cmd,
       "no ipv6 pim [passive$passive]",
       NO_STR
       IPV6_STR
       PIM_STR
       "Disable exchange of protocol packets\n")
{
	if (passive)
		return pim_process_ip_pim_passive_cmd(vty, false);

	return pim_process_no_ip_pim_cmd(vty);
}

DEFPY (interface_ipv6_pim_drprio,
       interface_ipv6_pim_drprio_cmd,
       "ipv6 pim drpriority (0-4294967295)",
       IPV6_STR
       PIM_STR
       "Set the Designated Router Election Priority\n"
       "Value of the new DR Priority\n")
{
	return pim_process_ip_pim_drprio_cmd(vty, drpriority_str);
}

DEFPY (interface_no_ipv6_pim_drprio,
       interface_no_ipv6_pim_drprio_cmd,
       "no ipv6 pim drpriority [(0-4294967295)]",
       NO_STR
       IPV6_STR
       PIM_STR
       "Revert the Designated Router Priority to default\n"
       "Old Value of the Priority\n")
{
	return pim_process_no_ip_pim_drprio_cmd(vty);
}

DEFPY (interface_ipv6_pim_hello,
       interface_ipv6_pim_hello_cmd,
       "ipv6 pim hello (1-65535) [(1-65535)]$hold",
       IPV6_STR
       PIM_STR
       IFACE_PIM_HELLO_STR
       IFACE_PIM_HELLO_TIME_STR
       IFACE_PIM_HELLO_HOLD_STR)
{
	return pim_process_ip_pim_hello_cmd(vty, hello_str, hold_str);
}

DEFPY (interface_no_ipv6_pim_hello,
       interface_no_ipv6_pim_hello_cmd,
       "no ipv6 pim hello [(1-65535) [(1-65535)]]",
       NO_STR
       IPV6_STR
       PIM_STR
       IFACE_PIM_HELLO_STR
       IGNORED_IN_NO_STR
       IGNORED_IN_NO_STR)
{
	return pim_process_no_ip_pim_hello_cmd(vty);
}

DEFPY (interface_ipv6_pim_activeactive,
       interface_ipv6_pim_activeactive_cmd,
       "[no] ipv6 pim active-active",
       NO_STR
       IPV6_STR
       PIM_STR
       "Mark interface as Active-Active for MLAG operations\n")
{
	return pim_process_ip_pim_activeactive_cmd(vty, no);
}

DEFPY_HIDDEN (interface_ipv6_pim_ssm,
              interface_ipv6_pim_ssm_cmd,
              "ipv6 pim ssm",
              IPV6_STR
              PIM_STR
              IFACE_PIM_STR)
{
	int ret;

	ret = pim_process_ip_pim_cmd(vty);

	if (ret != NB_OK)
		return ret;

	vty_out(vty,
		"Enabled PIM SM on interface; configure PIM SSM range if needed\n");

	return NB_OK;
}

DEFPY_HIDDEN (interface_no_ipv6_pim_ssm,
              interface_no_ipv6_pim_ssm_cmd,
              "no ipv6 pim ssm",
              NO_STR
              IPV6_STR
              PIM_STR
              IFACE_PIM_STR)
{
	return pim_process_no_ip_pim_cmd(vty);
}

DEFPY_HIDDEN (interface_ipv6_pim_sm,
	      interface_ipv6_pim_sm_cmd,
	      "ipv6 pim sm",
	      IPV6_STR
	      PIM_STR
	      IFACE_PIM_SM_STR)
{
	return pim_process_ip_pim_cmd(vty);
}

DEFPY_HIDDEN (interface_no_ipv6_pim_sm,
	      interface_no_ipv6_pim_sm_cmd,
	      "no ipv6 pim sm",
	      NO_STR
	      IPV6_STR
	      PIM_STR
	      IFACE_PIM_SM_STR)
{
	return pim_process_no_ip_pim_cmd(vty);
}

/* boundaries */
DEFPY (interface_ipv6_pim_boundary_oil,
      interface_ipv6_pim_boundary_oil_cmd,
      "ipv6 multicast boundary oil WORD",
      IPV6_STR
      "Generic multicast configuration options\n"
      "Define multicast boundary\n"
      "Filter OIL by group using prefix list\n"
      "Prefix list to filter OIL with\n")
{
	return pim_process_ip_pim_boundary_oil_cmd(vty, oil);
}

DEFPY (interface_no_ipv6_pim_boundary_oil,
      interface_no_ipv6_pim_boundary_oil_cmd,
      "no ipv6 multicast boundary oil [WORD]",
      NO_STR
      IPV6_STR
      "Generic multicast configuration options\n"
      "Define multicast boundary\n"
      "Filter OIL by group using prefix list\n"
      "Prefix list to filter OIL with\n")
{
	return pim_process_no_ip_pim_boundary_oil_cmd(vty);
}

DEFPY (interface_ipv6_mroute,
       interface_ipv6_mroute_cmd,
       "ipv6 mroute INTERFACE X:X::X:X$group [X:X::X:X]$source",
       IPV6_STR
       "Add multicast route\n"
       "Outgoing interface name\n"
       "Group address\n"
       "Source address\n")
{
	return pim_process_ip_mroute_cmd(vty, interface, group_str, source_str);
}

DEFPY (interface_no_ipv6_mroute,
       interface_no_ipv6_mroute_cmd,
       "no ipv6 mroute INTERFACE X:X::X:X$group [X:X::X:X]$source",
       NO_STR
       IPV6_STR
       "Add multicast route\n"
       "Outgoing interface name\n"
       "Group Address\n"
       "Source Address\n")
{
	return pim_process_no_ip_mroute_cmd(vty, interface, group_str,
					    source_str);
}

DEFPY (pim6_rp,
       pim6_rp_cmd,
       "rp X:X::X:X$rp [X:X::X:X/M]$gp",
       "Rendezvous Point\n"
       "ipv6 address of RP\n"
       "Group Address range to cover\n")
{
	const char *group_str = (gp_str) ? gp_str : "FF00::0/8";

	return pim_process_rp_cmd(vty, rp_str, group_str);
}
DEFPY_ATTR(ipv6_pim_rp,
           ipv6_pim_rp_cmd,
           "ipv6 pim rp X:X::X:X$rp [X:X::X:X/M]$gp",
           IPV6_STR
           PIM_STR
           "Rendezvous Point\n"
           "ipv6 address of RP\n"
           "Group Address range to cover\n",
           CMD_ATTR_HIDDEN | CMD_ATTR_DEPRECATED)
{
	int ret;
	const char *group_str = (gp_str) ? gp_str : "FF00::0/8";
	const char *vrfname;
	char xpath[XPATH_MAXLEN];
	int orig_node = -1;

	vrfname = pim_cli_get_vrf_name(vty);
	if (vrfname) {
		snprintf(xpath, sizeof(xpath), FRR_PIM_VRF_XPATH,
			 "frr-pim:pimd", "pim", vrfname, FRR_PIM_AF_XPATH_VAL);
		nb_cli_enqueue_change(vty, xpath, NB_OP_CREATE, NULL);
		if (nb_cli_apply_changes_clear_pending(vty, NULL) ==
		    CMD_SUCCESS) {
			orig_node = vty->node;
			VTY_PUSH_XPATH(PIM6_NODE, xpath);
		} else {
			return CMD_WARNING_CONFIG_FAILED;
		}
	} else {
		vty_out(vty, "%% Failed to determine vrf name\n");
		return CMD_WARNING_CONFIG_FAILED;
	}

	ret = pim_process_rp_cmd(vty, rp_str, group_str);

	if (orig_node != -1) {
		vty->node = orig_node;
		vty->xpath_index--;
	}

	return ret;
}

DEFPY (no_pim6_rp,
       no_pim6_rp_cmd,
       "no rp X:X::X:X$rp [X:X::X:X/M]$gp",
       NO_STR
       "Rendezvous Point\n"
       "ipv6 address of RP\n"
       "Group Address range to cover\n")
{
	const char *group_str = (gp_str) ? gp_str : "FF00::0/8";

	return pim_process_no_rp_cmd(vty, rp_str, group_str);
}
DEFPY_ATTR(no_ipv6_pim_rp,
           no_ipv6_pim_rp_cmd,
           "no ipv6 pim rp X:X::X:X$rp [X:X::X:X/M]$gp",
           NO_STR
           IPV6_STR
           PIM_STR
           "Rendezvous Point\n"
           "ipv6 address of RP\n"
           "Group Address range to cover\n",
           CMD_ATTR_HIDDEN | CMD_ATTR_DEPRECATED)
{
	int ret;
	const char *group_str = (gp_str) ? gp_str : "FF00::0/8";
	const char *vrfname;
	char xpath[XPATH_MAXLEN];
	int orig_node = -1;

	vrfname = pim_cli_get_vrf_name(vty);
	if (vrfname) {
		snprintf(xpath, sizeof(xpath), FRR_PIM_VRF_XPATH,
			 "frr-pim:pimd", "pim", vrfname, FRR_PIM_AF_XPATH_VAL);
		nb_cli_enqueue_change(vty, xpath, NB_OP_CREATE, NULL);
		if (nb_cli_apply_changes_clear_pending(vty, NULL) ==
		    CMD_SUCCESS) {
			orig_node = vty->node;
			VTY_PUSH_XPATH(PIM6_NODE, xpath);
		} else {
			return CMD_WARNING_CONFIG_FAILED;
		}
	} else {
		vty_out(vty, "%% Failed to determine vrf name\n");
		return CMD_WARNING_CONFIG_FAILED;
	}

	ret = pim_process_no_rp_cmd(vty, rp_str, group_str);

	if (orig_node != -1) {
		vty->node = orig_node;
		vty->xpath_index--;
	}

	return ret;
}

DEFPY (pim6_rp_prefix_list,
       pim6_rp_prefix_list_cmd,
       "rp X:X::X:X$rp prefix-list PREFIXLIST6_NAME$plist",
       "Rendezvous Point\n"
       "ipv6 address of RP\n"
       "group prefix-list filter\n"
       "Name of a prefix-list\n")
{
	return pim_process_rp_plist_cmd(vty, rp_str, plist);
}
DEFPY_ATTR(ipv6_pim_rp_prefix_list,
           ipv6_pim_rp_prefix_list_cmd,
           "ipv6 pim rp X:X::X:X$rp prefix-list PREFIXLIST6_NAME$plist",
           IPV6_STR
           PIM_STR
           "Rendezvous Point\n"
           "ipv6 address of RP\n"
           "group prefix-list filter\n"
           "Name of a prefix-list\n",
           CMD_ATTR_HIDDEN | CMD_ATTR_DEPRECATED)
{
	int ret;
	const char *vrfname;
	char xpath[XPATH_MAXLEN];
	int orig_node = -1;

	vrfname = pim_cli_get_vrf_name(vty);
	if (vrfname) {
		snprintf(xpath, sizeof(xpath), FRR_PIM_VRF_XPATH,
			 "frr-pim:pimd", "pim", vrfname, FRR_PIM_AF_XPATH_VAL);
		nb_cli_enqueue_change(vty, xpath, NB_OP_CREATE, NULL);
		if (nb_cli_apply_changes_clear_pending(vty, NULL) ==
		    CMD_SUCCESS) {
			orig_node = vty->node;
			VTY_PUSH_XPATH(PIM6_NODE, xpath);
		} else {
			return CMD_WARNING_CONFIG_FAILED;
		}
	} else {
		vty_out(vty, "%% Failed to determine vrf name\n");
		return CMD_WARNING_CONFIG_FAILED;
	}

	ret = pim_process_rp_plist_cmd(vty, rp_str, plist);

	if (orig_node != -1) {
		vty->node = orig_node;
		vty->xpath_index--;
	}

	return ret;
}

DEFPY (no_pim6_rp_prefix_list,
       no_pim6_rp_prefix_list_cmd,
       "no rp X:X::X:X$rp prefix-list PREFIXLIST6_NAME$plist",
       NO_STR
       "Rendezvous Point\n"
       "ipv6 address of RP\n"
       "group prefix-list filter\n"
       "Name of a prefix-list\n")
{
	return pim_process_no_rp_plist_cmd(vty, rp_str, plist);
}
DEFPY_ATTR(no_ipv6_pim_rp_prefix_list,
           no_ipv6_pim_rp_prefix_list_cmd,
           "no ipv6 pim rp X:X::X:X$rp prefix-list PREFIXLIST6_NAME$plist",
           NO_STR
           IPV6_STR
           PIM_STR
           "Rendezvous Point\n"
           "ipv6 address of RP\n"
           "group prefix-list filter\n"
           "Name of a prefix-list\n",
           CMD_ATTR_HIDDEN | CMD_ATTR_DEPRECATED)
{
	int ret;
	const char *vrfname;
	char xpath[XPATH_MAXLEN];
	int orig_node = -1;

	vrfname = pim_cli_get_vrf_name(vty);
	if (vrfname) {
		snprintf(xpath, sizeof(xpath), FRR_PIM_VRF_XPATH,
			 "frr-pim:pimd", "pim", vrfname, FRR_PIM_AF_XPATH_VAL);
		nb_cli_enqueue_change(vty, xpath, NB_OP_CREATE, NULL);
		if (nb_cli_apply_changes_clear_pending(vty, NULL) ==
		    CMD_SUCCESS) {
			orig_node = vty->node;
			VTY_PUSH_XPATH(PIM6_NODE, xpath);
		} else {
			return CMD_WARNING_CONFIG_FAILED;
		}
	} else {
		vty_out(vty, "%% Failed to determine vrf name\n");
		return CMD_WARNING_CONFIG_FAILED;
	}

	ret = pim_process_no_rp_plist_cmd(vty, rp_str, plist);

	if (orig_node != -1) {
		vty->node = orig_node;
		vty->xpath_index--;
	}

	return ret;
}

DEFPY (ipv6_pim_bsm,
       ipv6_pim_bsm_cmd,
       "ipv6 pim bsm",
       IPV6_STR
       PIM_STR
       "Enable BSM support on the interface\n")
{
<<<<<<< HEAD
	return pim_process_bsm_cmd(vty);
=======
	const char *group_str = (gp_str) ? gp_str : "ff00::/8";

	return pim_process_rp_cmd(vty, rp_str, group_str);
>>>>>>> 22092d3b
}

DEFPY (no_ipv6_pim_bsm,
       no_ipv6_pim_bsm_cmd,
       "no ipv6 pim bsm",
       NO_STR
       IPV6_STR
       PIM_STR
       "Enable BSM support on the interface\n")
{
<<<<<<< HEAD
	return pim_process_no_bsm_cmd(vty);
=======
	const char *group_str = (gp_str) ? gp_str : "ff00::/8";

	return pim_process_no_rp_cmd(vty, rp_str, group_str);
>>>>>>> 22092d3b
}

DEFPY (ipv6_pim_ucast_bsm,
       ipv6_pim_ucast_bsm_cmd,
       "ipv6 pim unicast-bsm",
       IPV6_STR
       PIM_STR
       "Accept/Send unicast BSM on the interface\n")
{
	return pim_process_unicast_bsm_cmd(vty);
}

DEFPY (no_ipv6_pim_ucast_bsm,
       no_ipv6_pim_ucast_bsm_cmd,
       "no ipv6 pim unicast-bsm",
       NO_STR
       IPV6_STR
       PIM_STR
       "Accept/Send unicast BSM on the interface\n")
{
	return pim_process_no_unicast_bsm_cmd(vty);
}

DEFPY (pim6_bsr_candidate_bsr,
       pim6_bsr_candidate_bsr_cmd,
       "[no] bsr candidate-bsr [{priority (0-255)|source <address X:X::X:X|interface IFNAME|loopback$loopback|any$any>}]",
       NO_STR
       BSR_STR
       "Make this router a Candidate BSR\n"
       "BSR Priority (higher wins)\n"
       "BSR Priority (higher wins)\n"
       "Specify IP address for BSR operation\n"
       "Local address to use\n"
       "Local address to use\n"
       "Interface to pick address from\n"
       "Interface to pick address from\n"
       "Pick highest loopback address (default)\n"
       "Pick highest address from any interface\n")
{
	return pim_process_bsr_candidate_cmd(vty, FRR_PIM_CAND_BSR_XPATH, no,
					     false, any, ifname, address_str,
					     priority_str, NULL);
}

DEFPY (pim6_bsr_candidate_rp,
       pim6_bsr_candidate_rp_cmd,
       "[no] bsr candidate-rp [{priority (0-255)|interval (1-4294967295)|source <address X:X::X:X|interface IFNAME|loopback$loopback|any$any>}]",
       NO_STR
       "Bootstrap Router configuration\n"
       "Make this router a Candidate RP\n"
       "RP Priority (lower wins)\n"
       "RP Priority (lower wins)\n"
       "Advertisement interval (seconds)\n"
       "Advertisement interval (seconds)\n"
       "Specify IP address for RP operation\n"
       "Local address to use\n"
       "Local address to use\n"
       "Interface to pick address from\n"
       "Interface to pick address from\n"
       "Pick highest loopback address (default)\n"
       "Pick highest address from any interface\n")
{
	return pim_process_bsr_candidate_cmd(vty, FRR_PIM_CAND_RP_XPATH, no,
					     true, any, ifname, address_str,
					     priority_str, interval_str);
}

DEFPY (pim6_bsr_candidate_rp_group,
       pim6_bsr_candidate_rp_group_cmd,
       "[no] bsr candidate-rp group X:X::X:X/M",
       NO_STR
       "Bootstrap Router configuration\n"
       "Make this router a Candidate RP\n"
       "Configure groups to become candidate RP for\n"
       "Multicast group prefix\n")
{
	return pim_process_bsr_crp_grp_cmd(vty, group_str, no);
}

DEFPY (pim6_ssmpingd,
       pim6_ssmpingd_cmd,
       "ssmpingd [X:X::X:X]$source",
      CONF_SSMPINGD_STR
      "Source address\n")
{
	const char *src_str = (source_str) ? source_str : "::";

	return pim_process_ssmpingd_cmd(vty, NB_OP_CREATE, src_str);
}
DEFPY_ATTR(ipv6_ssmpingd,
           ipv6_ssmpingd_cmd,
           "ipv6 ssmpingd [X:X::X:X]$source",
           IPV6_STR
           CONF_SSMPINGD_STR
           "Source address\n",
           CMD_ATTR_HIDDEN | CMD_ATTR_DEPRECATED)
{
	int ret;
	const char *src_str = (source_str) ? source_str : "::";
	const char *vrfname;
	char xpath[XPATH_MAXLEN];
	int orig_node = -1;

	vrfname = pim_cli_get_vrf_name(vty);
	if (vrfname) {
		snprintf(xpath, sizeof(xpath), FRR_PIM_VRF_XPATH,
			 "frr-pim:pimd", "pim", vrfname, FRR_PIM_AF_XPATH_VAL);
		nb_cli_enqueue_change(vty, xpath, NB_OP_CREATE, NULL);
		if (nb_cli_apply_changes_clear_pending(vty, NULL) ==
		    CMD_SUCCESS) {
			orig_node = vty->node;
			VTY_PUSH_XPATH(PIM6_NODE, xpath);
		} else {
			return CMD_WARNING_CONFIG_FAILED;
		}
	} else {
		vty_out(vty, "%% Failed to determine vrf name\n");
		return CMD_WARNING_CONFIG_FAILED;
	}

	ret = pim_process_ssmpingd_cmd(vty, NB_OP_CREATE, src_str);

	if (orig_node != -1) {
		vty->node = orig_node;
		vty->xpath_index--;
	}

	return ret;
}

DEFPY (no_pim6_ssmpingd,
       no_pim6_ssmpingd_cmd,
       "no ssmpingd [X:X::X:X]$source",
       NO_STR
       CONF_SSMPINGD_STR
       "Source address\n")
{
	const char *src_str = (source_str) ? source_str : "::";

	return pim_process_ssmpingd_cmd(vty, NB_OP_DESTROY, src_str);
}
DEFPY_ATTR(no_ipv6_ssmpingd,
           no_ipv6_ssmpingd_cmd,
           "no ipv6 ssmpingd [X:X::X:X]$source",
           NO_STR
           IPV6_STR
           CONF_SSMPINGD_STR
           "Source address\n",
           CMD_ATTR_HIDDEN | CMD_ATTR_DEPRECATED)
{
	int ret;
	const char *src_str = (source_str) ? source_str : "::";
	const char *vrfname;
	char xpath[XPATH_MAXLEN];
	int orig_node = -1;

	vrfname = pim_cli_get_vrf_name(vty);
	if (vrfname) {
		snprintf(xpath, sizeof(xpath), FRR_PIM_VRF_XPATH,
			 "frr-pim:pimd", "pim", vrfname, FRR_PIM_AF_XPATH_VAL);
		nb_cli_enqueue_change(vty, xpath, NB_OP_CREATE, NULL);
		if (nb_cli_apply_changes_clear_pending(vty, NULL) ==
		    CMD_SUCCESS) {
			orig_node = vty->node;
			VTY_PUSH_XPATH(PIM6_NODE, xpath);
		} else {
			return CMD_WARNING_CONFIG_FAILED;
		}
	} else {
		vty_out(vty, "%% Failed to determine vrf name\n");
		return CMD_WARNING_CONFIG_FAILED;
	}

	ret = pim_process_ssmpingd_cmd(vty, NB_OP_DESTROY, src_str);

	if (orig_node != -1) {
		vty->node = orig_node;
		vty->xpath_index--;
	}

	return ret;
}

DEFPY_YANG_HIDDEN (interface_ipv6_mld_join,
                   interface_ipv6_mld_join_cmd,
                   "[no] ipv6 mld join X:X::X:X$grp [X:X::X:X]$src",
                   NO_STR
                   IPV6_STR
                   IFACE_MLD_STR
                   "MLD join multicast group\n"
                   "Multicast group address\n"
                   "Source address\n")
{
	nb_cli_enqueue_change(vty, ".", (!no ? NB_OP_CREATE : NB_OP_DESTROY),
			      NULL);
	return nb_cli_apply_changes(vty, FRR_GMP_JOIN_GROUP_XPATH,
				    "frr-routing:ipv6", grp_str,
				    (src_str ? src_str : "::"));
}
ALIAS (interface_ipv6_mld_join,
       interface_ipv6_mld_join_group_cmd,
       "[no] ipv6 mld join-group X:X::X:X$grp [X:X::X:X]$src",
       NO_STR
       IPV6_STR
       IFACE_MLD_STR
       "MLD join multicast group\n"
       "Multicast group address\n"
       "Source address\n");

DEFPY_YANG (interface_ipv6_mld_static_group,
            interface_ipv6_mld_static_group_cmd,
            "[no] ipv6 mld static-group X:X::X:X$grp [X:X::X:X]$src",
            NO_STR
            IPV6_STR
            IFACE_MLD_STR
            "Static multicast group\n"
            "Multicast group address\n"
            "Source address\n")
{
	nb_cli_enqueue_change(vty, ".", (!no ? NB_OP_CREATE : NB_OP_DESTROY),
			      NULL);
	return nb_cli_apply_changes(vty, FRR_GMP_STATIC_GROUP_XPATH,
				    "frr-routing:ipv6", grp_str,
				    (src_str ? src_str : "::"));
}

DEFPY (interface_no_ipv6_mld_static_group,
       interface_no_ipv6_mld_static_group_cmd,
       "no ipv6 mld static-group X:X::X:X$group [X:X::X:X$source]",
       NO_STR
       IPV6_STR
       IFACE_MLD_STR
       "Static multicast group\n"
       "Multicast group address\n"
       "Source address\n")
{
	char xpath[XPATH_MAXLEN];

	if (source_str) {
		if (IPV6_ADDR_SAME(&source, &in6addr_any)) {
			vty_out(vty, "Bad source address %s\n", source_str);
			return CMD_WARNING_CONFIG_FAILED;
		}
	} else
		source_str = "::";

	snprintf(xpath, sizeof(xpath), FRR_GMP_STATIC_GROUP_XPATH,
		 "frr-routing:ipv6", group_str, source_str);

	nb_cli_enqueue_change(vty, xpath, NB_OP_DESTROY, NULL);

	return nb_cli_apply_changes(vty, NULL);
}

DEFPY (interface_ipv6_mld,
       interface_ipv6_mld_cmd,
       "ipv6 mld",
       IPV6_STR
       IFACE_MLD_STR)
{
	nb_cli_enqueue_change(vty, "./enable", NB_OP_MODIFY, "true");

	return nb_cli_apply_changes(vty, FRR_GMP_INTERFACE_XPATH,
				    "frr-routing:ipv6");
}

DEFPY (interface_no_ipv6_mld,
       interface_no_ipv6_mld_cmd,
       "no ipv6 mld",
       NO_STR
       IPV6_STR
       IFACE_MLD_STR)
{
	const struct lyd_node *pim_enable_dnode;
	char pim_if_xpath[XPATH_MAXLEN + 64];

	snprintf(pim_if_xpath, sizeof(pim_if_xpath),
		 "%s/frr-pim:pim/address-family[address-family='%s']",
		 VTY_CURR_XPATH, "frr-routing:ipv6");

	pim_enable_dnode = yang_dnode_getf(vty->candidate_config->dnode,
					   FRR_PIM_ENABLE_XPATH, VTY_CURR_XPATH,
					   "frr-routing:ipv6");
	if (!pim_enable_dnode) {
		nb_cli_enqueue_change(vty, pim_if_xpath, NB_OP_DESTROY, NULL);
		nb_cli_enqueue_change(vty, ".", NB_OP_DESTROY, NULL);
	} else {
		if (!yang_dnode_get_bool(pim_enable_dnode, ".")) {
			nb_cli_enqueue_change(vty, pim_if_xpath, NB_OP_DESTROY,
					      NULL);
			nb_cli_enqueue_change(vty, ".", NB_OP_DESTROY, NULL);
		} else
			nb_cli_enqueue_change(vty, "./enable", NB_OP_MODIFY,
					      "false");
	}

	return nb_cli_apply_changes(vty, FRR_GMP_INTERFACE_XPATH,
				    "frr-routing:ipv6");
}

DEFPY (interface_ipv6_mld_version,
       interface_ipv6_mld_version_cmd,
       "ipv6 mld version (1-2)$version",
       IPV6_STR
       IFACE_MLD_STR
       "MLD version\n"
       "MLD version number\n")
{
	nb_cli_enqueue_change(vty, "./enable", NB_OP_MODIFY, "true");
	nb_cli_enqueue_change(vty, "./mld-version", NB_OP_MODIFY, version_str);

	return nb_cli_apply_changes(vty, FRR_GMP_INTERFACE_XPATH,
				    "frr-routing:ipv6");
}

DEFPY (interface_no_ipv6_mld_version,
       interface_no_ipv6_mld_version_cmd,
       "no ipv6 mld version [(1-2)]",
       NO_STR
       IPV6_STR
       IFACE_MLD_STR
       "MLD version\n"
       "MLD version number\n")
{
	nb_cli_enqueue_change(vty, "./mld-version", NB_OP_DESTROY, NULL);

	return nb_cli_apply_changes(vty, FRR_GMP_INTERFACE_XPATH,
				    "frr-routing:ipv6");
}

DEFPY (interface_ipv6_mld_query_interval,
       interface_ipv6_mld_query_interval_cmd,
       "ipv6 mld query-interval (1-65535)$q_interval",
       IPV6_STR
       IFACE_MLD_STR
       IFACE_MLD_QUERY_INTERVAL_STR
       "Query interval in seconds\n")
{
	const struct lyd_node *pim_enable_dnode;

	pim_enable_dnode = yang_dnode_getf(vty->candidate_config->dnode,
					   FRR_PIM_ENABLE_XPATH, VTY_CURR_XPATH,
					   "frr-routing:ipv6");
	if (!pim_enable_dnode) {
		nb_cli_enqueue_change(vty, "./enable", NB_OP_MODIFY, "true");
	} else {
		if (!yang_dnode_get_bool(pim_enable_dnode, "."))
			nb_cli_enqueue_change(vty, "./enable", NB_OP_MODIFY,
					      "true");
	}

	nb_cli_enqueue_change(vty, "./query-interval", NB_OP_MODIFY,
			      q_interval_str);

	return nb_cli_apply_changes(vty, FRR_GMP_INTERFACE_XPATH,
				    "frr-routing:ipv6");
}

DEFPY (interface_no_ipv6_mld_query_interval,
      interface_no_ipv6_mld_query_interval_cmd,
      "no ipv6 mld query-interval [(1-65535)]",
      NO_STR
      IPV6_STR
      IFACE_MLD_STR
      IFACE_MLD_QUERY_INTERVAL_STR
      IGNORED_IN_NO_STR)
{
	nb_cli_enqueue_change(vty, "./query-interval", NB_OP_DESTROY, NULL);

	return nb_cli_apply_changes(vty, FRR_GMP_INTERFACE_XPATH,
				    "frr-routing:ipv6");
}

DEFPY (ipv6_mld_group_watermark,
       ipv6_mld_group_watermark_cmd,
       "ipv6 mld watermark-warn (1-65535)$limit",
       IPV6_STR
       MLD_STR
       "Configure group limit for watermark warning\n"
       "Group count to generate watermark warning\n")
{
	PIM_DECLVAR_CONTEXT_VRF(vrf, pim);
	pim->gm_watermark_limit = limit;

	return CMD_SUCCESS;
}

DEFPY (no_ipv6_mld_group_watermark,
       no_ipv6_mld_group_watermark_cmd,
       "no ipv6 mld watermark-warn [(1-65535)$limit]",
       NO_STR
       IPV6_STR
       MLD_STR
       "Unconfigure group limit for watermark warning\n"
       IGNORED_IN_NO_STR)
{
	PIM_DECLVAR_CONTEXT_VRF(vrf, pim);
	pim->gm_watermark_limit = 0;

	return CMD_SUCCESS;
}

DEFPY (interface_ipv6_mld_query_max_response_time,
       interface_ipv6_mld_query_max_response_time_cmd,
       "ipv6 mld query-max-response-time (1-65535)$qmrt",
       IPV6_STR
       IFACE_MLD_STR
       IFACE_MLD_QUERY_MAX_RESPONSE_TIME_STR
       "Query response value in deci-seconds\n")
{
	return gm_process_query_max_response_time_cmd(vty, qmrt_str);
}

DEFPY (interface_no_ipv6_mld_query_max_response_time,
       interface_no_ipv6_mld_query_max_response_time_cmd,
       "no ipv6 mld query-max-response-time [(1-65535)]",
       NO_STR
       IPV6_STR
       IFACE_MLD_STR
       IFACE_MLD_QUERY_MAX_RESPONSE_TIME_STR
       IGNORED_IN_NO_STR)
{
	return gm_process_no_query_max_response_time_cmd(vty);
}

DEFPY (interface_ipv6_mld_last_member_query_count,
       interface_ipv6_mld_last_member_query_count_cmd,
       "ipv6 mld last-member-query-count (1-255)$lmqc",
       IPV6_STR
       IFACE_MLD_STR
       IFACE_MLD_LAST_MEMBER_QUERY_COUNT_STR
       "Last member query count\n")
{
	return gm_process_last_member_query_count_cmd(vty, lmqc_str);
}

DEFPY (interface_no_ipv6_mld_last_member_query_count,
       interface_no_ipv6_mld_last_member_query_count_cmd,
       "no ipv6 mld last-member-query-count [(1-255)]",
       NO_STR
       IPV6_STR
       IFACE_MLD_STR
       IFACE_MLD_LAST_MEMBER_QUERY_COUNT_STR
       IGNORED_IN_NO_STR)
{
	return gm_process_no_last_member_query_count_cmd(vty);
}

DEFPY (interface_ipv6_mld_last_member_query_interval,
       interface_ipv6_mld_last_member_query_interval_cmd,
       "ipv6 mld last-member-query-interval (1-65535)$lmqi",
       IPV6_STR
       IFACE_MLD_STR
       IFACE_MLD_LAST_MEMBER_QUERY_INTERVAL_STR
       "Last member query interval in deciseconds\n")
{
	return gm_process_last_member_query_interval_cmd(vty, lmqi_str);
}

DEFPY (interface_no_ipv6_mld_last_member_query_interval,
       interface_no_ipv6_mld_last_member_query_interval_cmd,
       "no ipv6 mld last-member-query-interval [(1-65535)]",
       NO_STR
       IPV6_STR
       IFACE_MLD_STR
       IFACE_MLD_LAST_MEMBER_QUERY_INTERVAL_STR
       IGNORED_IN_NO_STR)
{
	return gm_process_no_last_member_query_interval_cmd(vty);
}

DEFPY (show_ipv6_pim_rp,
       show_ipv6_pim_rp_cmd,
       "show ipv6 pim [vrf NAME] rp-info [X:X::X:X/M$group] [json$json]",
       SHOW_STR
       IPV6_STR
       PIM_STR
       VRF_CMD_HELP_STR
       "PIM RP information\n"
       "Multicast Group range\n"
       JSON_STR)
{
	return pim_show_rp_helper(vrf, vty, group_str, (struct prefix *)group,
				  !!json);
}

DEFPY (show_ipv6_pim_rp_vrf_all,
       show_ipv6_pim_rp_vrf_all_cmd,
       "show ipv6 pim vrf all rp-info [X:X::X:X/M$group] [json$json]",
       SHOW_STR
       IPV6_STR
       PIM_STR
       VRF_CMD_HELP_STR
       "PIM RP information\n"
       "Multicast Group range\n"
       JSON_STR)
{
	return pim_show_rp_vrf_all_helper(vty, group_str,
					  (struct prefix *)group, !!json);
}

DEFPY (show_ipv6_pim_rpf,
       show_ipv6_pim_rpf_cmd,
       "show ipv6 pim [vrf NAME] rpf [json$json]",
       SHOW_STR
       IPV6_STR
       PIM_STR
       VRF_CMD_HELP_STR
       "PIM cached source rpf information\n"
       JSON_STR)
{
	return pim_show_rpf_helper(vrf, vty, !!json);
}

DEFPY (show_ipv6_pim_rpf_vrf_all,
       show_ipv6_pim_rpf_vrf_all_cmd,
       "show ipv6 pim vrf all rpf [json$json]",
       SHOW_STR
       IPV6_STR
       PIM_STR
       VRF_CMD_HELP_STR
       "PIM cached source rpf information\n"
       JSON_STR)
{
	return pim_show_rpf_vrf_all_helper(vty, !!json);
}

DEFPY (show_ipv6_pim_secondary,
       show_ipv6_pim_secondary_cmd,
       "show ipv6 pim [vrf NAME] secondary",
       SHOW_STR
       IPV6_STR
       PIM_STR
       VRF_CMD_HELP_STR
       "PIM neighbor addresses\n")
{
	return pim_show_secondary_helper(vrf, vty);
}

DEFPY (show_ipv6_pim_bsr_cand_bsr,
       show_ipv6_pim_bsr_cand_bsr_cmd,
       "show ipv6 pim bsr candidate-bsr [vrf NAME$vrfname] [json$json]",
       SHOW_STR
       IPV6_STR
       PIM_STR
       BSR_STR
       "Current PIM router candidate BSR state\n"
       VRF_CMD_HELP_STR
       JSON_STR)
{
	int idx = 2;
	struct vrf *vrf = pim_cmd_lookup_vrf(vty, argv, argc, &idx, !!json);

	if (!vrf || !vrf->info)
		return CMD_WARNING;

	return pim_show_bsr_cand_bsr(vrf, vty, !!json);
}

DEFPY (show_ipv6_pim_bsr_cand_rp,
       show_ipv6_pim_bsr_cand_rp_cmd,
       "show ipv6 pim bsr candidate-rp [vrf VRF_NAME] [json$json]",
       SHOW_STR
       IPV6_STR
       PIM_STR
       BSR_STR
       "Current PIM router candidate RP state\n"
       VRF_CMD_HELP_STR
       JSON_STR)
{
	struct vrf *vrf = pim_cmd_lookup(vty, vrf_name);

	if (!vrf || !vrf->info)
		return CMD_WARNING;

	return pim_show_bsr_cand_rp(vrf, vty, !!json);
}

DEFPY (show_ipv6_pim_bsr_rpdb,
       show_ipv6_pim_bsr_rpdb_cmd,
       "show ipv6 pim bsr candidate-rp-database [vrf VRF_NAME] [json$json]",
       SHOW_STR
       IPV6_STR
       PIM_STR
       BSR_STR
       "Candidate RPs database on this router (if it is the BSR)\n"
       VRF_CMD_HELP_STR
       JSON_STR)
{
	struct vrf *vrf = pim_cmd_lookup(vty, vrf_name);

	if (!vrf || !vrf->info)
		return CMD_WARNING;

	struct pim_instance *pim = vrf->info;
	struct bsm_scope *scope = &pim->global_scope;

	return pim_crp_db_show(vty, scope, !!json);
}

DEFPY (show_ipv6_pim_bsr_groups,
       show_ipv6_pim_bsr_groups_cmd,
       "show ipv6 pim bsr groups [vrf VRF_NAME] [json$json]",
       SHOW_STR
       IPV6_STR
       PIM_STR
       "boot-strap router information\n"
       "Candidate RP groups\n"
       VRF_CMD_HELP_STR
       JSON_STR)
{
	struct vrf *vrf = pim_cmd_lookup(vty, vrf_name);

	if (!vrf || !vrf->info)
		return CMD_WARNING;

	struct pim_instance *pim = vrf->info;
	struct bsm_scope *scope = &pim->global_scope;

	return pim_crp_groups_show(vty, scope, !!json);
}


DEFPY (show_ipv6_pim_statistics,
       show_ipv6_pim_statistics_cmd,
       "show ipv6 pim [vrf NAME] statistics [interface WORD$word] [json$json]",
       SHOW_STR
       IPV6_STR
       PIM_STR
       VRF_CMD_HELP_STR
       "PIM statistics\n"
       INTERFACE_STR
       "PIM interface\n"
       JSON_STR)
{
	return pim_show_statistics_helper(vrf, vty, word, !!json);
}

DEFPY (show_ipv6_pim_upstream,
       show_ipv6_pim_upstream_cmd,
       "show ipv6 pim [vrf NAME] upstream [X:X::X:X$s_or_g [X:X::X:X$g]] [json$json]",
       SHOW_STR
       IPV6_STR
       PIM_STR
       VRF_CMD_HELP_STR
       "PIM upstream information\n"
       "The Source or Group\n"
       "The Group\n"
       JSON_STR)
{
	return pim_show_upstream_helper(vrf, vty, s_or_g, g, !!json);
}

DEFPY (show_ipv6_pim_upstream_vrf_all,
       show_ipv6_pim_upstream_vrf_all_cmd,
       "show ipv6 pim vrf all upstream [json$json]",
       SHOW_STR
       IPV6_STR
       PIM_STR
       VRF_CMD_HELP_STR
       "PIM upstream information\n"
       JSON_STR)
{
	return pim_show_upstream_vrf_all_helper(vty, !!json);
}

DEFPY (show_ipv6_pim_upstream_join_desired,
       show_ipv6_pim_upstream_join_desired_cmd,
       "show ipv6 pim [vrf NAME] upstream-join-desired [json$json]",
       SHOW_STR
       IPV6_STR
       PIM_STR
       VRF_CMD_HELP_STR
       "PIM upstream join-desired\n"
       JSON_STR)
{
	return pim_show_upstream_join_desired_helper(vrf, vty, !!json);
}

DEFPY (show_ipv6_pim_upstream_rpf,
       show_ipv6_pim_upstream_rpf_cmd,
       "show ipv6 pim [vrf NAME] upstream-rpf [json$json]",
       SHOW_STR
       IPV6_STR
       PIM_STR
       VRF_CMD_HELP_STR
       "PIM upstream source rpf\n"
       JSON_STR)
{
	return pim_show_upstream_rpf_helper(vrf, vty, !!json);
}

DEFPY (show_ipv6_pim_state,
       show_ipv6_pim_state_cmd,
       "show ipv6 pim [vrf NAME] state [X:X::X:X$s_or_g [X:X::X:X$g]] [json$json]",
       SHOW_STR
       IPV6_STR
       PIM_STR
       VRF_CMD_HELP_STR
       "PIM state information\n"
       "Unicast or Multicast address\n"
       "Multicast address\n"
       JSON_STR)
{
	return pim_show_state_helper(vrf, vty, s_or_g_str, g_str, !!json);
}

DEFPY (show_ipv6_pim_state_vrf_all,
       show_ipv6_pim_state_vrf_all_cmd,
       "show ipv6 pim vrf all state [X:X::X:X$s_or_g [X:X::X:X$g]] [json$json]",
       SHOW_STR
       IPV6_STR
       PIM_STR
       VRF_CMD_HELP_STR
       "PIM state information\n"
       "Unicast or Multicast address\n"
       "Multicast address\n"
       JSON_STR)
{
	return pim_show_state_vrf_all_helper(vty, s_or_g_str, g_str, !!json);
}

DEFPY (show_ipv6_pim_channel,
       show_ipv6_pim_channel_cmd,
       "show ipv6 pim [vrf NAME] channel [json$json]",
       SHOW_STR
       IPV6_STR
       PIM_STR
       VRF_CMD_HELP_STR
       "PIM downstream channel info\n"
       JSON_STR)
{
	return pim_show_channel_cmd_helper(vrf, vty, !!json);
}

DEFPY (show_ipv6_pim_interface,
       show_ipv6_pim_interface_cmd,
       "show ipv6 pim [vrf NAME] interface [detail|WORD]$interface [json$json]",
       SHOW_STR
       IPV6_STR
       PIM_STR
       VRF_CMD_HELP_STR
       "PIM interface information\n"
       "Detailed output\n"
       "interface name\n"
       JSON_STR)
{
	return pim_show_interface_cmd_helper(vrf, vty, !!json, false,
					     interface);
}

DEFPY (show_ipv6_pim_interface_vrf_all,
       show_ipv6_pim_interface_vrf_all_cmd,
       "show ipv6 pim vrf all interface [detail|WORD]$interface [json$json]",
       SHOW_STR
       IPV6_STR
       PIM_STR
       VRF_CMD_HELP_STR
       "PIM interface information\n"
       "Detailed output\n"
       "interface name\n"
       JSON_STR)
{
	return pim_show_interface_vrf_all_cmd_helper(vty, !!json, false,
						     interface);
}

DEFPY (show_ipv6_pim_join,
       show_ipv6_pim_join_cmd,
       "show ipv6 pim [vrf NAME] join [X:X::X:X$s_or_g [X:X::X:X$g]] [json$json]",
       SHOW_STR
       IPV6_STR
       PIM_STR
       VRF_CMD_HELP_STR
       "PIM interface join information\n"
       "The Source or Group\n"
       "The Group\n"
       JSON_STR)
{
	return pim_show_join_cmd_helper(vrf, vty, s_or_g, g, json);
}

DEFPY (show_ipv6_pim_join_vrf_all,
       show_ipv6_pim_join_vrf_all_cmd,
       "show ipv6 pim vrf all join [json$json]",
       SHOW_STR
       IPV6_STR
       PIM_STR
       VRF_CMD_HELP_STR
       "PIM interface join information\n"
       JSON_STR)
{
	return pim_show_join_vrf_all_cmd_helper(vty, json);
}

DEFPY (show_ipv6_pim_jp_agg,
       show_ipv6_pim_jp_agg_cmd,
       "show ipv6 pim [vrf NAME] jp-agg",
       SHOW_STR
       IPV6_STR
       PIM_STR
       VRF_CMD_HELP_STR
       "join prune aggregation list\n")
{
	return pim_show_jp_agg_list_cmd_helper(vrf, vty);
}

DEFPY (show_ipv6_pim_local_membership,
       show_ipv6_pim_local_membership_cmd,
       "show ipv6 pim [vrf NAME] local-membership [json$json]",
       SHOW_STR
       IPV6_STR
       PIM_STR
       VRF_CMD_HELP_STR
       "PIM interface local-membership\n"
       JSON_STR)
{
	return pim_show_membership_cmd_helper(vrf, vty, !!json);
}

DEFPY (show_ipv6_pim_neighbor,
       show_ipv6_pim_neighbor_cmd,
       "show ipv6 pim [vrf NAME] neighbor [detail|WORD]$interface [json$json]",
       SHOW_STR
       IPV6_STR
       PIM_STR
       VRF_CMD_HELP_STR
       "PIM neighbor information\n"
       "Detailed output\n"
       "Name of interface or neighbor\n"
       JSON_STR)
{
	return pim_show_neighbors_cmd_helper(vrf, vty, json, interface);
}

DEFPY (show_ipv6_pim_neighbor_vrf_all,
       show_ipv6_pim_neighbor_vrf_all_cmd,
       "show ipv6 pim vrf all neighbor [detail|WORD]$interface [json$json]",
       SHOW_STR
       IPV6_STR
       PIM_STR
       VRF_CMD_HELP_STR
       "PIM neighbor information\n"
       "Detailed output\n"
       "Name of interface or neighbor\n"
       JSON_STR)
{
	return pim_show_neighbors_vrf_all_cmd_helper(vty, json, interface);
}

DEFPY (show_ipv6_pim_nexthop,
       show_ipv6_pim_nexthop_cmd,
       "show ipv6 pim [vrf NAME] nexthop [json$json]",
       SHOW_STR
       IPV6_STR
       PIM_STR
       VRF_CMD_HELP_STR
       "PIM cached nexthop rpf information\n"
       JSON_STR)
{
	return pim_show_nexthop_cmd_helper(vrf, vty, !!json);
}

DEFPY (show_ipv6_pim_nexthop_lookup,
       show_ipv6_pim_nexthop_lookup_cmd,
       "show ipv6 pim [vrf NAME] nexthop-lookup X:X::X:X$source X:X::X:X$group",
       SHOW_STR
       IPV6_STR
       PIM_STR
       VRF_CMD_HELP_STR
       "PIM cached nexthop rpf lookup\n"
       "Source/RP address\n"
       "Multicast Group address\n")
{
	return pim_show_nexthop_lookup_cmd_helper(vrf, vty, source, group);
}

DEFPY (show_ipv6_multicast,
       show_ipv6_multicast_cmd,
       "show ipv6 multicast [vrf NAME]",
       SHOW_STR
       IPV6_STR
       "Multicast global information\n"
       VRF_CMD_HELP_STR)
{
	return pim_show_multicast_helper(vrf, vty);
}

DEFPY (show_ipv6_multicast_vrf_all,
       show_ipv6_multicast_vrf_all_cmd,
       "show ipv6 multicast vrf all",
       SHOW_STR
       IPV6_STR
       "Multicast global information\n"
       VRF_CMD_HELP_STR)
{
	return pim_show_multicast_vrf_all_helper(vty);
}

DEFPY (show_ipv6_multicast_count,
       show_ipv6_multicast_count_cmd,
       "show ipv6 multicast count [vrf NAME] [json$json]",
       SHOW_STR
       IPV6_STR
       "Multicast global information\n"
       "Data packet count\n"
       VRF_CMD_HELP_STR
       JSON_STR)
{
	return pim_show_multicast_count_helper(vrf, vty, !!json);
}

DEFPY (show_ipv6_multicast_count_vrf_all,
       show_ipv6_multicast_count_vrf_all_cmd,
       "show ipv6 multicast count vrf all [json$json]",
       SHOW_STR
       IPV6_STR
       "Multicast global information\n"
       "Data packet count\n"
       VRF_CMD_HELP_STR
       JSON_STR)
{
	return pim_show_multicast_count_vrf_all_helper(vty, !!json);
}

DEFPY (show_ipv6_mroute,
       show_ipv6_mroute_cmd,
       "show ipv6 mroute [vrf NAME] [X:X::X:X$s_or_g [X:X::X:X$g]] [fill$fill] [json$json]",
       SHOW_STR
       IPV6_STR
       MROUTE_STR
       VRF_CMD_HELP_STR
       "The Source or Group\n"
       "The Group\n"
       "Fill in Assumed data\n"
       JSON_STR)
{
	return pim_show_mroute_helper(vrf, vty, s_or_g, g, !!fill, !!json);
}

DEFPY (show_ipv6_mroute_vrf_all,
       show_ipv6_mroute_vrf_all_cmd,
       "show ipv6 mroute vrf all [fill$fill] [json$json]",
       SHOW_STR
       IPV6_STR
       MROUTE_STR
       VRF_CMD_HELP_STR
       "Fill in Assumed data\n"
       JSON_STR)
{
	return pim_show_mroute_vrf_all_helper(vty, !!fill, !!json);
}

DEFPY (show_ipv6_mroute_count,
       show_ipv6_mroute_count_cmd,
       "show ipv6 mroute [vrf NAME] count [json$json]",
       SHOW_STR
       IPV6_STR
       MROUTE_STR
       VRF_CMD_HELP_STR
       "Route and packet count data\n"
       JSON_STR)
{
	return pim_show_mroute_count_helper(vrf, vty, !!json);
}

DEFPY (show_ipv6_mroute_count_vrf_all,
       show_ipv6_mroute_count_vrf_all_cmd,
       "show ipv6 mroute vrf all count [json$json]",
       SHOW_STR
       IPV6_STR
       MROUTE_STR
       VRF_CMD_HELP_STR
       "Route and packet count data\n"
       JSON_STR)
{
	return pim_show_mroute_count_vrf_all_helper(vty, !!json);
}

DEFPY (show_ipv6_mroute_summary,
       show_ipv6_mroute_summary_cmd,
       "show ipv6 mroute [vrf NAME] summary [json$json]",
       SHOW_STR
       IPV6_STR
       MROUTE_STR
       VRF_CMD_HELP_STR
       "Summary of all mroutes\n"
       JSON_STR)
{
	return pim_show_mroute_summary_helper(vrf, vty, !!json);
}

DEFPY (show_ipv6_mroute_summary_vrf_all,
       show_ipv6_mroute_summary_vrf_all_cmd,
       "show ipv6 mroute vrf all summary [json$json]",
       SHOW_STR
       IPV6_STR
       MROUTE_STR
       VRF_CMD_HELP_STR
       "Summary of all mroutes\n"
       JSON_STR)
{
	return pim_show_mroute_summary_vrf_all_helper(vty, !!json);
}

DEFPY (show_ipv6_pim_interface_traffic,
       show_ipv6_pim_interface_traffic_cmd,
       "show ipv6 pim [vrf NAME] interface traffic [WORD$if_name] [json$json]",
       SHOW_STR
       IPV6_STR
       PIM_STR
       VRF_CMD_HELP_STR
       "PIM interface information\n"
       "Protocol Packet counters\n"
       "Interface name\n"
       JSON_STR)
{
	return pim_show_interface_traffic_helper(vrf, if_name, vty, !!json);
}

DEFPY (show_ipv6_pim_bsr,
       show_ipv6_pim_bsr_cmd,
       "show ipv6 pim bsr [vrf NAME] [json$json]",
       SHOW_STR
       IPV6_STR
       PIM_STR
       "boot-strap router information\n"
       VRF_CMD_HELP_STR
       JSON_STR)
{
	return pim_show_bsr_helper(vrf, vty, !!json);
}

DEFPY (show_ipv6_pim_bsm_db,
       show_ipv6_pim_bsm_db_cmd,
       "show ipv6 pim bsm-database [vrf NAME] [json$json]",
       SHOW_STR
       IPV6_STR
       PIM_STR
       "PIM cached bsm packets information\n"
       VRF_CMD_HELP_STR
       JSON_STR)
{
	return pim_show_bsm_db_helper(vrf, vty, !!json);
}

DEFPY (show_ipv6_pim_bsrp,
       show_ipv6_pim_bsrp_cmd,
       "show ipv6 pim bsrp-info [vrf NAME] [json$json]",
       SHOW_STR
       IPV6_STR
       PIM_STR
       "PIM cached group-rp mappings information\n"
       VRF_CMD_HELP_STR
       JSON_STR)
{
	return pim_show_group_rp_mappings_info_helper(vrf, vty, !!json);
}

DEFPY (clear_ipv6_pim_statistics,
       clear_ipv6_pim_statistics_cmd,
       "clear ipv6 pim statistics [vrf NAME]$name",
       CLEAR_STR
       IPV6_STR
       CLEAR_IP_PIM_STR
       VRF_CMD_HELP_STR
       "Reset PIM statistics\n")
{
	struct vrf *v = pim_cmd_lookup(vty, name);

	if (!v)
		return CMD_WARNING;

	clear_pim_statistics(v->info);

	return CMD_SUCCESS;
}

DEFPY (clear_ipv6_pim_interface_traffic,
       clear_ipv6_pim_interface_traffic_cmd,
       "clear ipv6 pim [vrf NAME] interface traffic",
       CLEAR_STR
       IPV6_STR
       CLEAR_IP_PIM_STR
       VRF_CMD_HELP_STR
       "Reset PIM interfaces\n"
       "Reset Protocol Packet counters\n")
{
	return clear_pim_interface_traffic(vrf, vty);
}

DEFPY (clear_ipv6_mroute,
       clear_ipv6_mroute_cmd,
       "clear ipv6 mroute [vrf NAME]$name",
       CLEAR_STR
       IPV6_STR
       MROUTE_STR
       VRF_CMD_HELP_STR)
{
	struct vrf *v = pim_cmd_lookup(vty, name);

	if (!v)
		return CMD_WARNING;

	clear_mroute(v->info);

	return CMD_SUCCESS;
}

DEFPY (clear_ipv6_pim_oil,
       clear_ipv6_pim_oil_cmd,
       "clear ipv6 pim [vrf NAME]$name oil",
       CLEAR_STR
       IPV6_STR
       CLEAR_IP_PIM_STR
       VRF_CMD_HELP_STR
       "Rescan PIMv6 OIL (output interface list)\n")
{
	struct vrf *v = pim_cmd_lookup(vty, name);

	if (!v)
		return CMD_WARNING;

	pim_scan_oil(v->info);

	return CMD_SUCCESS;
}

DEFPY (clear_ipv6_mroute_count,
       clear_ipv6_mroute_count_cmd,
       "clear ipv6 mroute [vrf NAME]$name count",
       CLEAR_STR
       IPV6_STR
       MROUTE_STR
       VRF_CMD_HELP_STR
       "Route and packet count data\n")
{
	return clear_ip_mroute_count_command(vty, name);
}

DEFPY (clear_ipv6_pim_interfaces,
       clear_ipv6_pim_interfaces_cmd,
       "clear ipv6 pim [vrf NAME] interfaces",
       CLEAR_STR
       IPV6_STR
       CLEAR_IP_PIM_STR
       VRF_CMD_HELP_STR
       "Reset PIM interfaces\n")
{
	struct vrf *v = pim_cmd_lookup(vty, vrf);

	if (!v)
		return CMD_WARNING;

	clear_pim_interfaces(v->info);

	return CMD_SUCCESS;
}

DEFPY (clear_ipv6_pim_bsr_db,
       clear_ipv6_pim_bsr_db_cmd,
       "clear ipv6 pim [vrf NAME] bsr-data",
       CLEAR_STR
       IPV6_STR
       CLEAR_IP_PIM_STR
       VRF_CMD_HELP_STR
       "Reset pim bsr data\n")
{
	struct vrf *v;

	v = vrf_lookup_by_name(vrf ? vrf : VRF_DEFAULT_NAME);
	if (!v)
		return CMD_WARNING;

	pim_bsm_clear(v->info);

	return CMD_SUCCESS;
}

DEFPY (debug_pimv6,
       debug_pimv6_cmd,
       "[no] debug pimv6",
       NO_STR
       DEBUG_STR
       DEBUG_PIMV6_STR)
{
	if (!no)
		return pim_debug_pim_cmd();
	else
		return pim_no_debug_pim_cmd();
}

DEFPY (debug_pimv6_nht,
       debug_pimv6_nht_cmd,
       "[no] debug pimv6 nht",
       NO_STR
       DEBUG_STR
       DEBUG_PIMV6_STR
       "Nexthop Tracking\n")
{
	if (!no)
		PIM_DO_DEBUG_PIM_NHT;
	else
		PIM_DONT_DEBUG_PIM_NHT;
	return CMD_SUCCESS;
}

DEFPY (debug_pimv6_nht_det,
       debug_pimv6_nht_det_cmd,
       "[no] debug pimv6 nht detail",
       NO_STR
       DEBUG_STR
       DEBUG_PIMV6_STR
       "Nexthop Tracking\n"
       "Detailed Information\n")
{
	if (!no)
		PIM_DO_DEBUG_PIM_NHT_DETAIL;
	else
		PIM_DONT_DEBUG_PIM_NHT_DETAIL;
	return CMD_SUCCESS;
}

DEFPY (debug_pimv6_events,
       debug_pimv6_events_cmd,
       "[no] debug pimv6 events",
       NO_STR
       DEBUG_STR
       DEBUG_PIMV6_STR
       DEBUG_PIMV6_EVENTS_STR)
{
	if (!no)
		PIM_DO_DEBUG_PIM_EVENTS;
	else
		PIM_DONT_DEBUG_PIM_EVENTS;
	return CMD_SUCCESS;
}

DEFPY (debug_pimv6_packets,
       debug_pimv6_packets_cmd,
       "[no] debug pimv6 packets [<hello$hello|joins$joins|register$registers>]",
       NO_STR
       DEBUG_STR
       DEBUG_PIMV6_STR
       DEBUG_PIMV6_PACKETS_STR
       DEBUG_PIMV6_HELLO_PACKETS_STR
       DEBUG_PIMV6_J_P_PACKETS_STR
       DEBUG_PIMV6_PIM_REG_PACKETS_STR)
{
	if (!no)
		return pim_debug_pim_packets_cmd(hello, joins, registers, vty);
	else
		return pim_no_debug_pim_packets_cmd(hello, joins, registers,
						    vty);
}

DEFPY (debug_pimv6_packetdump_send,
       debug_pimv6_packetdump_send_cmd,
       "[no] debug pimv6 packet-dump send",
       NO_STR
       DEBUG_STR
       DEBUG_PIMV6_STR
       DEBUG_PIMV6_PACKETDUMP_STR
       DEBUG_PIMV6_PACKETDUMP_SEND_STR)
{
	if (!no)
		PIM_DO_DEBUG_PIM_PACKETDUMP_SEND;
	else
		PIM_DONT_DEBUG_PIM_PACKETDUMP_SEND;
	return CMD_SUCCESS;
}

DEFPY (debug_pimv6_packetdump_recv,
       debug_pimv6_packetdump_recv_cmd,
       "[no] debug pimv6 packet-dump receive",
       NO_STR
       DEBUG_STR
       DEBUG_PIMV6_STR
       DEBUG_PIMV6_PACKETDUMP_STR
       DEBUG_PIMV6_PACKETDUMP_RECV_STR)
{
	if (!no)
		PIM_DO_DEBUG_PIM_PACKETDUMP_RECV;
	else
		PIM_DONT_DEBUG_PIM_PACKETDUMP_RECV;
	return CMD_SUCCESS;
}

DEFPY (debug_pimv6_trace,
       debug_pimv6_trace_cmd,
       "[no] debug pimv6 trace",
       NO_STR
       DEBUG_STR
       DEBUG_PIMV6_STR
       DEBUG_PIMV6_TRACE_STR)
{
	if (!no)
		PIM_DO_DEBUG_PIM_TRACE;
	else
		PIM_DONT_DEBUG_PIM_TRACE;
	return CMD_SUCCESS;
}

DEFPY (debug_pimv6_trace_detail,
       debug_pimv6_trace_detail_cmd,
       "[no] debug pimv6 trace detail",
       NO_STR
       DEBUG_STR
       DEBUG_PIMV6_STR
       DEBUG_PIMV6_TRACE_STR
       "Detailed Information\n")
{
	if (!no)
		PIM_DO_DEBUG_PIM_TRACE_DETAIL;
	else
		PIM_DONT_DEBUG_PIM_TRACE_DETAIL;
	return CMD_SUCCESS;
}

DEFPY (debug_pimv6_zebra,
       debug_pimv6_zebra_cmd,
       "[no] debug pimv6 zebra",
       NO_STR
       DEBUG_STR
       DEBUG_PIMV6_STR
       DEBUG_PIMV6_ZEBRA_STR)
{
	if (!no)
		PIM_DO_DEBUG_ZEBRA;
	else
		PIM_DONT_DEBUG_ZEBRA;
	return CMD_SUCCESS;
}

DEFPY (debug_mroute6,
       debug_mroute6_cmd,
       "[no] debug mroute6",
       NO_STR
       DEBUG_STR
       DEBUG_MROUTE6_STR)
{
	if (!no)
		PIM_DO_DEBUG_MROUTE;
	else
		PIM_DONT_DEBUG_MROUTE;

	return CMD_SUCCESS;
}

DEFPY (debug_mroute6_detail,
       debug_mroute6_detail_cmd,
       "[no] debug mroute6 detail",
       NO_STR
       DEBUG_STR
       DEBUG_MROUTE6_STR
       "detailed\n")
{
	if (!no)
		PIM_DO_DEBUG_MROUTE_DETAIL;
	else
		PIM_DONT_DEBUG_MROUTE_DETAIL;

	return CMD_SUCCESS;
}

DEFUN_NOSH (show_debugging_pimv6,
	    show_debugging_pimv6_cmd,
	    "show debugging [pimv6]",
	    SHOW_STR
	    DEBUG_STR
	    "PIMv6 Information\n")
{
	vty_out(vty, "PIMv6 debugging status\n");

	pim_debug_config_write(vty);

	cmd_show_lib_debugs(vty);

	return CMD_SUCCESS;
}

DEFPY (debug_mld,
       debug_mld_cmd,
       "[no] debug mld",
       NO_STR
       DEBUG_STR
       DEBUG_MLD_STR)
{
	if (!no) {
		PIM_DO_DEBUG_GM_EVENTS;
		PIM_DO_DEBUG_GM_PACKETS;
		PIM_DO_DEBUG_GM_TRACE;
	} else {
		PIM_DONT_DEBUG_GM_EVENTS;
		PIM_DONT_DEBUG_GM_PACKETS;
		PIM_DONT_DEBUG_GM_TRACE;
	}

	return CMD_SUCCESS;
}

DEFPY (debug_mld_events,
       debug_mld_events_cmd,
       "[no] debug mld events",
       NO_STR
       DEBUG_STR
       DEBUG_MLD_STR
       DEBUG_MLD_EVENTS_STR)
{
	if (!no)
		PIM_DO_DEBUG_GM_EVENTS;
	else
		PIM_DONT_DEBUG_GM_EVENTS;

	return CMD_SUCCESS;
}

DEFPY (debug_mld_packets,
       debug_mld_packets_cmd,
       "[no] debug mld packets",
       NO_STR
       DEBUG_STR
       DEBUG_MLD_STR
       DEBUG_MLD_PACKETS_STR)
{
	if (!no)
		PIM_DO_DEBUG_GM_PACKETS;
	else
		PIM_DONT_DEBUG_GM_PACKETS;

	return CMD_SUCCESS;
}

DEFPY (debug_mld_trace,
       debug_mld_trace_cmd,
       "[no] debug mld trace",
       NO_STR
       DEBUG_STR
       DEBUG_MLD_STR
       DEBUG_MLD_TRACE_STR)
{
	if (!no)
		PIM_DO_DEBUG_GM_TRACE;
	else
		PIM_DONT_DEBUG_GM_TRACE;

	return CMD_SUCCESS;
}

DEFPY (debug_mld_trace_detail,
       debug_mld_trace_detail_cmd,
       "[no] debug mld trace detail",
       NO_STR
       DEBUG_STR
       DEBUG_MLD_STR
       DEBUG_MLD_TRACE_STR
       "detailed\n")
{
	if (!no)
		PIM_DO_DEBUG_GM_TRACE_DETAIL;
	else
		PIM_DONT_DEBUG_GM_TRACE_DETAIL;

	return CMD_SUCCESS;
}

DEFPY (debug_pimv6_bsm,
       debug_pimv6_bsm_cmd,
       "[no] debug pimv6 bsm",
       NO_STR
       DEBUG_STR
       DEBUG_PIMV6_STR
       DEBUG_PIMV6_BSM_STR)
{
	if (!no)
		PIM_DO_DEBUG_BSM;
	else
		PIM_DONT_DEBUG_BSM;

	return CMD_SUCCESS;
}

struct cmd_node pim6_node = {
	.name = "pim6",
	.node = PIM6_NODE,
	.parent_node = CONFIG_NODE,
	.prompt = "%s(config-pim6)# ",
	.config_write = pim_router_config_write,
};

static void pim_install_deprecated(void)
{
	install_element(CONFIG_NODE, &ipv6_pim_joinprune_time_cmd);
	install_element(CONFIG_NODE, &no_ipv6_pim_joinprune_time_cmd);
	install_element(CONFIG_NODE, &ipv6_pim_spt_switchover_infinity_cmd);
	install_element(CONFIG_NODE, &ipv6_pim_spt_switchover_infinity_plist_cmd);
	install_element(CONFIG_NODE, &no_ipv6_pim_spt_switchover_infinity_cmd);
	install_element(CONFIG_NODE, &no_ipv6_pim_spt_switchover_infinity_plist_cmd);
	install_element(CONFIG_NODE, &ipv6_pim_packets_cmd);
	install_element(CONFIG_NODE, &no_ipv6_pim_packets_cmd);
	install_element(CONFIG_NODE, &ipv6_pim_keep_alive_cmd);
	install_element(CONFIG_NODE, &no_ipv6_pim_keep_alive_cmd);
	install_element(CONFIG_NODE, &ipv6_pim_rp_keep_alive_cmd);
	install_element(CONFIG_NODE, &no_ipv6_pim_rp_keep_alive_cmd);
	install_element(CONFIG_NODE, &ipv6_pim_register_suppress_cmd);
	install_element(CONFIG_NODE, &no_ipv6_pim_register_suppress_cmd);
	install_element(CONFIG_NODE, &ipv6_pim_rp_cmd);
	install_element(VRF_NODE, &ipv6_pim_rp_cmd);
	install_element(CONFIG_NODE, &no_ipv6_pim_rp_cmd);
	install_element(VRF_NODE, &no_ipv6_pim_rp_cmd);
	install_element(CONFIG_NODE, &ipv6_pim_rp_prefix_list_cmd);
	install_element(VRF_NODE, &ipv6_pim_rp_prefix_list_cmd);
	install_element(CONFIG_NODE, &no_ipv6_pim_rp_prefix_list_cmd);
	install_element(VRF_NODE, &no_ipv6_pim_rp_prefix_list_cmd);
	install_element(CONFIG_NODE, &ipv6_ssmpingd_cmd);
	install_element(VRF_NODE, &ipv6_ssmpingd_cmd);
	install_element(CONFIG_NODE, &no_ipv6_ssmpingd_cmd);
	install_element(VRF_NODE, &no_ipv6_ssmpingd_cmd);
}

void pim_cmd_init(void)
{
	if_cmd_init(pim_interface_config_write);

	install_node(&debug_node);

	pim_install_deprecated();

	install_element(CONFIG_NODE, &router_pim6_cmd);
	install_element(CONFIG_NODE, &no_router_pim6_cmd);

	install_node(&pim6_node);
	install_default(PIM6_NODE);

	install_element(PIM6_NODE, &pim6_joinprune_time_cmd);
	install_element(PIM6_NODE, &no_pim6_joinprune_time_cmd);
	install_element(PIM6_NODE, &pim6_spt_switchover_infinity_cmd);
	install_element(PIM6_NODE, &pim6_spt_switchover_infinity_plist_cmd);
	install_element(PIM6_NODE, &no_pim6_spt_switchover_infinity_cmd);
	install_element(PIM6_NODE, &no_pim6_spt_switchover_infinity_plist_cmd);
	install_element(PIM6_NODE, &pim6_packets_cmd);
	install_element(PIM6_NODE, &no_pim6_packets_cmd);
	install_element(PIM6_NODE, &pim6_keep_alive_cmd);
	install_element(PIM6_NODE, &no_pim6_keep_alive_cmd);
	install_element(PIM6_NODE, &pim6_rp_keep_alive_cmd);
	install_element(PIM6_NODE, &no_pim6_rp_keep_alive_cmd);
	install_element(PIM6_NODE, &pim6_register_suppress_cmd);
	install_element(PIM6_NODE, &no_pim6_register_suppress_cmd);
	install_element(PIM6_NODE, &pim6_rp_cmd);
	install_element(PIM6_NODE, &no_pim6_rp_cmd);
	install_element(PIM6_NODE, &pim6_rp_prefix_list_cmd);
	install_element(PIM6_NODE, &no_pim6_rp_prefix_list_cmd);
	install_element(PIM6_NODE, &pim6_ssmpingd_cmd);
	install_element(PIM6_NODE, &no_pim6_ssmpingd_cmd);
	install_element(PIM6_NODE, &pim6_bsr_candidate_rp_cmd);
	install_element(PIM6_NODE, &pim6_bsr_candidate_rp_group_cmd);
	install_element(PIM6_NODE, &pim6_bsr_candidate_bsr_cmd);

	install_element(CONFIG_NODE, &ipv6_mld_group_watermark_cmd);
	install_element(VRF_NODE, &ipv6_mld_group_watermark_cmd);
	install_element(CONFIG_NODE, &no_ipv6_mld_group_watermark_cmd);
	install_element(VRF_NODE, &no_ipv6_mld_group_watermark_cmd);

	install_element(INTERFACE_NODE, &interface_ipv6_pim_cmd);
	install_element(INTERFACE_NODE, &interface_no_ipv6_pim_cmd);
	install_element(INTERFACE_NODE, &interface_ipv6_pim_drprio_cmd);
	install_element(INTERFACE_NODE, &interface_no_ipv6_pim_drprio_cmd);
	install_element(INTERFACE_NODE, &interface_ipv6_pim_hello_cmd);
	install_element(INTERFACE_NODE, &interface_no_ipv6_pim_hello_cmd);
	install_element(INTERFACE_NODE, &interface_ipv6_pim_activeactive_cmd);
	install_element(INTERFACE_NODE, &interface_ipv6_pim_ssm_cmd);
	install_element(INTERFACE_NODE, &interface_no_ipv6_pim_ssm_cmd);
	install_element(INTERFACE_NODE, &interface_ipv6_pim_sm_cmd);
	install_element(INTERFACE_NODE, &interface_no_ipv6_pim_sm_cmd);
	install_element(INTERFACE_NODE, &interface_ipv6_pim_boundary_oil_cmd);
	install_element(INTERFACE_NODE, &interface_no_ipv6_pim_boundary_oil_cmd);
	install_element(INTERFACE_NODE, &interface_ipv6_mroute_cmd);
	install_element(INTERFACE_NODE, &interface_no_ipv6_mroute_cmd);
	/* Install BSM command */
	install_element(INTERFACE_NODE, &ipv6_pim_bsm_cmd);
	install_element(INTERFACE_NODE, &no_ipv6_pim_bsm_cmd);
	install_element(INTERFACE_NODE, &ipv6_pim_ucast_bsm_cmd);
	install_element(INTERFACE_NODE, &no_ipv6_pim_ucast_bsm_cmd);

	install_element(INTERFACE_NODE, &interface_ipv6_mld_cmd);
	install_element(INTERFACE_NODE, &interface_no_ipv6_mld_cmd);
	install_element(INTERFACE_NODE, &interface_ipv6_mld_join_cmd);
	install_element(INTERFACE_NODE, &interface_ipv6_mld_join_group_cmd);
	install_element(INTERFACE_NODE, &interface_ipv6_mld_static_group_cmd);
	install_element(INTERFACE_NODE, &interface_ipv6_mld_version_cmd);
	install_element(INTERFACE_NODE, &interface_no_ipv6_mld_version_cmd);
	install_element(INTERFACE_NODE, &interface_ipv6_mld_query_interval_cmd);
	install_element(INTERFACE_NODE,
			&interface_no_ipv6_mld_query_interval_cmd);
	install_element(INTERFACE_NODE,
			&interface_ipv6_mld_query_max_response_time_cmd);
	install_element(INTERFACE_NODE,
			&interface_no_ipv6_mld_query_max_response_time_cmd);
	install_element(INTERFACE_NODE,
			&interface_ipv6_mld_last_member_query_count_cmd);
	install_element(INTERFACE_NODE,
			&interface_no_ipv6_mld_last_member_query_count_cmd);
	install_element(INTERFACE_NODE,
			&interface_ipv6_mld_last_member_query_interval_cmd);
	install_element(INTERFACE_NODE,
			&interface_no_ipv6_mld_last_member_query_interval_cmd);

	install_element(VIEW_NODE, &show_ipv6_pim_rp_cmd);
	install_element(VIEW_NODE, &show_ipv6_pim_rp_vrf_all_cmd);
	install_element(VIEW_NODE, &show_ipv6_pim_rpf_cmd);
	install_element(VIEW_NODE, &show_ipv6_pim_rpf_vrf_all_cmd);
	install_element(VIEW_NODE, &show_ipv6_pim_secondary_cmd);
	install_element(VIEW_NODE, &show_ipv6_pim_bsr_cand_bsr_cmd);
	install_element(VIEW_NODE, &show_ipv6_pim_bsr_cand_rp_cmd);
	install_element(VIEW_NODE, &show_ipv6_pim_bsr_rpdb_cmd);
	install_element(VIEW_NODE, &show_ipv6_pim_bsr_groups_cmd);
	install_element(VIEW_NODE, &show_ipv6_pim_statistics_cmd);
	install_element(VIEW_NODE, &show_ipv6_pim_upstream_cmd);
	install_element(VIEW_NODE, &show_ipv6_pim_upstream_vrf_all_cmd);
	install_element(VIEW_NODE, &show_ipv6_pim_upstream_join_desired_cmd);
	install_element(VIEW_NODE, &show_ipv6_pim_upstream_rpf_cmd);
	install_element(VIEW_NODE, &show_ipv6_pim_state_cmd);
	install_element(VIEW_NODE, &show_ipv6_pim_state_vrf_all_cmd);
	install_element(VIEW_NODE, &show_ipv6_pim_channel_cmd);
	install_element(VIEW_NODE, &show_ipv6_pim_interface_cmd);
	install_element(VIEW_NODE, &show_ipv6_pim_interface_vrf_all_cmd);
	install_element(VIEW_NODE, &show_ipv6_pim_join_cmd);
	install_element(VIEW_NODE, &show_ipv6_pim_join_vrf_all_cmd);
	install_element(VIEW_NODE, &show_ipv6_pim_jp_agg_cmd);
	install_element(VIEW_NODE, &show_ipv6_pim_local_membership_cmd);
	install_element(VIEW_NODE, &show_ipv6_pim_neighbor_cmd);
	install_element(VIEW_NODE, &show_ipv6_pim_neighbor_vrf_all_cmd);
	install_element(VIEW_NODE, &show_ipv6_pim_nexthop_cmd);
	install_element(VIEW_NODE, &show_ipv6_pim_nexthop_lookup_cmd);
	install_element(VIEW_NODE, &show_ipv6_multicast_cmd);
	install_element(VIEW_NODE, &show_ipv6_multicast_vrf_all_cmd);
	install_element(VIEW_NODE, &show_ipv6_multicast_count_cmd);
	install_element(VIEW_NODE, &show_ipv6_multicast_count_vrf_all_cmd);
	install_element(VIEW_NODE, &show_ipv6_mroute_cmd);
	install_element(VIEW_NODE, &show_ipv6_mroute_vrf_all_cmd);
	install_element(VIEW_NODE, &show_ipv6_mroute_count_cmd);
	install_element(VIEW_NODE, &show_ipv6_mroute_count_vrf_all_cmd);
	install_element(VIEW_NODE, &show_ipv6_mroute_summary_cmd);
	install_element(VIEW_NODE, &show_ipv6_mroute_summary_vrf_all_cmd);
	install_element(VIEW_NODE, &show_ipv6_pim_interface_traffic_cmd);
	install_element(VIEW_NODE, &show_ipv6_pim_bsr_cmd);
	install_element(VIEW_NODE, &show_ipv6_pim_bsm_db_cmd);
	install_element(VIEW_NODE, &show_ipv6_pim_bsrp_cmd);
	install_element(ENABLE_NODE, &clear_ipv6_pim_statistics_cmd);
	install_element(ENABLE_NODE, &clear_ipv6_mroute_cmd);
	install_element(ENABLE_NODE, &clear_ipv6_pim_oil_cmd);
	install_element(ENABLE_NODE, &clear_ipv6_mroute_count_cmd);
	install_element(ENABLE_NODE, &clear_ipv6_pim_bsr_db_cmd);
	install_element(ENABLE_NODE, &clear_ipv6_pim_interfaces_cmd);
	install_element(ENABLE_NODE, &clear_ipv6_pim_interface_traffic_cmd);

	install_element(ENABLE_NODE, &show_debugging_pimv6_cmd);

	install_element(ENABLE_NODE, &debug_pimv6_cmd);
	install_element(ENABLE_NODE, &debug_pimv6_nht_cmd);
	install_element(ENABLE_NODE, &debug_pimv6_nht_det_cmd);
	install_element(ENABLE_NODE, &debug_pimv6_events_cmd);
	install_element(ENABLE_NODE, &debug_pimv6_packets_cmd);
	install_element(ENABLE_NODE, &debug_pimv6_packetdump_send_cmd);
	install_element(ENABLE_NODE, &debug_pimv6_packetdump_recv_cmd);
	install_element(ENABLE_NODE, &debug_pimv6_trace_cmd);
	install_element(ENABLE_NODE, &debug_pimv6_trace_detail_cmd);
	install_element(ENABLE_NODE, &debug_pimv6_zebra_cmd);
	install_element(ENABLE_NODE, &debug_mroute6_cmd);
	install_element(ENABLE_NODE, &debug_mroute6_detail_cmd);
	install_element(ENABLE_NODE, &debug_mld_cmd);
	install_element(ENABLE_NODE, &debug_mld_events_cmd);
	install_element(ENABLE_NODE, &debug_mld_packets_cmd);
	install_element(ENABLE_NODE, &debug_mld_trace_cmd);
	install_element(ENABLE_NODE, &debug_mld_trace_detail_cmd);
	install_element(ENABLE_NODE, &debug_pimv6_bsm_cmd);

	install_element(CONFIG_NODE, &debug_pimv6_cmd);
	install_element(CONFIG_NODE, &debug_pimv6_nht_cmd);
	install_element(CONFIG_NODE, &debug_pimv6_nht_det_cmd);
	install_element(CONFIG_NODE, &debug_pimv6_events_cmd);
	install_element(CONFIG_NODE, &debug_pimv6_packets_cmd);
	install_element(CONFIG_NODE, &debug_pimv6_packetdump_send_cmd);
	install_element(CONFIG_NODE, &debug_pimv6_packetdump_recv_cmd);
	install_element(CONFIG_NODE, &debug_pimv6_trace_cmd);
	install_element(CONFIG_NODE, &debug_pimv6_trace_detail_cmd);
	install_element(CONFIG_NODE, &debug_pimv6_zebra_cmd);
	install_element(CONFIG_NODE, &debug_mroute6_cmd);
	install_element(CONFIG_NODE, &debug_mroute6_detail_cmd);
	install_element(CONFIG_NODE, &debug_mld_cmd);
	install_element(CONFIG_NODE, &debug_mld_events_cmd);
	install_element(CONFIG_NODE, &debug_mld_packets_cmd);
	install_element(CONFIG_NODE, &debug_mld_trace_cmd);
	install_element(CONFIG_NODE, &debug_mld_trace_detail_cmd);
	install_element(CONFIG_NODE, &debug_pimv6_bsm_cmd);
}<|MERGE_RESOLUTION|>--- conflicted
+++ resolved
@@ -1006,7 +1006,7 @@
        "ipv6 address of RP\n"
        "Group Address range to cover\n")
 {
-	const char *group_str = (gp_str) ? gp_str : "FF00::0/8";
+	const char *group_str = (gp_str) ? gp_str : "ff00::/8";
 
 	return pim_process_rp_cmd(vty, rp_str, group_str);
 }
@@ -1061,7 +1061,7 @@
        "ipv6 address of RP\n"
        "Group Address range to cover\n")
 {
-	const char *group_str = (gp_str) ? gp_str : "FF00::0/8";
+	const char *group_str = (gp_str) ? gp_str : "ff00::/8";
 
 	return pim_process_no_rp_cmd(vty, rp_str, group_str);
 }
@@ -1224,13 +1224,7 @@
        PIM_STR
        "Enable BSM support on the interface\n")
 {
-<<<<<<< HEAD
 	return pim_process_bsm_cmd(vty);
-=======
-	const char *group_str = (gp_str) ? gp_str : "ff00::/8";
-
-	return pim_process_rp_cmd(vty, rp_str, group_str);
->>>>>>> 22092d3b
 }
 
 DEFPY (no_ipv6_pim_bsm,
@@ -1241,13 +1235,7 @@
        PIM_STR
        "Enable BSM support on the interface\n")
 {
-<<<<<<< HEAD
 	return pim_process_no_bsm_cmd(vty);
-=======
-	const char *group_str = (gp_str) ? gp_str : "ff00::/8";
-
-	return pim_process_no_rp_cmd(vty, rp_str, group_str);
->>>>>>> 22092d3b
 }
 
 DEFPY (ipv6_pim_ucast_bsm,
