--- conflicted
+++ resolved
@@ -477,21 +477,6 @@
 		DO_NTOHS(flags, message + 2);
 
 		/*
-<<<<<<< HEAD
-		 * RFC 8966 4.6.5
-		 * All other bits MUST be sent as a 0 and silently
-		 * ignored on reception
-		 */
-		if (CHECK_FLAG(flags, ~BABEL_UNICAST_HELLO)) {
-			debugf(BABEL_DEBUG_COMMON,
-			       "Received Hello from %s on %s that does not have all 0's in the unused section of flags, ignoring",
-			       format_address(from), ifp->name);
-			goto done;
-		}
-
-		/*
-=======
->>>>>>> 03a143cd
 		 * RFC 8966 Appendix F
 		 * TL;DR -> Please ignore Unicast hellos until FRR's
 		 * BABEL is brought up to date
