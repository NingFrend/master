#!/usr/bin/make -f

# standard Debian options & profiles

export DEB_BUILD_MAINT_OPTIONS = hardening=+all

ifneq (,$(filter terse,$(DEB_BUILD_OPTIONS)))
  MAKE_SILENT="V=0"
  export DH_VERBOSE=0
else
  MAKE_SILENT="V=1"
  export DH_VERBOSE=1
  export DH_OPTIONS=-v
endif

# package-specific build profiles

ifeq ($(filter pkg.frr.nortrlib,$(DEB_BUILD_PROFILES)),)
  CONF_RPKI=--enable-rpki
else
  CONF_RPKI=--disable-rpki
endif

<<<<<<< HEAD
ifeq ($(filter pkg.frr.nosystemd,$(DEB_BUILD_PROFILES)),)
  CONF_SYSTEMD=--enable-systemd=yes
else
  CONF_SYSTEMD=--enable-systemd=no
=======
ifeq ($(filter pkg.frr.lua,$(DEB_BUILD_PROFILES)),)
  CONF_LUA=--disable-scripting
else
  CONF_LUA=--enable-scripting
>>>>>>> f44e7a37
endif

export PYTHON=python3

%:
<<<<<<< HEAD
	dh $@ -Bbuild
=======
	dh $@
>>>>>>> f44e7a37

override_dh_auto_configure:
	$(shell dpkg-buildflags --export=sh); \
	dh_auto_configure -- \
		--localstatedir=/var/run/frr \
		--sbindir=/usr/lib/frr \
		--sysconfdir=/etc/frr \
		--with-vtysh-pager=/usr/bin/pager \
		--libdir=/usr/lib/$(DEB_HOST_MULTIARCH)/frr \
		--with-moduledir=/usr/lib/$(DEB_HOST_MULTIARCH)/frr/modules \
		LIBTOOLFLAGS="-rpath /usr/lib/$(DEB_HOST_MULTIARCH)/frr" \
		--disable-dependency-tracking \
		\
		$(CONF_RPKI) \
		$(CONF_LUA) \
		--with-libpam \
		--enable-doc \
		--enable-doc-html \
		--enable-snmp \
		--enable-fpm \
		--disable-protobuf \
		--disable-zeromq \
		--enable-ospfapi \
		--enable-bgp-vnc \
		--enable-multipath=256 \
		\
		--enable-user=frr \
		--enable-group=frr \
		--enable-vty-group=frrvty \
		--enable-configfile-mask=0640 \
		--enable-logfile-mask=0640 \
		# end

override_dh_auto_install:
	dh_auto_install

	sed -e '1c #!/usr/bin/python3' -i debian/tmp/usr/lib/frr/frr-reload.py
	sed -e '1c #!/usr/bin/python3' -i debian/tmp/usr/lib/frr/generate_support_bundle.py

# let dh_systemd_* and dh_installinit do their thing automatically
	cp tools/frr.service debian/frr.service
<<<<<<< HEAD
endif
	cp build/tools/frrinit.sh debian/frr.init
=======
	cp tools/frrinit.sh debian/frr.init
>>>>>>> f44e7a37
	-rm -f debian/tmp/usr/lib/frr/frr

# install config files
	mkdir -p debian/tmp/etc
	cp -r tools/etc/* debian/tmp/etc/
	-rm debian/tmp/etc/frr/daemons.conf

# drop dev-only files
	find debian/tmp -name '*.la' -o -name '*.a' -o -name 'lib*.so' | xargs rm -f
	rm -rf debian/tmp/usr/include
	-rm debian/tmp/usr/lib/frr/ssd

# use installed js libraries
	-rm -f debian/tmp/usr/share/doc/frr/html/_static/jquery.js
	ln -s /usr/share/javascript/jquery/jquery.js debian/tmp/usr/share/doc/frr/html/_static/jquery.js
	-rm -f debian/tmp/usr/share/doc/frr/html/_static/underscore.js
	ln -s /usr/share/javascript/underscore/underscore.js debian/tmp/usr/share/doc/frr/html/_static/underscore.js

override_dh_auto_build:
	dh_auto_build -- $(MAKE_SILENT)

override_dh_installinit:
	dh_installinit -r

override_dh_installsystemd:
	dh_installsystemd -r

override_dh_makeshlibs:
	dh_makeshlibs -n

override_dh_missing:
	dh_missing --fail-missing

ifneq ($(filter nocheck,$(DEB_BUILD_PROFILES) $(DEB_BUILD_OPTIONS)),)
override_dh_auto_test:
	true
endif

override_dh_auto_clean:
# we generally do NOT want a full distclean since that wipes both
# debian/changelog and config.version
	if test -f Makefile; then make redistclean; fi
	-rm -f debian/frr.init
	-rm -f debian/frr.service<|MERGE_RESOLUTION|>--- conflicted
+++ resolved
@@ -21,27 +21,16 @@
   CONF_RPKI=--disable-rpki
 endif
 
-<<<<<<< HEAD
-ifeq ($(filter pkg.frr.nosystemd,$(DEB_BUILD_PROFILES)),)
-  CONF_SYSTEMD=--enable-systemd=yes
-else
-  CONF_SYSTEMD=--enable-systemd=no
-=======
 ifeq ($(filter pkg.frr.lua,$(DEB_BUILD_PROFILES)),)
   CONF_LUA=--disable-scripting
 else
   CONF_LUA=--enable-scripting
->>>>>>> f44e7a37
 endif
 
 export PYTHON=python3
 
 %:
-<<<<<<< HEAD
 	dh $@ -Bbuild
-=======
-	dh $@
->>>>>>> f44e7a37
 
 override_dh_auto_configure:
 	$(shell dpkg-buildflags --export=sh); \
@@ -82,13 +71,8 @@
 	sed -e '1c #!/usr/bin/python3' -i debian/tmp/usr/lib/frr/generate_support_bundle.py
 
 # let dh_systemd_* and dh_installinit do their thing automatically
-	cp tools/frr.service debian/frr.service
-<<<<<<< HEAD
-endif
+	cp build/tools/frr.service debian/frr.service
 	cp build/tools/frrinit.sh debian/frr.init
-=======
-	cp tools/frrinit.sh debian/frr.init
->>>>>>> f44e7a37
 	-rm -f debian/tmp/usr/lib/frr/frr
 
 # install config files
