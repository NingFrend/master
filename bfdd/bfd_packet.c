--- conflicted
+++ resolved
@@ -89,9 +89,6 @@
 					 ? htons(BFD_DEF_MHOP_DEST_PORT)
 					 : htons(BFD_DEFDESTPORT);
 
-		if (IN6_IS_ADDR_LINKLOCAL(&sin6.sin6_addr))
-			sin6.sin6_scope_id = bs->ifindex;
-
 		sd = bs->sock;
 		sa = (struct sockaddr *)&sin6;
 		slen = sizeof(sin6);
@@ -153,8 +150,6 @@
 #ifdef HAVE_STRUCT_SOCKADDR_SA_LEN
 		sin6.sin6_len = sizeof(sin6);
 #endif /* HAVE_STRUCT_SOCKADDR_SA_LEN */
-		if (IN6_IS_ADDR_LINKLOCAL(&sin6.sin6_addr))
-			sin6.sin6_scope_id = bfd->ifindex;
 
 		sa = (struct sockaddr *)&sin6;
 		salen = sizeof(sin6);
@@ -431,14 +426,6 @@
 #ifdef HAVE_STRUCT_SOCKADDR_SA_LEN
 				local->sa_sin6.sin6_len = sizeof(local->sa_sin6);
 #endif /* HAVE_STRUCT_SOCKADDR_SA_LEN */
-<<<<<<< HEAD
-				fetch_portname_from_ifindex(pi6->ipi6_ifindex,
-							    port, portlen);
-			}
-		}
-	}
-
-=======
 
 				*ifindex = pi6->ipi6_ifindex;
 			}
@@ -451,7 +438,6 @@
 	if (IN6_IS_ADDR_LINKLOCAL(&local->sa_sin6.sin6_addr))
 		local->sa_sin6.sin6_scope_id = *ifindex;
 
->>>>>>> 23db048e
 	return mlen;
 }
 
@@ -1015,16 +1001,9 @@
 #ifdef HAVE_STRUCT_SOCKADDR_SA_LEN
 	sin6.sin6_len = sizeof(sin6);
 #endif /* HAVE_STRUCT_SOCKADDR_SA_LEN */
-<<<<<<< HEAD
-	memcpy(&sin6.sin6_addr, &bpc->bpc_local.sa_sin6.sin6_addr,
-	       sizeof(sin6.sin6_addr));
-	if (IN6_IS_ADDR_LINKLOCAL(&sin6.sin6_addr))
-		sin6.sin6_scope_id = ptm_bfd_fetch_ifindex(bpc->bpc_localif);
-=======
 	memcpy(&sin6.sin6_addr, &bs->key.local, sizeof(sin6.sin6_addr));
 	if (IN6_IS_ADDR_LINKLOCAL(&sin6.sin6_addr))
 		sin6.sin6_scope_id = bs->ifp->ifindex;
->>>>>>> 23db048e
 
 	if (bs->key.ifname[0]) {
 		if (bp_bind_dev(sd, bs->key.ifname) != 0) {
