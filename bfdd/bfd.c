--- conflicted
+++ resolved
@@ -350,11 +350,8 @@
 	bfd->demand_mode = 0;
 	monotime(&bfd->downtime);
 
-<<<<<<< HEAD
 	bfd_clear_stored_pkt(bfd);
 
-	ptm_bfd_snd(bfd, 0);
-=======
 	/*
 	 * Only attempt to send if we have a valid socket:
 	 * this function might be called by session disablers and in
@@ -363,7 +360,6 @@
 	 */
 	if (bfd->sock != -1)
 		ptm_bfd_snd(bfd, 0);
->>>>>>> f149ebd9
 
 	/* Slow down the control packets, the connection is down. */
 	bs_set_slow_timers(bfd);
