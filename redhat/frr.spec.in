# configure options
#
# Some can be overridden on rpmbuild commandline with:
# rpmbuild --define 'variable value'
#   (use any value, ie 1 for flag "with_XXXX" definitions)
#
# E.g. rpmbuild --define 'release_rev 02' may be useful if building
# rpms again and again on the same day, so the newer rpms can be installed.
# bumping the number each time.

#################### FRRouting (FRR) configure options #####################
# with-feature options
%{!?with_babeld:        %global  with_babeld        1 }
%{!?with_bfdd:          %global  with_bfdd          1 }
%{!?with_bgp_vnc:       %global  with_bgp_vnc       0 }
%{!?with_cumulus:       %global  with_cumulus       0 }
%{!?with_eigrpd:        %global  with_eigrpd        1 }
%{!?with_fpm:           %global  with_fpm           1 }
%{!?with_ldpd:          %global  with_ldpd          1 }
%{!?with_multipath:     %global  with_multipath     256 }
%{!?with_nhrpd:         %global  with_nhrpd         1 }
%{!?with_ospfapi:       %global  with_ospfapi       1 }
%{!?with_ospfclient:    %global  with_ospfclient    1 }
%{!?with_pam:           %global  with_pam           0 }
%{!?with_pbrd:          %global  with_pbrd          1 }
%{!?with_pimd:          %global  with_pimd          1 }
%{!?with_vrrpd:         %global  with_vrrpd         1 }
%{!?with_rtadv:         %global  with_rtadv         1 }
%{!?with_watchfrr:      %global  with_watchfrr      1 }
%{!?with_pathd:         %global  with_pathd         1 }

# user and group
%{!?frr_user:           %global  frr_user           frr }
%{!?vty_group:          %global  vty_group          frrvty }

# path defines
%define     configdir   %{_sysconfdir}/%{name}
%define     _sbindir    /usr/lib/frr
%define     zeb_src     %{_builddir}/%{name}-%{frrversion}
%define     zeb_rh_src  %{zeb_src}/redhat
%define     zeb_docs    %{zeb_src}/doc
%define     frr_tools   %{zeb_src}/tools

# defines for configure
%define     rundir  %{_localstatedir}/run/%{name}

############################################################################

#### Version String tweak
# Remove invalid characters form version string and replace with _
%{expand: %%global rpmversion %(echo '@VERSION@' | tr [:blank:]- _ )}
%define         frrversion   @VERSION@

#### Check for systemd or init.d (upstart)
# Check for init.d (upstart) as used in CentOS 6 or systemd (ie CentOS 7)
%if 0%{?fedora} || 0%{?rhel} >= 7 || 0%{?suse_version} >= 1210
    %global initsystem systemd
%else
%if 0%{?rhel} && 0%{?rhel} < 7
    %global initsystem upstart
%else
    %{expand: %%global initsystem %(if [[ `/sbin/init --version 2> /dev/null` =~ upstart ]]; then echo upstart; elif [[ `readlink -f /sbin/init` = /usr/lib/systemd/systemd ]]; then echo systemd; elif [[ `systemctl` =~ -\.mount ]]; then echo systemd; fi)}
%endif
%endif

# Check for python version - use python2.7 on CentOS 6, otherwise python3
%if 0%{?rhel} && 0%{?rhel} < 7
    %global use_python2 1
%else
    %global use_python2 0
%endif

# If init system is systemd, then always enable watchfrr
%if "%{initsystem}" == "systemd"
    %global with_watchfrr 1
%endif

#### Check for RedHat 6.x or CentOS 6.x - they are too old to support PIM.
####   Always disable it on these old systems unconditionally
#
# if CentOS / RedHat and version < 7, then disable PIMd (too old, won't work)
%if 0%{?rhel} && 0%{?rhel} < 7
    %global  with_pimd  0
%endif

# misc internal defines
%{!?frr_uid:            %global  frr_uid            92 }
%{!?frr_gid:            %global  frr_gid            92 }
%{!?vty_gid:            %global  vty_gid            85 }

%define daemon_list zebra ripd ospfd bgpd isisd ripngd ospf6d pbrd staticd bfdd fabricd pathd

%if %{with_ldpd}
    %define daemon_ldpd ldpd
%else
    %define daemon_ldpd ""
%endif

%if %{with_pimd}
    %define daemon_pimd pimd
%else
    %define daemon_pimd ""
%endif

%if %{with_pbrd}
    %define daemon_pbrd pbrd
%else
    %define daemon_pbrd ""
%endif

%if %{with_nhrpd}
    %define daemon_nhrpd nhrpd
%else
    %define daemon_nhrpd ""
%endif

%if %{with_eigrpd}
    %define daemon_eigrpd eigrpd
%else
    %define daemon_eigrpd ""
%endif

%if %{with_babeld}
    %define daemon_babeld babeld
%else
    %define daemon_babeld ""
%endif

%if %{with_vrrpd}
    %define daemon_vrrpd vrrpd
%else
    %define daemon_vrrpd ""
%endif

%if %{with_watchfrr}
    %define daemon_watchfrr watchfrr
%else
    %define daemon_watchfrr ""
%endif

%if %{with_bfdd}
    %define daemon_bfdd bfdd
%else
    %define daemon_bfdd ""
%endif

%if %{with_pathd}
    %define daemon_pathd pathd
%else
    %define daemon_pathd ""
%endif

%define all_daemons %{daemon_list} %{daemon_ldpd} %{daemon_pimd} %{daemon_nhrpd} %{daemon_eigrpd} %{daemon_babeld} %{daemon_watchfrr} %{daemon_pbrd} %{daemon_bfdd} %{daemon_vrrpd} %{daemon_pathd}

#release sub-revision (the two digits after the CONFDATE)
%{!?release_rev:        %global  release_rev        01 }

Summary: Routing daemon
Name:           frr
Version:        %{rpmversion}
Release:        %{release_rev}%{?dist}
License:        GPLv2+
Group:          System Environment/Daemons
Source0:        https://github.com/FRRouting/frr/archive/%{name}-%{frrversion}.tar.gz
URL:            https://www.frrouting.org
Requires(pre):  shadow-utils
Requires(preun): info
Requires(post): info
BuildRequires:  bison >= 2.7
BuildRequires:  c-ares-devel
BuildRequires:  flex
BuildRequires:  gcc
BuildRequires:  json-c-devel
BuildRequires:  libcap-devel
BuildRequires:  make
BuildRequires:  ncurses-devel
BuildRequires:  readline-devel
BuildRequires:  texinfo
BuildRequires:  libyang2-devel
%if 0%{?rhel} && 0%{?rhel} < 7
#python27-devel is available from ius community repo for RedHat/CentOS 6
BuildRequires:  python27-devel
BuildRequires:  python27-sphinx
%else
%if %{use_python2}
BuildRequires:  python-devel >= 2.7
BuildRequires:  python-sphinx
%else
BuildRequires:  python3-devel
BuildRequires:  python3-sphinx
%endif
%endif
%if 0%{?rhel} > 7
#platform-python-devel is needed for /usr/bin/pathfix.py
BuildRequires:  platform-python-devel
%endif
Requires:       initscripts
%if %{with_pam}
BuildRequires:  pam-devel
%endif
%if "%{initsystem}" == "systemd"
BuildRequires:      systemd
BuildRequires:      systemd-devel
Requires(post):     systemd
Requires(preun):    systemd
Requires(postun):   systemd
%else
Requires(post):     chkconfig
Requires(preun):    chkconfig
# Initscripts > 5.60 is required for IPv6 support
Requires(pre):      initscripts >= 5.60
%endif
Provides:           routingdaemon = %{version}-%{release}
Obsoletes:          gated mrt zebra frr-sysvinit
Conflicts:          bird


%description
FRRouting is a free software that manages TCP/IP based routing
protocol. It takes multi-server and multi-thread approach to resolve
the current complexity of the Internet.

FRRouting supports BGP4, OSPFv2, OSPFv3, ISIS, RIP, RIPng, PIM, LDP
NHRP, Babel, PBR, EIGRP and BFD.

FRRouting is a fork of Quagga.


%package contrib
Summary: contrib tools for frr
Group: System Environment/Daemons

%description contrib
Contributed/3rd party tools which may be of use with frr.


%package pythontools
Summary: python tools for frr
%if 0%{?rhel} && 0%{?rhel} < 7
#python27 is available from ius community repo for RedHat/CentOS 6
BuildRequires:  python27
Requires:  python27-ipaddress
%else
%if %{use_python2}
BuildRequires:  python2
Requires:  python2-ipaddress
%else
BuildRequires:  python3
%endif
%endif
Group: System Environment/Daemons

%description pythontools
Contributed python 2.7 tools which may be of use with frr.


%package devel
Summary: Header and object files for frr development
Group: System Environment/Daemons
Requires: %{name} = %{version}-%{release}

%description devel
The frr-devel package contains the header and object files necessary for
developing OSPF-API and frr applications.


%package rpki-rtrlib
Summary: BGP RPKI support (rtrlib)
Group: System Environment/Daemons
BuildRequires:  librtr-devel >= 0.8
Requires: %{name} = %{version}-%{release}

%description rpki-rtrlib
Adds RPKI support to FRR's bgpd, allowing validation of BGP routes
against cryptographic information stored in WHOIS databases.  This is
used to prevent hijacking of networks on the wider internet.  It is only
relevant to internet service providers using their own autonomous system
number.


%package snmp
Summary: SNMP support
Group: System Environment/Daemons
BuildRequires: net-snmp-devel
Requires: %{name} = %{version}-%{release}

%description snmp
Adds SNMP support to FRR's daemons by attaching to net-snmp's snmpd
through the AgentX protocol.  Provides read-only access to current
routing state through standard SNMP MIBs.


%prep
%setup -q -n frr-%{frrversion}


%build

# For standard gcc verbosity, uncomment these lines:
#CFLAGS="%{optflags} -Wall -Wsign-compare -Wpointer-arith"
#CFLAGS="${CFLAGS} -Wbad-function-cast -Wwrite-strings"

# For ultra gcc verbosity, uncomment these lines also:
#CFLAGS="${CFLAGS} -W -Wcast-qual -Wstrict-prototypes"
#CFLAGS="${CFLAGS} -Wmissing-declarations -Wmissing-noreturn"
#CFLAGS="${CFLAGS} -Wmissing-format-attribute -Wunreachable-code"
#CFLAGS="${CFLAGS} -Wpacked -Wpadded"

%configure \
    --sbindir=%{_sbindir} \
    --sysconfdir=%{configdir} \
    --localstatedir=%{rundir} \
    --disable-static \
    --disable-werror \
    --enable-irdp \
%if %{with_multipath}
    --enable-multipath=%{with_multipath} \
%endif
    --enable-vtysh \
%if %{with_ospfclient}
    --enable-ospfclient \
%else
    --disable-ospfclient\
%endif
%if %{with_ospfapi}
    --enable-ospfapi \
%else
    --disable-ospfapi \
%endif
%if %{with_rtadv}
    --enable-rtadv \
%else
    --disable-rtadv \
%endif
%if %{with_ldpd}
    --enable-ldpd \
%else
    --disable-ldpd \
%endif
%if %{with_pimd}
    --enable-pimd \
%else
    --disable-pimd \
%endif
%if %{with_pbrd}
    --enable-pbrd \
%else
    --disable-pbrd \
%endif
%if %{with_nhrpd}
    --enable-nhrpd \
%else
    --disable-nhrpd \
%endif
%if %{with_eigrpd}
    --enable-eigrpd \
%else
    --disable-eigrpd \
%endif
%if %{with_babeld}
    --enable-babeld \
%else
    --disable-babeld \
%endif
%if %{with_vrrpd}
	--enable-vrrpd \
%else
	--disable-vrrpd \
%endif
%if %{with_pam}
    --with-libpam \
%endif
%if 0%{?frr_user:1}
    --enable-user=%{frr_user} \
    --enable-group=%{frr_user} \
%endif
%if 0%{?vty_group:1}
    --enable-vty-group=%{vty_group} \
%endif
%if %{with_fpm}
    --enable-fpm \
%else
    --disable-fpm \
%endif
%if %{with_watchfrr}
    --enable-watchfrr \
%else
    --disable-watchfrr \
%endif
%if %{with_cumulus}
    --enable-cumulus \
%endif
%if %{with_bgp_vnc}
    --enable-bgp-vnc \
%else
    --disable-bgp-vnc \
%endif
    --enable-isisd \
%if "%{initsystem}" == "systemd"
    --enable-systemd \
%endif
    --enable-rpki \
%if %{with_bfdd}
    --enable-bfdd \
%else
    --disable-bfdd \
%endif
%if %{with_pathd}
    --enable-pathd \
%else
    --disable-pathd \
%endif
    --enable-snmp
    # end

make %{?_smp_mflags} MAKEINFO="makeinfo --no-split"

%if %{use_python2}
# Change frr-reload.py to use python2.7
sed -e '1c #!/usr/bin/python2.7' -i %{zeb_src}/tools/frr-reload.py
sed -e '1c #!/usr/bin/python2.7' -i %{zeb_src}/tools/generate_support_bundle.py
%else
# Change frr-reload.py to use python3
sed -e '1c #!/usr/bin/python3' -i %{zeb_src}/tools/frr-reload.py
sed -e '1c #!/usr/bin/python3' -i %{zeb_src}/tools/generate_support_bundle.py
%endif

pushd doc
make info
popd


%install
mkdir -p %{buildroot}%{_sysconfdir}/{frr,sysconfig,logrotate.d,pam.d,default} \
         %{buildroot}%{_infodir}
mkdir -m 0755 -p %{buildroot}%{_localstatedir}/log/frr
make DESTDIR=%{buildroot} INSTALL="install -p" CP="cp -p" install

# Remove this file, as it is uninstalled and causes errors when building on RH9
rm -rf %{buildroot}/usr/share/info/dir

# Remove debian init script if it was installed
rm -f %{buildroot}%{_sbindir}/frr

# kill bogus libtool files
rm -vf %{buildroot}%{_libdir}/frr/modules/*.la
rm -vf %{buildroot}%{_libdir}/*.la
rm -vf %{buildroot}%{_libdir}/frr/libyang_plugins/*.la

# install /etc sources
%if "%{initsystem}" == "systemd"
mkdir -p %{buildroot}%{_unitdir}
install -m644 %{zeb_src}/tools/frr.service %{buildroot}%{_unitdir}/frr.service
%else
mkdir -p %{buildroot}%{_initddir}
ln -s %{_sbindir}/frrinit.sh %{buildroot}%{_initddir}/frr
%endif

install %{zeb_src}/tools/etc/frr/daemons %{buildroot}%{_sysconfdir}/frr
install %{zeb_src}/tools/etc/frr/frr.conf %{buildroot}%{_sysconfdir}/frr/frr.conf.template
install -m644 %{zeb_rh_src}/frr.pam %{buildroot}%{_sysconfdir}/pam.d/frr
install -m644 %{zeb_rh_src}/frr.logrotate %{buildroot}%{_sysconfdir}/logrotate.d/frr
install -d -m750 %{buildroot}%{rundir}

%if 0%{?rhel} > 7 || 0%{?fedora} > 29
# avoid `ERROR: ambiguous python shebang in` errors
pathfix.py -pni "%{__python3} %{py3_shbang_opts}" %{buildroot}/usr/lib/frr/*.py
%py_byte_compile %{__python3} %{buildroot}/usr/lib/frr/*.py
%endif

%pre
# add vty_group
%if 0%{?vty_group:1}
    getent group %{vty_group} >/dev/null || groupadd -r -g %{vty_gid} %{vty_group}
%endif

# add frr user and group
%if 0%{?frr_user:1}
    # Ensure that frr_gid gets correctly allocated
    getent group %{frr_user} >/dev/null || groupadd -g %{frr_gid} %{frr_user}
    getent passwd %{frr_user} >/dev/null || \
    useradd -r -u %{frr_uid} -g %{frr_user} \
        -s /sbin/nologin -c "FRRouting suite" \
        -d %{rundir} %{frr_user}

    %if 0%{?vty_group:1}
        usermod -a -G %{vty_group} %{frr_user}
    %endif
%endif
exit 0


%post
# zebra_spec_add_service <service name> <port/proto> <comment>
# e.g. zebra_spec_add_service zebrasrv 2600/tcp "zebra service"

zebra_spec_add_service ()
{
    # Add port /etc/services entry if it isn't already there
    if [ -f %{_sysconfdir}/services ] && \
        ! %__sed -e 's/#.*$//' %{_sysconfdir}/services 2>/dev/null | %__grep -wq $1 ; then
        echo "$1        $2          # $3"  >> %{_sysconfdir}/services
    fi
}

zebra_spec_add_service zebrasrv 2600/tcp "zebra service"
zebra_spec_add_service zebra    2601/tcp "zebra vty"
zebra_spec_add_service staticd  2616/tcp "staticd vty"
zebra_spec_add_service ripd     2602/tcp "RIPd vty"
zebra_spec_add_service ripngd   2603/tcp "RIPngd vty"
zebra_spec_add_service ospfd    2604/tcp "OSPFd vty"
zebra_spec_add_service bgpd     2605/tcp "BGPd vty"
zebra_spec_add_service ospf6d   2606/tcp "OSPF6d vty"
zebra_spec_add_service isisd    2608/tcp "ISISd vty"
%if %{with_ospfapi}
    zebra_spec_add_service ospfapi  2607/tcp "OSPF-API"
%endif
%if %{with_babeld}
    zebra_spec_add_service babeld   2609/tcp "BABELd vty"
%endif
%if %{with_nhrpd}
    zebra_spec_add_service nhrpd    2610/tcp "NHRPd vty"
%endif
%if %{with_pimd}
    zebra_spec_add_service pimd     2611/tcp "PIMd vty"
%endif
%if %{with_pbrd}
    zebra_spec_add_service pbrd     2615/tcp "PBRd vty"
%endif
%if %{with_ldpd}
    zebra_spec_add_service ldpd     2612/tcp "LDPd vty"
%endif
%if %{with_eigrpd}
    zebra_spec_add_service eigrpd   2613/tcp "EIGRPd vty"
%endif
%if %{with_bfdd}
    zebra_spec_add_service bfdd     2617/tcp "BFDd vty"
%endif
zebra_spec_add_service fabricd	2618/tcp "Fabricd vty"
%if %{with_vrrpd}
    zebra_spec_add_service vrrpd    2619/tcp "VRRPd vty"
%endif
%if %{with_pathd}
    zebra_spec_add_service pathd    2620/tcp "Pathd vty"
%endif

%if "%{initsystem}" == "systemd"
    for daemon in %all_daemons ; do
        %systemd_post frr.service
    done
%else
    /sbin/chkconfig --add frr
%endif

# Fix bad path in previous config files
#  Config files won't get replaced by default, so we do this ugly hack to fix it
%__sed -i 's|watchfrr_options=|#watchfrr_options=|g' %{configdir}/daemons 2> /dev/null || true

# With systemd, watchfrr is mandatory. Fix config to make sure it's enabled if
# we install or upgrade to a frr built with systemd
%if "%{initsystem}" == "systemd"
    %__sed -i 's|watchfrr_enable=no|watchfrr_enable=yes|g' %{configdir}/daemons 2> /dev/null || true
%endif

/sbin/install-info %{_infodir}/frr.info.gz %{_infodir}/dir

# Create dummy config file if they don't exist so basic functions can be used.
if [ ! -e %{configdir}/frr.conf ] && [ ! -e %{configdir}/zebra.conf ]; then
    # No frr.conf and per daemon configs exist
    mv %{configdir}/frr.conf.template %{configdir}/frr.conf
%if 0%{?frr_user:1}
    chown %{frr_user}:%{frr_user} %{configdir}/frr.conf
%endif
    chmod 640 %{configdir}/frr.conf
fi
%if 0%{?frr_user:1}
    chown %{frr_user}:%{frr_user} %{configdir}/daemons
%endif

%if %{with_watchfrr}
    # No config for watchfrr - this is part of /etc/sysconfig/frr
    rm -f %{configdir}/watchfrr.*
%endif

if [ ! -e %{configdir}/vtysh.conf ]; then
    touch %{configdir}/vtysh.conf
    chmod 640 %{configdir}/vtysh.conf
%if 0%{?frr_user:1}
    %if 0%{?vty_group:1}
        chown %{frr_user}:%{vty_group} %{configdir}/vtysh.conf*
    %endif
%endif
fi


%postun
if [ "$1" -ge 1 ]; then
    #
    # Upgrade from older version
    #
    %if "%{initsystem}" == "systemd"
        ##
        ## Systemd Version
        ##
        %systemd_postun_with_restart frr.service
    %else
        ##
        ## init.d Version
        ##
        service frr restart >/dev/null 2>&1
    %endif
    :
fi


%preun
%if "%{initsystem}" == "systemd"
    ##
    ## Systemd Version
    ##
    if [ $1 -eq 0 ] ; then
        %systemd_preun frr.service
    fi
%else
    ##
    ## init.d Version
    ##
    if [ $1 -eq 0 ] ; then
        service frr stop  >/dev/null 2>&1
        /sbin/chkconfig --del frr
    fi
%endif
/sbin/install-info --delete %{_infodir}/frr.info.gz %{_infodir}/dir


%files
%doc COPYING
%doc doc/mpls
%doc README.md
/usr/share/yang/*.yang
%if 0%{?frr_user:1}
    %dir %attr(751,%{frr_user},%{frr_user}) %{configdir}
    %dir %attr(755,%{frr_user},%{frr_user}) %{_localstatedir}/log/frr
    %dir %attr(751,%{frr_user},%{frr_user}) %{rundir}
%else
    %dir %attr(750,root,root) %{configdir}
    %dir %attr(755,root,root) %{_localstatedir}/log/frr
    %dir %attr(750,root,root) %{rundir}
%endif
%{_infodir}/frr.info.gz
%{_mandir}/man*/*
%{_sbindir}/zebra
%{_sbindir}/staticd
%{_sbindir}/ospfd
%{_sbindir}/ripd
%{_sbindir}/bgpd
%{_sbindir}/mgmtd
%exclude %{_sbindir}/ssd
%if %{with_watchfrr}
    %{_sbindir}/watchfrr
%endif
%{_sbindir}/ripngd
%{_sbindir}/ospf6d
%if %{with_pimd}
    %{_sbindir}/pimd
%endif
%if %{with_pbrd}
    %{_sbindir}/pbrd
%endif
%if %{with_vrrpd}
    %{_sbindir}/vrrpd
%endif
%{_sbindir}/isisd
%{_sbindir}/fabricd
%if %{with_ldpd}
    %{_sbindir}/ldpd
%endif
%if %{with_eigrpd}
    %{_sbindir}/eigrpd
%endif
%if %{with_nhrpd}
    %{_sbindir}/nhrpd
%endif
%if %{with_babeld}
    %{_sbindir}/babeld
%endif
%if %{with_bfdd}
    %{_sbindir}/bfdd
%endif
%if %{with_pathd}
    %{_sbindir}/pathd
    %{_libdir}/frr/modules/pathd_pcep.so
%endif
%{_libdir}/libfrr.so*
%{_libdir}/libfrrcares*
%{_libdir}/libfrrospf*
%if %{with_fpm}
    %{_libdir}/frr/modules/zebra_fpm.so
%endif
%{_libdir}/frr/modules/zebra_cumulus_mlag.so
%{_libdir}/frr/modules/dplane_fpm_nl.so
%{_libdir}/frr/modules/zebra_irdp.so
%{_libdir}/frr/modules/bgpd_bmp.so
%{_libdir}/libfrr_pb.so*
%{_libdir}/libfrrfpm_pb.so*
%{_libdir}/libmgmt_be_nb.so*
%{_bindir}/*
%config(noreplace) %{configdir}/[!v]*.conf*
%config(noreplace) %attr(750,%{frr_user},%{frr_user}) %{configdir}/daemons
%if "%{initsystem}" == "systemd"
    %{_unitdir}/frr.service
%else
    %{_initddir}/frr
%endif
%config(noreplace) %{_sysconfdir}/pam.d/frr
%config(noreplace) %{_sysconfdir}/logrotate.d/frr
%{_sbindir}/frr-reload
%{_sbindir}/frrcommon.sh
%{_sbindir}/frrinit.sh
%{_sbindir}/watchfrr.sh


%files contrib
%doc tools


%files pythontools
%{_sbindir}/generate_support_bundle.py
%{_sbindir}/frr-reload.py
%{_sbindir}/frr_babeltrace.py
%if 0%{?rhel} > 7 || 0%{?fedora} > 29
%{_sbindir}/__pycache__/*
%else
%{_sbindir}/generate_support_bundle.pyc
%{_sbindir}/generate_support_bundle.pyo
%{_sbindir}/frr-reload.pyc
%{_sbindir}/frr-reload.pyo
%{_sbindir}/frr_babeltrace.pyc
%{_sbindir}/frr_babeltrace.pyo
%endif


%post rpki-rtrlib
# add rpki module to daemons
sed -i -e 's/^\(bgpd_options=\)\(.*\)\(".*\)/\1\2 -M rpki\3/' %{_sysconfdir}/frr/daemons

%postun rpki-rtrlib
# remove rpki module from daemons
sed -i 's/ -M rpki//' %{_sysconfdir}/frr/daemons

%files rpki-rtrlib
%{_libdir}/frr/modules/bgpd_rpki.so


%files snmp
%{_libdir}/libfrrsnmp.so*
%{_libdir}/frr/modules/*snmp.so


%files devel
%{_libdir}/lib*.so
%dir %{_includedir}/%{name}
%{_includedir}/%{name}/*.h
%dir %{_includedir}/%{name}/mgmtd
%{_includedir}/%{name}/mgmtd/*.h
%dir %{_includedir}/%{name}/ospfd
%{_includedir}/%{name}/ospfd/*.h
%if %{with_bfdd}
    %dir %{_includedir}/%{name}/bfdd
    %{_includedir}/%{name}/bfdd/bfddp_packet.h
%endif
%if %{with_ospfapi}
    %dir %{_includedir}/%{name}/ospfapi
    %{_includedir}/%{name}/ospfapi/*.h
%endif
%if %{with_eigrpd}
    %dir %{_includedir}/%{name}/eigrpd
    %{_includedir}/%{name}/eigrpd/*.h
%endif


%changelog
<<<<<<< HEAD
* Tue Jan 11 2022 Pushpasis Sarkar <spushpasis@vmware.com> - %{version}
- Added MGMTd Daemon to package.

* Tue Nov  4 2021 Martin Winter <mwinter@opensourcerouting.org> - %{version}

* Tue Feb  1 2022 Donatas Abraitis <donatas.abraitis@gmail.com> - 8.2
=======
* Tue Mar  1 2022 Martin Winter <mwinter@opensourcerouting.org> - %{version}

* Tue Mar  1 2022 Jafar Al-Gharaibeh <jafar@atcorp.com> - 8.2
- The FRRouting community would like to announce FRR Release 8.2.
- This release consists of just over 800 commits from 62 authors.
- Selected features and bug fixes are listed below.
- babeld:
-    Fix the checks for truncated packets
- bfdd:
-    Correct one spelling error of comment
-    Fix detection timeout update
-    Fix possibly wrong counter of control packets
- bgpd:
-    Add "json" option to a few more show commands
-    Add 'show bgp <afi> <safi> json detail' header data
-    Add a 6 hour warning to missing policy
-    Add an ability to match ipv6 next-hop by prefix-list
-    Add autocomplete for access-list under bmp node
-    Add autocomplete for as-path filters
-    Add autocomplete for set/match community/large/ext lists
-    Add long-lived graceful restart capability
-    Add peer-groups to neighbor autocomplete
-    Adjust symbolic names for cease notifications according to rfc4486
-    Deprecate dpa, advertiser and rcid_path path attributes
-    Extended bgp administrative shutdown communication
-    Fix crash when using "show bgp vrf all"
-    Fix inconsistency of match ip/ipv6 next-hop commands
-    Fix missing name of default vrf
-    Handle TCP connection errors with connection callbacks for RPKI
-    Implement llgr helper mode
-    Implement rfc9072
-    Support redirect import more than one route-target ipv6
- docker:
-    Update alpine build enable set own version
- isisd:
-    Add link state traffic engineering support
-    Fix router capability tlv parsing issues
-    Fix running-config for fast-reroute
-    Make isis work with default vrf name different than 'default'
- ospf6d
-    Add missing vrf parameter to "clear ipv6 ospf6 interface"
-    Add prompt for commands with non-exist vrf
-    Add support for nssa type-7 address ranges
-    Add the ability of specifying router-id/area-id in no debug ospf6
-    Do not originate type-4 lsa when nssa
-    Do not send type-5 into stub area
-    Fix ecmp inter-area route nexthop update
-    Fix memory leak for `show ipv6 ospf6 zebra json`
- ospfd
-    Fix wrong comparison of routemap name
-    Fix crash on "ospf send-extra-data zebra"
-    Fix incorrect detection of topology changes in helper mode
-    Fix loss of mixed form in "range" command
-    Fix no-form of "graceful-restart" command
-    Fix summary-address deletion
-    Fix wrong parsing of te subtlv
- pbrd
-    Add vlan actions to vty
-    Pbr route maps get addr family of nhgs
-    Protect from a possible null dereference
- pimd
-    Do not allow 224.0.0.0/24 range in igmp join
-    Fix igmp user config
-    Fix msdp mesh grp with wildcard member addr
-    Fix stale forwarding entries left around after join goes away
-    Fix FRR drops IGMP packets for TOS value other than 0XC0
- redhat
-    Check if frr.conf already exists
-    Logrotate file has typo for staticd
- ripd
-    Fix packet send for non primary addresses
- vtysh
-    Add missing rpki node when showing config
-    Improve startup time by ca. ×6
-    remove `address-family evpn`
- watchfrr
-    Allow an integrated config to work within a namespace
- zebra
-    Add optional nhg id output to `show ip ro`
-    Add resolver flag for nexthop in json
-    Add support for json output in srv6 locator detail command
-    Don't lose next hop weights while exporting via fpm
-    Fix buffer overflow
-    Fix netns deletion
-    Fix route-map application when when using vrfs
>>>>>>> 23a12208

* Tue Nov  2 2021 Jafar Al-Gharaibeh <jafar@atcorp.com> - 8.1
-    FRR 8.1 brings a long list of enhancements and fixes with 1200 commits from
-    75 developers. Thanks to all contributers.
- New Features:
-    Lua hooks are now feature complete, with one hook available for use (http://docs.frrouting.org/en/latest/scripting.html)
-    Improvements to SRv6 (Segment Routing over IPv6) (http://docs.frrouting.org/en/latest/zebra.html#segment-routing-ipv6)
-    Improvements to Prefix-SID (Type 5)
-    EVPN route type-5 gateway IP overlay Index (http://docs.frrouting.org/en/latest/bgp.html#evpn-overlay-index-gateway-ip)
-    OSPFv3 NSSA and NSSA totally stub areas (http://docs.frrouting.org/en/latest/ospf6d.html#ospf6-area)
-    OSPFv3 ASBR summarization (http://docs.frrouting.org/en/latest/ospf6d.html#asbr-summarisation-support-in-ospfv3)
-    OSPFv3 Graceful Restart (http://docs.frrouting.org/en/latest/ospf6d.html#graceful-restart)
-    OSPFv2 Graceful Restart (restarting mode added, helper was already implemented) (http://docs.frrouting.org/en/latest/ospfd.html#graceful-restart)
- Behavior Changes
-    Every node in running config now has an explicit "exit" tag
-    Link bandwidth in BGP is now correctly encoded according to IEEE 754. To stay with old incorrect encoding use:
-    `neighbor PEER disable-link-bw-encoding-ieee`
- Changelog
- alpine:
    Fix path for daemons file install
- BGP:
-    Add "json" option to "show bgp as-path-access-list"
-    Add `disable-addpath-rx` knob
-    Add an ability to set extcommunity to none in route-maps
-    Add counter of displayed show bgp summary when filtering
-    Add knob to config cond-adv scanner period
-    Add route-map `match alias` command
-    Add rpki source address configuration
-    Add show bgp summary filter by neighbor or as
-    Add terse display option on show bgp summary
-    Allow for auto-completion of community alias's created
-    Bgp knob to teardown session immediately when peer is unreachable
-    Expand 'bgp default <afi>-<safi>' cmds
-    Extend evpn next hop tracking to type-1 and type-4 routes
-    Fix "no router bgp x vrf default"
-    Flowspec redirect vrf uses vrf table instead of allocated table id
-    Handle quick flaps of an evpn prefix properly
-    Initial batch of evpn lttng tracepoints
-    Limit processing to what is needed in rpki validation
-    Modify vrf/view display in show bgp summary
-    Set 4096 instead of 65535 as new max packet size for a new peer
-    Set extended msg size only if we advertised and received capability
-    Show bgp community alias in json community list output
-    Show bgp prefixes by community alias
-    Show max packet size per update-group
-    Split soft reconfigure table task into several jobs to not block vtysh
-    Store distance received from a redistribute statement
-    Update route-type-1 legend to match output
- ISIS:
-    Fix sending of lsp with null seqno
- lib:
-    Add "json" option to "show ip[v6] access-list"
-    Add "json" option to "show ip[v6] prefix-list"
-    Add "json" option to "show route-map"
-    Prevent grpc assert on missing yang node
- NHRP:
-    Clear cache when shortcuts are cleared
-    Fix corrupt address being shown for shortcuts with no cache entry
-    Set prefix correctly in resolution request
- OSPF6:
-    Add debug commands for lsa all and route all
-    Add warning log for late hello packets
-    Add write-multiplier configuration
-    Don't update router-id if at least one adjacency is full
-    Extend the "redistribute" command with more options
-    Fix issue when displaying the redistribute command
-    Fix logging of border router routes
-    Json output for database dump show command
-    Link state id in lsa database json output
-    Send lsa update immediately when ospf instance is deleted
- OSPF:
-    Fix crash when creating vlink in unknown vrf
-    Gr conformance fix for hello packet dr election
-    Print extra lsa information in some log messages
-    Rfc conformance test case 25.23 issue fix
-    Show ip ospf route json does not shown metric and tag
-    Summary lsa is not originated when process is reset
- pathd:
-    Handle pcinitiated configuration, main thread
-    Handle pcinitiated messages, thread controller
-    Handle srp_id correctly
-    If pce ret no-path to pcreq don't retry pcreq nor delegate
- PBR:
-    Add `match ip-protocol [tcp|udp]`
-    Add ability to set/unset src and dest ports
-    Nhg "add" edge case for last in table range
-    Start inclusion of src and dst ports for pbrd
- PIM:
-    Add tos/ttl check for igmp conformance
-    Allow join prune intervals to be as small as 5 seconds
-    Allow msdp group name 'default'
-    Fix register suppress timer code
-    Fix uaf/heap corruption in bsm code
-    Fix command "no ip msdp mesh-group member"
-    Igmp groups are not getting timeout
-    Igmp memberships are not querier specific
-    Igmp sockets need to be iface-bound too
-    Prevent uninited usage of nexthop
-    Support msdp global timers configuration
- vtysh
-    Add cli timestamp '-t' flag
-    Add error code if daemon is not running
-    Fix searching commands in parent nodes
- yang:
-    Add msdp timer configuration
-    Fix bgp multicast prefix type
-    Mark a couple of prefix-list/access-list leafs as mandatory
-    Move multicast prefix type definition
-    Replace an empty pattern with a zero-length restriction
-    Rework pim msdp mesh group
-    Simplify msdp peer handling
- zebra :
-    Add "json" option to "show interface"
-    Various improvment to dataplane interface
-    Add message counts for `show zebra client`
-    Add nhg id to show ip route json
-    Add show command for ra interface lists
-    Fix ipv4 routes with ipv6 link local next hops install in fpm
-    Handle bridge mac address update in evpn contexts
-    Move individual lines to table in `show zebra client` command
-    Refresh vxlan evpn contexts, when bridge interface goes up
-    Update zl3vni when bridge link refreshed in other namespaces

* Wed Jul 21 2021 Martin Winter <mwinter@opensourcerouting.org> - 8.0
- Major changes
-    New daemon pathd for segment routing
-    EVPN Multihoming is now fully supported
-    OSPFv3 now supports VRFs
-    TI-LFA has been implemented in IS-IS and OSPF
-    Ability for Zebra to dump netlink messages in a human-friendly format
-    LDP gained SNMP support
-    libyang minimun version is now 2.0
- BABEL:
-    Add `distribute-list` commands
-    Fix memory leak in connected route handling
- BGP:
-    Add support for use of aliases with communities
-    Add support of tcp-mss for neighbors
-    Add support for EVPN Multihoming
-    Add ability to show BGP routes from a particular table version
-    Add support for for RFC 8050 (MRT add-path)
-    Add SNMP support for MPLS VPN
-    Add `show bgp summary wide` command to show more detailed output
     on wide terminals
-    Add ability for peer-groups to have `ttl-security hops` configured
-    Add support for conditional Advertisement
-    Add support for RFC 4271 Delay Open Timer
-    Add a knob to not advertise until route is installed in fib
-    Add BGP-wide configuration for graceful shutdown
-    Add support for RFC 8654 extended messages
-    Improve RPKI reporting as well as new show commands
-    Improve handling of VRF route leaking
-    Improve scaling behavior for dynamic neighbors
-    Improve LL nexthop tracking to be interface based
-    Improve route reachability handling with respect to blackhole routes
-    Improve SNMP traps to RFC 4273 notifications
-    Improve EVPN routes to use L3 NHG's where applicable
-    Improvements to EVPN
-    Improvements to update behavior
-    Fix various issues with connection resolution
-    Fix statistics commands in some situations
-    Fix non-determistic locally-originated paths in bestpath selection
-    Continue working on transitioning to YANG/Northbound configuration
-    Various bug fixes and performance improvements
- EIGRP:
-    Add `distribute-list` commands
-    Ensure received AS number is the same as ours in all situations
-    Properly validate TLV lengths in some situations
- IS-IS:
-    Add ldb-sync functionality
-    Add TI-LFA functionality
-    Add support for Anycast-SID's
-    Add support for classic LFA RFC 5286
-    Add `show isis fast-reroute summary` command
-    Add support for Remote LFA RFC 7490
-    Fix Attach-bit processing in some scenarios
-    Cleanup BFD integration
-    Various bug fixes and performance improvements
- LDP:
-    Add SNMP support
-    Support for LDP IGP Synchronization
-    Support for RLFA clients
-    Various bug fixes and performance improvements
- LIBFRR:
-    Various bugfixes and performance improvements
- NHRP:
-    Add `nhrp multicast-nflog-group (1-65535)` command
-    Add configuration options for vici socket path
-    Add support for forwarding multicast packets
-    Fix handling of MTU
-    Fix handling of NAT extension
-    Retry IPsec under some conditions
- OSPFv2:
-    Add OSPF GR helper support
-    Add JSON support for various commands
-    Add `summary-address A.B.C.D/M ...` commands
-    Add `area X nssa suppress-fa` command
-    Add support for TI-LFA
-    Add support for BFD profiles
-    Add support for Traffic Engineering database
-    Add support for usage of DMPVPN with OSPF
-    Add `clear ip ospf neighbor` commands
-    Add YANG support for route-maps
-    Improvements to SNMP
-    Fixes for type 5 and type 7 LSA handling
-    Various bug fixes and performance improvements
- OSPFv3:
-    Add support for VRFs
-    Add JSON support to a bunch of commands
-    Add ability to control maximum paths for routes
-    Add `show ipv6 ospf6 vrfs` command
-    Add support for BFD profiles
-    Fix to not send hellos on loopbacks
-    Cleanup area handling around interfaces
-    YANG support for route-maps
-    Various bug fixes and performance improvements
- OSPFCLIENT:
-    Cleanup trust of user input
- PATHd:
-    Add support of SR-TE policy management daemon
-    Add optional support for PCEP to pathd
-    Integrate PCEP-LIB into FRR
- PBR:
-    Add `set installable` nhg command
-    Improve interface up/down event handling
- PIM:
-    Add YANG integration
-    Add JSON support to various commands
-    Add BFD profile support
-    Fixes to IGMP conformance
-    Fixes to behavior surrounding Prune and Prune-pending
-    Various bug fixes and performance improvements
- RIPNG:
-    Fix interface wakeup after shutdown
- SHARP:
-    Add ability to use Nexthop Groups
-    Add v4 redistribute watching
-    Add TED support
-    Various bug fixes
- STATIC:
-    Fix nexthop handling in some situations
-    Forbid blackhole and non-blackhole nexthops in a single route
- VRRP:
-    printf formatting cleanups
- VTYSH:
-    Add a `show history` command
-    Add `show memory <daemon>` support
-    Start deprecation cycle for `address-family evpn`
-    Display version with --help
-    Various bug fixes
- WATCHFRR:
-    Fix some crashes
- ZEBRA:
-    Add JSON support to various commands
-    Add Human readable netlink dumps
-    Add L2 NHG support
-    Add support for LSPs to FPM dataplane
-    Add ability for other protocol daemons to install nexthop groups into the kernel
-    Add YANG support for route-maps
-    Improve scale performance when handling a large number of VRF's
-    Improve network namespace handling
-    Improve asic-offload handling
-    Improve FreeBSD interface and route handling
-    Improve handling of neighbors in kernel dataplane plugin
-    Improve label manager
-    Improve route-map processing
-    Improve debug-ability of routes and VRFs
-    Improve FPM dataplane plugin
-    Improve handling of reachability / nexthop tracking on shutdown interfaces
-    Improve EVPN support
-    Fix startup handling of `set src X`
-    Various bug fixes and performance improvements

* Wed Mar  3 2021 Martin Winter <mwinter@opensourcerouting.org> - 7.5.1
- BABEL:
-    Fix connected route leak on change
- BFD:
-    Session lookup was sometimes wrong
-    Memory leak and handling cleanups
-    In some situations handle vrf appropriately when receiving packets
- BGP:
-    Peer Group Inheritance Fixes
-    Dissallow attempt to peer peers reachable via blackholes
-    Send BMP down message when reachability fails
-    Cleanup handling of aggregator data when the AGG AS is 0
-    Handle `neighbor <peer-group allowas-in` config changes properly
-    Properly parse community and lcommunity values in some circumstances
-    Allow peer-groups to configure `ttl-security hops`
-    Prevent v6 routes with v4 nexthops from being installed
-    Allow `default-originate` to be cleared from a peer group
-    Fix evpn route-map vni filter at origin
-    local routes were using non-default distance
-    Properly track if the nexthop was updated in some circumstances
-    Cleanup `show running` when running bgp with `-e X` values
-    Various Memory leaks in show commands
-    Properly withdraw exported routes when deleting a VRF
-    Avoid resetting ebgp-multihop if peer setting is the same as peer-group
-    Properly encode flowspec rules to zebra in some rare circumstances
-    Generate statistics for routes in bgp when we have exactly 1 route
-    Properly apply route-map for the default-originate command
- EIGRP:
-    Properly set MTU for eigrp packets sent
-    Various memory leaks and using uninited data fixes
- ISIS:
-    When last area address is removed, resign if we were the DR
-    Various memory leaks and using uninited data fixes
- LDP:
-    Various memory leaks and using uninited data fixes
- NHRP:
-    Use onlink routes when prefix == nh
-    Shortcut routes are installed with proper nexthop
- OSPF:
-    Prevent duplicate packet read in multiple vrf situation
-    Fix area removal at interface level
-    Restore Point to MultiPoint interface types
-    Correctly handle MTU change on startup
-    Multi Instance initialization sometimes was not successful
-    NSSA translate-always was not working properly
- OSPFv3:
-    Don't send hellos on loopback interfaces
-    Handle ECMP better when a sub-path is removed
-    Memory leak and handling fixes
-    Fix Link LSA not updating when router priority is modified
-    Some output from show commands was wrong
-    Intra area remote connected prefixes sometimes not installed
- PBR:
-    Various memory leaks and using uninited data fixes
- PIM:
-    SGRpt prune received during prune didn't override holdtime
-    Various memory leaks and using uninited data fixes
- STATIC:
-    Fix VRF and usage on startup in some instances
-    Tableid was being mishandled in some cases
- VTYSH:
-    Disable bracketed paste in readline.
- WATCHFRR:
-    Various memory leaks and using uninited data fixes
- ZEBRA:
-    Always install blackhole routes using kernel routes instead of nexthops
-    Various memory leaks and using uninited data fixes
-    Dissallow resolution to duplicate nexthops that created infinite nexthops
-    Apply the route-map delay-timer globally
-    Some routes were stuck in Queued state when using the FPM
-    Better handle vrf creation when using namespaces
-    Set NUD_NOARP on sticky mac entries in addtion to NTF_STICKY
-    Allow `set src X` to work on startup
- FRR Library:
-    Fix a variety of memory leaks
-    Fix VRF Creation in some instances
-    RPKI context editing was not properly handled in reload situations
-    routemap code was not properly handling modification of CLI in some instances
- SNAPCRAFT:
-    Update to using rtrlib 0.7.0
-    Fix passthrough path for Libyang 1.x
- ALPINE:
-    Remove old docker deps

* Mon Nov  2 2020 Donald Sharp <sharpd@nvidia.com> - 7.5
- BFD
-   Profile support
-   Minimum ttl support
- BGP
-   rpki VRF support
-   GR fixes
-   Add wide option to display of routes
-   Add `maximum-prefix <num> force`
-   Add `bestpath-routes` to neighbor command
-   Add `bgp shutdown message MSG...` command
-   Add v6 Flowspec support
-   Add `neighbor <neigh> shutdown rtt` command
-   Allow update-delay to be applied globaly
- EVPN
-   Beginning of MultiHoming Support
- ISIS
-   Segment Routing Support
-   VRF Support
-   Guard against adj timer display overflow
-   Add support for Anycast-SIDs
-   Add support for Topology Independent LFA (TI-LFA)
-   Add `lsp-gen-interval 2` to isis configuration
- OSPF
-   Segment Routing support for ECMP
-   Various LSA fixes
-   Prevent crash if transferring config amongst instances
- PBR
-   Adding json support to commands
-   DSCP/ECN based PBR Matching
- PIM
-   Add more json support to commands
-   Fix missing mesh-group commands
-   MSDP SA forwarding
-   Clear (s,g,rpt) ifchannel on (*, G) prune received
-   Fix igmp querier election and IP address mapping
-   Crash fix when RP is removed
- STATIC
-   Northbound Support
- YANG
-   Filter and route-map Support
-   OSPF model definition
-   BGP model definition
- VTYSH
-   Speed up output across daemons
-   Fix build-time errors for some --enable flags
-   Speed up output of configuration across daemons
- ZEBRA
-   nexthop group support for FPM
-   northbound support for rib model
-   Backup nexthop support
-   netlink batching support
-   Allow upper level protocols to request ARP
-   Add json output for zebra ES, ES-EVI and access vlan dumps
-
- Upgrade to using libyang1.0.184
-
- RPM
-   Moved RPKI to subpackage
-   Added SNMP subpackage
-
- As always there are too many bugfixes to list individually.  This release
- compromises just over 1k of commits by the community, with contributors from
- 70 people.

* Tue Jun 30 2020 Martin Winter <mwinter@opensourcerouting.org> - 7.4
- BGPd
-    Use sequence numbers for community lists
-    Fixes to nexthop groups
-    Add feature to limit outgoing number of routes
-    Per Neighbor Graceful Restart
-    Multiple Graceful Restart fixes
-    Support sub-Type-4 and sub-Type-5 for the VPNv4 SRv6 backend
-    rfc7606 support: treat certain malformed routes as withdraw
-    allow origin override for route aggregates
-    rfc6608 support: Subcodes for BGP Finite State Machine Error
-    rfc7607 support: Codification of AS 0 Processing
-    rfc6286 support: Autonomous-System-Wide Unique BGP Identifier for BGP-4
-    Unequal cost multipath (a.ka. weighted ECMP) with BGP link-bandwidth
-    Enable rfc8212 by default except datacenter profile
- staticd
-    Add debug support
- vtysh
-    Add copy command to copy config from file into running config
- LDPd
-    adding support for LDP ordered label distribution control
- ISISd
-    IS-IS Segment Routing support
- SHARPd
-    add initial support to add/remove lsps
- Zebra
-    fix broadcast address in IPv4 networks with /31 mask
-    Add Graceful Restart support for Protocol Daemon restarts
- lib
-    migrate route-maps to use northbound interface
- plus countless bug fixes and other improvements

* Mon Jun 15 2020 Sascha Kattelmann <sascha@netdef.org>
- Add Pathd support

* Wed May 06 2020 David Lamparter <equinox@opensourcerouting.org> - 7.3.1
- upstream 7.3.1

* Fri Feb 14 2020 Martin Winter <mwinter@opensourcerouting.org> - 7.3
- BGPd
-    EVPN PIP Support
-    Route Aggregation code speed ups
-    BGP Vector I/O speed ups
-    New CLI: `set distance XXX`
-    New CLI: `aggregate-address A.B.C.D/M route-map WORD`
-    New CLI: `bgp reject-as-sets`
-    New CLI: `advertise pip ...`
-    New CLI: `match evpn rd ASN:NN_OR_IP-ADDRESS:NN`
-    New CLI: `show bgp l2vpn evpn community|large-community X`
-    New CLI: `show bgp l2vpn evpn A.B.C.D`
-    Auto-completion for clear bgp command
-    Add ability to set tcp socket buffer size
- OSPFd
-    Partial MPLS TE support
- PBRd
-    New CLI: `set vrf unchanged|NAME`
- BFDd
-    VRF Support
-    New CLI: 'show bfd peers brief'
-    New CLI: 'clear bfd peer ...'
- PIMd
-    Significant Speedups in accessing Internal Data for higher scale
-    Support for joining any-source Multicast
-    Updated CLI: 'show ip pim upstream-join-desired'
-    New CLI: 'show ip pim channel'
-    Debug Cleanup
-    MLAG experimental support
- VRRPd
-    VRF Support
-    Northbound Conversion- NHRPd
- LDPd
- vtysh
-    New CLI: `banner motd line LINE...`
- yang
-    New CLI: `show yang operational-data XPATH`
-    New CLI: `debug northbound`
- Zebra
-    Nexthop Group support
-    New CLI: 'debug zebra nexthop [detail]'
-    New CLI: 'show router-id'
-    MLAG experimental support
- watchfrr
-    Additional status messages of system state to systemd
-    New CLI: `watchfrr ignore DAEMON`
- Others
-    As always all daemons have received too many bug fixes to fully list
-    There has been a significant focus on increasing test coverage
- Change in Behavior:
-    ISISd
-       All areas created default automatically to level-1-2
-    Zebra
-       Nexthop Group Installation in Kernel is turned on by default
        if the kernel supports-    New CLI: 'show nexthop-group rib [singleton]'
-    Man Pages
-       Renamed to frr-* to remove collision with other packages

* Fri Jan 17 2020 Martin Winter <mwinter@opensourcerouting.org> - 7.2.1
- BGPd
-   Fix Addpath issue
-   Do not apply eBGP policy for iBGP peers
-   Show `ip` and `fqdn` in json output for `show [ip] bgp <route> json`
-   Fix large route-distinguisher's format
-   Fix `no bgp listen range ...` configuration command
-   Autocomplete neighbor for clear bgp
-   Reflect the distance in RIB when it is changed for an arbitrary afi/safi
-   Notify "Peer De-configured" after entering 'no neighbor <neighbor> cmd
-   Fix per afi/safi addpath peer counting
-   Rework BGP dampening to be per AFI/SAFI
-   Do not send next-hop as :: in MP_REACH_NLRI if no link-local exists
-   Override peer's TTL only if peer-group is configured with TTL
-   Remove error message for unkown afi/safi combination
-   Keep the session down if maximum-prefix is reached
- OSPFd
-   Fix BFD down not tearing down OSPF adjacency for point-to-point net
- BFDd
-   Fix multiple VRF handling
-   VRF security improvement
- PIMd
-   Fix rp crash
- NHRPd
-   Make sure `no ip nhrp map <something>` works as expected
- LDPd
-   Add missing sanity check in the parsing of label messages
- Zebra
-   Use correct state when installing evpn macs
-   Capture dplane plugin flags
- lib
-   Fix interface config when vrf changes
-   Fix Interface Infinite Loop Walk (for special interfaces such as bond)
- snapcraft
-   fix missing vrrpd daemon
- Others
-   Rename man pages (to avoid conflicts with other packages)
-   Various other fixes for code cleanup and memory leaks

* Fri Dec 27 2019 Donatas Abraitis <donatas.abraitis@gmail.com>
- Add CentOS 8 support

* Tue Oct 15 2019 Martin Winter <mwinter@opensourcerouting.org> - 7.2
- ALL Daemons
-   -N <namespace> to allow for config file locating when running FRR inside
     of a namespace
-   Impoved Testing across all daemons
- BFD
-   VRF Support
-   Conversion to Northbound interface
- BGP
-   Aggregate-address add route-map support
-   BMP Support
-   Improved JSON output for many commands
-   `show bgp afi safi summary failed` command
-   `clear bop *` clears all peers
-   Show FQDN for `show bgp ipv4 uni` commands
-   Display BestPath selection reason as part of show commands
- EIGRP
-   Infrastructure changes to allow VRF's
-   SIGHUP signals the config reload
-   Conversion to Northbound interface
- ISIS
-   BFD Support
-   Support for circuits with MTU > 8192
- PBRD
-   fwmark support as part of match criteria
-   autocompletion of PBRMAPS
-   Improved Nexthop Support
- PIMD
-   PIM-BSM receive support
-   Improved debugging support
-   Store ECMP paths that are not currently legal for use
-   Disallow igmp query from a non-connected source
-   Many new cli improvements and changes
- VRRPD
-   Add Support for RFC 3768 and RFC 5798
- Route-Maps
-   Add sequence numbers to access-lists
-   Add `match ip next-hop type blackhole`
-   Improved ability to notice dependency changes
- SHARPD
-   `sharp watch [import|nexthop]` you can now specify a prefix instead
    of assuming a /32
- STATICD
-   Significantly Improved NHT
- ZEBRA
-   Many dataplane improvements for routes, neighbor table and EVPN
-   NHT cli can now be specified per VRF and improved ability to control
    NHT data being shown
-   Removed duplicate processing of routes
-   Improved debugablility
-   RMAC and VxLan support for the FPM
- LIB
-   RCU support
-   Nexthop Group Improvements
-   `log-filter WORD` added
- Building
-   openssl support
-   libcap should be used as part of build or significant slowdowns
    will be experienced
-   Lua builds have been fixed
-   Improved Cross building

* Mon Jun 17 2019 David Lamparter <equinox@opensourcerouting.org> - 7.1
- gRPC northbound plugin
- "table NNN" removed from zebra
- more dataplane MT work
- EVPN in non-default VRFs
- RFC 8212 (default deny policy for eBGP)
- RFC 8106 (IPv6 RA DNS options)

* Wed May  8 2019 Martin Winter <mwinter@opensourcerouting.org> - 7.0.1
- bgp:
-   Don't send Updates with BGP Max-Prefix Overflow
-   Make sure `next-hop-self all` backward compatible with force
-   Fix as-path validation in "show bgp regexp"
-   Fix interface-based peers to override peergroups
-   Fix removing private AS numbers if local-as is used
-   Fix show bgp labeled_unicast
-   Add command to lookup prefixes in rpki table
-   Fix peer count in "show bgp ipv6 summary"
-   Add missing ipv6 only peer flag action
-   Fix address family output in "show bgp [ipv4|ipv6] neighbors"
-   Add missing checks for vpnv6 nexthops
-   Fix nexthop for ipv6 vpn case
- rip: Fix removal of passive interfaces
- ospf:
-   Fix json timer output
-   Fix milliseconds in json output
- bfd:
-   Fix source port according RFC 5881, Sec 4
-   Fix IPv6 link-local peer removal
-   Fix interface clean up when deleting interface
- pim: Fix interface clean up when deleting interface
- nhrp: Fix interface clean up when deleting interface
- lib:
-   Workaround to get FRR building with libyang 0.x and 1.x
-   Fix in priv handling
-   Make priv elevation thread-safe
- zebra:
-   Pseudowire event recovery
-   Fix race condition in label manager
-   Fix system routes selection and next-hop tracking
-   Set connected route metric based on devaddr metric
-   Display metric for connected routes
-   Add selected fib details to json output
-   Always use replace if installing new route
- watchfrr: Silently ignore declare failures (for backward compatibility)
- RPM packages: Switch to new init script

* Thu Feb 28 2019 Martin Winter <mwinter@opensourcerouting.org> - 7.0
- Added libyang dependency: New work for northbound interface based on libyang
- Fabricd: New Daemon based on https://datatracker.ietf.org/doc/draft-white-openfabric/
- various bug fixes and other enhancements

* Sun Oct  7 2018 Martin Winter <mwinter@opensourcerouting.org> - 6.0
- Staticd: New daemon responsible for management of static routes
- ISISd: Implement dst-src routing as per draft-ietf-isis-ipv6-dst-src-routing
- BFDd: new daemon for BFD (Bidrectional Forwarding Detection). Responsible
  for notifying link changes to make routing protocols converge faster.
- various bug fixes

* Thu Jul  5 2018 Martin Winter <mwinter@opensourcerouting.org> - 5.0.1
- Support Automake 1.16.1
- BGPd: Support for flowspec ICMP, DSCP, packet length, fragment and tcp flags
- BGPd: fix rpki validation for ipv6
- VRF: Workaround for kernel bug on Linux 4.14 and newer
- Zebra: Fix interface based routes from zebra not marked up
- Zebra: Fix large zebra memory usage when redistribute between protocols
- Zebra: Allow route-maps to match on source instance
- BGPd: Backport peer-attr overrides, peer-level enforce-first-as and filtered-routes fix
- BGPd: fix for crash during display of filtered-routes
- BGPd: Actually display labeled unicast routes received
- Label Manager: Fix to work correctly behind a label manager proxy

* Thu Jun  7 2018 Martin Winter <mwinter@opensourcerouting.org> - 5.0
- PIM: Add a Multicast Trace Command draft-ietf-idmr-traceroute-ipm-05
- IS-IS: Implement Three-Way Handshake as per RFC5303
- BGPD: Implement VPN-VRF route leaking per RFC4364.
- BGPD: Implement VRF with NETNS backend
- BGPD: Flowspec
- PBRD: Add a new Policy Based Routing Daemon

* Mon May 28 2018 Rafael Zalamena <rzalamena@opensourcerouting.org>
- Add BFDd support

* Sun May 20 2018 Martin Winter <mwinter@opensourcerouting.org>
- Fixed RPKI RPM build

* Sun Mar  4 2018 Martin Winter <mwinter@opensourcerouting.org>
- Add option to build with RPKI (default: disabled)

* Tue Feb 20 2018 Martin Winter <mwinter@opensourcerouting.org>
- Adapt to new documentation structure based on Sphinx

* Fri Oct 20 2017 Martin Winter <mwinter@opensourcerouting.org>
- Fix script location for watchfrr restart functions in daemon config
- Fix postun script to restart frr during upgrade

* Mon Jun  5 2017 Martin Winter <mwinter@opensourcerouting.org>
- added NHRP and EIGRP daemon

* Mon Apr 17 2017 Martin Winter <mwinter@opensourcerouting.org>
- new subpackage frr-pythontools with python 2.7 restart script
- remove PIMd from CentOS/RedHat 6 RPM packages (won't work - too old)
- converted to single frr init script (not per daemon) based on debian init script
- created systemd service file for systemd based systems (which uses init script)
- Various other RPM package fixes for FRR 2.0

* Fri Jan  6 2017 Martin Winter <mwinter@opensourcerouting.org>
- Renamed to frr for FRRouting fork of Quagga

* Thu Feb 11 2016 Paul Jakma <paul@jakma.org>
- remove with_ipv6 conditionals, always build v6
- Fix UTF-8 char in spec changelog
- remove quagga.pam.stack, long deprecated.

* Thu Oct 22 2015 Martin Winter <mwinter@opensourcerouting.org>
- Cleanup configure: remove --enable-ipv6 (default now), --enable-nssa,
    --enable-netlink
- Remove support for old fedora 4/5
- Fix for package nameing
- Fix Weekdays of previous changelogs (bogus dates)
- Add conditional logic to only build tex footnotes with supported texi2html
- Added pimd to files section and fix double listing of /var/lib*/quagga
- Numerous fixes to unify upstart/systemd startup into same spec file
- Only allow use of watchfrr for non-systemd systems. no need with systemd

* Fri Sep  4 2015 Paul Jakma <paul@jakma.org>
- buildreq updates
- add a default define for with_pimd

* Mon Sep 12 2005 Paul Jakma <paul@dishone.st>
- Steal some changes from Fedora spec file:
- Add with_rtadv variable
- Test for groups/users with getent before group/user adding
- Readline need not be an explicit prerequisite
- install-info delete should be postun, not preun

* Wed Jan 12 2005 Andrew J. Schorr <ajschorr@alumni.princeton.edu>
- on package upgrade, implement careful, phased restart logic
- use gcc -rdynamic flag when linking for better backtraces

* Wed Dec 22 2004 Andrew J. Schorr <ajschorr@alumni.princeton.edu>
- daemonv6_list should contain only IPv6 daemons

* Wed Dec 22 2004 Andrew J. Schorr <ajschorr@alumni.princeton.edu>
- watchfrr added
- on upgrade, all daemons should be condrestart'ed
- on removal, all daemons should be stopped

* Mon Nov 08 2004 Paul Jakma <paul@dishone.st>
- Use makeinfo --html to generate quagga.html

* Sun Nov 07 2004 Paul Jakma <paul@dishone.st>
- Fix with_ipv6 set to 0 build

* Sat Oct 23 2004 Paul Jakma <paul@dishone.st>
- Update to 0.97.2

* Sat Oct 23 2004 Andrew J. Schorr <aschorr@telemetry-investments.com>
- Make directories be owned by the packages concerned
- Update logrotate scripts to use correct path to killall and use pid files

* Fri Oct 08 2004 Paul Jakma <paul@dishone.st>
- Update to 0.97.0

* Wed Sep 15 2004 Paul Jakma <paul@dishone.st>
- build snmp support by default
- build irdp support
- build with shared libs
- devel subpackage for archives and headers

* Thu Jan 08 2004 Paul Jakma <paul@dishone.st>
- updated sysconfig files to specify local dir
- added ospf_dump.c crash quick fix patch
- added ospfd persistent interface configuration patch

* Tue Dec 30 2003 Paul Jakma <paul@dishone.st>
- sync to CVS
- integrate RH sysconfig patch to specify daemon options (RH)
- default to have vty listen only to 127.1 (RH)
- add user with fixed UID/GID (RH)
- create user with shell /sbin/nologin rather than /bin/false (RH)
- stop daemons on uninstall (RH)
- delete info file on preun, not postun to avoid deletion on upgrade. (RH)
- isisd added
- cleanup tasks carried out for every daemon

* Sun Nov 2 2003 Paul Jakma <paul@dishone.st>
- Fix -devel package to include all files
- Sync to 0.96.4

* Tue Aug 12 2003 Paul Jakma <paul@dishone.st>
- Renamed to Quagga
- Sync to Quagga release 0.96

* Thu Mar 20 2003 Paul Jakma <paul@dishone.st>
- zebra privileges support

* Tue Mar 18 2003 Paul Jakma <paul@dishone.st>
- Fix mem leak in 'show thread cpu'
- Ralph Keller's OSPF-API
- Amir: Fix configure.ac for net-snmp

* Sat Mar 1 2003 Paul Jakma <paul@dishone.st>
- ospfd IOS prefix to interface matching for 'network' statement
- temporary fix for PtP and IPv6
- sync to zebra.org CVS

* Mon Jan 20 2003 Paul Jakma <paul@dishone.st>
- update to latest cvs
- Yon's "show thread cpu" patch - 17217
- walk up tree - 17218
- ospfd NSSA fixes - 16681
- ospfd nsm fixes - 16824
- ospfd OLSA fixes and new feature - 16823
- KAME and ifindex fixes - 16525
- spec file changes to allow redhat files to be in tree

* Sat Dec 28 2002 Alexander Hoogerhuis <alexh@ihatent.com>
- Added conditionals for building with(out) IPv6, vtysh, RIP, BGP
- Fixed up some build requirements (patch)
- Added conditional build requirements for vtysh / snmp
- Added conditional to files for _bindir depending on vtysh

* Mon Nov 11 2002 Paul Jakma <paulj@alphyra.ie>
- update to latest CVS
- add Greg Troxel's md5 buffer copy/dup fix
- add RIPv1 fix
- add Frank's multicast flag fix

* Wed Oct 09 2002 Paul Jakma <paulj@alphyra.ie>
- update to latest CVS
- timestamped crypt_seqnum patch
- oi->on_write_q fix

* Mon Sep 30 2002 Paul Jakma <paulj@alphyra.ie>
- update to latest CVS
- add vtysh 'write-config (integrated|daemon)' patch
- always 'make rebuild' in vtysh/ to catch new commands

* Fri Sep 13 2002 Paul Jakma <paulj@alphyra.ie>
- update to 0.93b

* Wed Sep 11 2002 Paul Jakma <paulj@alphyra.ie>
- update to latest CVS
- add "/sbin/ip route flush proto zebra" to zebra RH init on startup

* Sat Aug 24 2002 Paul Jakma <paulj@alphyra.ie>
- update to current CVS
- add OSPF point to multipoint patch
- add OSPF bugfixes
- add BGP hash optimisation patch

* Fri Jun 14 2002 Paul Jakma <paulj@alphyra.ie>
- update to 0.93-pre1 / CVS
- add link state detection support
- add generic PtP and RFC3021 support
- various bug fixes

* Thu Aug 09 2001 Elliot Lee <sopwith@redhat.com> 0.91a-6
- Fix bug #51336

* Wed Aug  1 2001 Trond Eivind Glomsrød <teg@redhat.com> 0.91a-5
- Use generic initscript strings instead of initscript specific
  ( "Starting foo: " -> "Starting $prog:" )

* Fri Jul 27 2001 Elliot Lee <sopwith@redhat.com> 0.91a-4
- Bump the release when rebuilding into the dist.

* Tue Feb  6 2001 Tim Powers <timp@redhat.com>
- built for Powertools

* Sun Feb  4 2001 Pekka Savola <pekkas@netcore.fi>
- Hacked up from PLD Linux 0.90-1, Mandrake 0.90-1mdk and one from zebra.org.
- Update to 0.91a
- Very heavy modifications to init.d/*, .spec, pam, i18n, logrotate, etc.
- Should be quite Red Hat'isque now.<|MERGE_RESOLUTION|>--- conflicted
+++ resolved
@@ -780,14 +780,9 @@
 
 
 %changelog
-<<<<<<< HEAD
-* Tue Jan 11 2022 Pushpasis Sarkar <spushpasis@vmware.com> - %{version}
+* Day Mon DD YYYY Pushpasis Sarkar <spushpasis@vmware.com> - %{version}
 - Added MGMTd Daemon to package.
 
-* Tue Nov  4 2021 Martin Winter <mwinter@opensourcerouting.org> - %{version}
-
-* Tue Feb  1 2022 Donatas Abraitis <donatas.abraitis@gmail.com> - 8.2
-=======
 * Tue Mar  1 2022 Martin Winter <mwinter@opensourcerouting.org> - %{version}
 
 * Tue Mar  1 2022 Jafar Al-Gharaibeh <jafar@atcorp.com> - 8.2
@@ -873,7 +868,6 @@
 -    Fix buffer overflow
 -    Fix netns deletion
 -    Fix route-map application when when using vrfs
->>>>>>> 23a12208
 
 * Tue Nov  2 2021 Jafar Al-Gharaibeh <jafar@atcorp.com> - 8.1
 -    FRR 8.1 brings a long list of enhancements and fixes with 1200 commits from
