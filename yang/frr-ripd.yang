module frr-ripd {
  yang-version 1.1;
  namespace "http://frrouting.org/yang/ripd";
  prefix frr-ripd;

  import ietf-inet-types {
    prefix inet;
  }
  import ietf-yang-types {
    prefix yang;
  }
  import frr-interface {
    prefix frr-interface;
  }
  import frr-route-types {
    prefix frr-route-types;
  }

  organization
    "FRRouting";
  contact
    "FRR Users List:       <mailto:frog@lists.frrouting.org>
     FRR Development List: <mailto:dev@lists.frrouting.org>";
  description
    "This module defines a model for managing FRR ripd daemon.";

  revision 2017-12-06 {
    description
      "Initial revision.";
    reference
      "RFC 1058: Routing Information Protocol.
       RFC 2453: RIP Version 2.";
  }

  container ripd {
    /*
     * Routing instance configuration.
     */
    list instance {
      key "vrf";
      description
        "RIP routing instance.";

      leaf vrf {
        type string;
        description
          "VRF name.";
      }
      leaf allow-ecmp {
        type boolean;
        default "false";
        description
          "Allow equal-cost multi-path.";
      }
      leaf default-information-originate {
        type boolean;
        default "false";
        description
          "Control distribution of default route.";
      }
      leaf default-metric {
        type uint8 {
          range "1..16";
        }
        default "1";
        description
          "Default metric of redistributed routes.";
      }
      container distance {
        description
          "Administrative distance.";
        leaf default {
          type uint8 {
            range "0..255";
          }
          default "0";
          description
            "Default administrative distance.";
        }
        list source {
          key "prefix";
          description
            "Custom administrative distance per IP prefix.";
          leaf prefix {
            type inet:ipv4-prefix;
            description
              "Prefix.";
          }
          leaf distance {
            type uint8 {
              range "1..255";
            }
            mandatory true;
            description
              "Administrative distance.";
          }
          leaf access-list {
            type string;
            description
              "Access-list name.";
          }
        }
      }
      leaf-list explicit-neighbor {
        type inet:ipv4-address;
        description
          "Specifies the RIP neighbors. Useful for a
           non-broadcast multiple access (NBMA) network.";
      }
      leaf-list network {
        type inet:ipv4-prefix;
        description
          "Enable RIP on the specified IP network.";
      }
      leaf-list interface {
<<<<<<< HEAD
        type string {
          length "1..16";
        }
=======
        type string;
>>>>>>> e4dcf108
        description
          "Enable RIP on the specified interface.";
      }
      list offset-list {
        key "interface direction";
        description
          "Offset-list to modify route metric.";
        leaf interface {
          type string;
          description
            "Interface to match. Use '*' to match all interfaces.";
        }
        leaf direction {
          type enumeration {
            enum in {
              value 0;
              description
                "Incoming updates.";
            }
            enum out {
              value 1;
              description
                "Outgoing updates.";
            }
          }
          description
            "Incoming or outgoing updates.";
        }
        leaf access-list {
          type string;
          mandatory true;
          description
            "Access-list name.";
        }
        leaf metric {
          type uint8 {
            range "0..16";
          }
          mandatory true;
          description
            "Route metric.";
        }
      }
      leaf passive-default {
        type boolean;
        default "false";
        description
          "Control whether interfaces are in the passive mode
           by default or not.";
      }
      leaf-list passive-interface {
        when "../passive-default = 'false'";
<<<<<<< HEAD
        type string {
          length "1..16";
        }
=======
        type string;
>>>>>>> e4dcf108
        description
          "A list of interfaces where the sending of RIP packets
           is disabled.";
      }
      leaf-list non-passive-interface {
        when "../passive-default = 'true'";
<<<<<<< HEAD
        type string {
          length "1..16";
        }
=======
        type string;
>>>>>>> e4dcf108
        description
          "A list of interfaces where the sending of RIP packets
           is enabled.";
      }
      list redistribute {
        key "protocol";
        description
          "Redistributes routes learned from other routing protocols.";
        leaf protocol {
          type frr-route-types:frr-route-types-v4;
          description
            "Routing protocol.";
          must '. != "rip"';
        }
        leaf route-map {
          type string {
            length "1..max";
          }
          description
            "Applies the conditions of the specified route-map to
             routes that are redistributed into the RIP routing
             instance.";
        }
        leaf metric {
          type uint8 {
            range "0..16";
          }
          description
            "Metric used for the redistributed route. If a metric is
             not specified, the metric configured with the
             default-metric attribute in RIP router configuration is
             used. If the default-metric attribute has not been
             configured, the default metric for redistributed routes
             is 0.";
        }
      }
      leaf-list static-route {
        type inet:ipv4-prefix;
        description
          "RIP static routes.";
      }
      container timers {
        description
          "Settings of basic timers";
        leaf flush-interval {
          type uint32 {
            range "5..2147483647";
          }
          units "seconds";
          default "120";
          description
            "Interval before a route is flushed from the routing
             table.";
        }
        leaf holddown-interval {
          type uint32 {
            range "5..2147483647";
          }
          units "seconds";
          default "180";
          description
            "Interval before better routes are released.";
        }
        leaf update-interval {
          type uint32 {
            range "5..2147483647";
          }
          units "seconds";
          default "30";
          description
            "Interval at which RIP updates are sent.";
        }
      }
      container version {
        leaf receive {
          type enumeration {
            enum "1" {
              value 1;
              description
                "Accept RIPv1 updates only.";
            }
            enum "2" {
              value 2;
              description
                "Accept RIPv2 updates only.";
            }
            enum "1-2" {
              value 3;
              description
                "Accept both RIPv1 and RIPv2 updates.";
            }
          }
          default "1-2";
          description
            "Advertisement reception - Version control.";
        }
        leaf send {
          type enumeration {
            enum "1" {
              value 1;
              description
                "Send RIPv1 updates only.";
            }
            enum "2" {
              value 2;
              description
                "Send RIPv2 updates only.";
            }
          }
          default "2";
          description
            "Advertisement transmission - Version control.";
        }
        must
          '(./receive = "1" and ./send = "1") or ' +
          '(./receive = "2" and ./send = "2") or ' +
          '(./receive = "1-2" and ./send = "2")';
      }

      /*
       * Operational data.
       */
      container state {
        config false;
        description
          "Operational data.";

        container neighbors {
          description
            "Neighbor information.";
          list neighbor {
            key "address";
            description
              "A RIP neighbor.";
            leaf address {
              type inet:ipv4-address;
              description
                "IP address that a RIP neighbor is using as its
                 source address.";
            }
            leaf last-update {
              type yang:date-and-time;
              description
                "The time when the most recent RIP update was
                 received from this neighbor.";
            }
            leaf bad-packets-rcvd {
              type yang:counter32;
              description
                "The number of RIP invalid packets received from
                 this neighbor which were subsequently discarded
                 for any reason (e.g. a version 0 packet, or an
                 unknown command type).";
            }
            leaf bad-routes-rcvd {
              type yang:counter32;
              description
                "The number of routes received from this neighbor,
                 in valid RIP packets, which were ignored for any
                 reason (e.g. unknown address family, or invalid
                 metric).";
            }
          }
        }
        container routes {
          description
            "Route information.";
          list route {
            key "prefix";
            description
              "A RIP IPv4 route.";
            leaf prefix {
              type inet:ipv4-prefix;
              description
                "IP address (in the form A.B.C.D) and prefix length,
                 separated by the slash (/) character. The range of
                 values for the prefix-length is 0 to 32.";
            }
            leaf next-hop {
              type inet:ipv4-address;
              description
                "Next hop IPv4 address.";
            }
            leaf interface {
              type string;
              description
                "The interface that the route uses.";
            }
            leaf metric {
              type uint8 {
                range "0..16";
              }
              description
                "Route metric.";
            }
          }
        }
      }
    }
  }

  /*
   * Per-interface configuration data
   */
  augment "/frr-interface:lib/frr-interface:interface" {
    container rip {
      description
        "RIP interface parameters.";
      leaf split-horizon {
        type enumeration {
          enum "disabled" {
            value 0;
            description
              "Disables split-horizon processing.";
          }
          enum "simple" {
            value 1;
            description
              "Enables simple split-horizon processing.";
          }
          enum "poison-reverse" {
            value 2;
            description
              "Enables split-horizon processing with poison
               reverse.";
          }
        }
        default "simple";
        description
          "Controls RIP split-horizon processing on the specified
           interface.";
      }
      leaf v2-broadcast {
        type boolean;
        default "false";
        description
          "Send IP broadcast v2 update.";
      }
      leaf version-receive {
        type enumeration {
          enum "unspecified" {
            value 0;
            description
              "Inherit configuration from the routing instance.";
          }
          enum "1" {
            value 1;
            description
              "Accept RIPv1 updates only.";
          }
          enum "2" {
            value 2;
            description
              "Accept RIPv2 updates only.";
          }
          enum "both" {
            value 3;
            description
              "Accept both RIPv1 and RIPv2 updates.";
          }
          enum "none" {
            value 4;
            description
              "Do not accept neither RIPv1 nor RIPv2 updates.";
          }
        }
        default "unspecified";
        description
          "Advertisement reception - Version control.";
      }
      leaf version-send {
        type enumeration {
          enum "unspecified" {
            value 0;
            description
              "Inherit configuration from the routing instance.";
          }
          enum "1" {
            value 1;
            description
              "Send RIPv1 updates only.";
          }
          enum "2" {
            value 2;
            description
              "Send RIPv2 updates only.";
          }
          enum "both" {
            value 3;
            description
              "Send both RIPv1 and RIPv2 updates.";
          }
          enum "none" {
            value 4;
            description
              "Do not send neither RIPv1 nor RIPv2 updates.";
          }
        }
        default "unspecified";
        description
          "Advertisement transmission - Version control.";
      }
      container authentication-scheme {
        description
          "Specify the authentication scheme for the RIP interface";
        leaf mode {
          type enumeration {
            enum "none" {
              value 0;
              description
                "No authentication.";
            }
            enum "plain-text" {
              value 2;
              description
                "Plain-text authentication.";
            }
            enum "md5" {
              value 3;
              description
                "MD5 authentication.";
            }
          }
          default "none";
          description
            "Specify the authentication mode.";
        }
        leaf md5-auth-length {
          when "../mode = 'md5'";
          type enumeration {
            enum "16" {
              value 16;
              description
                "RFC compatible.";
            }
            enum "20" {
              value 20;
              description
                "Old ripd compatible.";
            }
          }
          default "20";
          description
            "MD5 authentication data length.";
        }
      }
      choice authentication-data {
        description
          "Choose whether to use a simple password or a key-chain.";
        leaf authentication-password {
          type string {
            length "1..16";
          }
          description
            "Authentication string.";
        }
        leaf authentication-key-chain {
          type string;
          description
            "Key-chain name.";
        }
      }
    }
  }

  /*
   * RPCs
   */
  rpc clear-rip-route {
    description
      "Clears RIP routes from the IP routing table and routes
       redistributed into the RIP protocol.";

    input {
      leaf vrf {
        type string;
        description
          "VRF name identifying a specific RIP instance.
           This leaf is optional for the rpc.
           If it is specified, the rpc will clear all routes in the
           specified RIP instance;
           if it is not specified, the rpc will clear all routes in
           all RIP instances.";
      }
    }
  }

  /*
   * Notifications
   */
  notification authentication-type-failure {
    description
      "This notification is sent when the system
       receives a PDU with the wrong authentication type
       field.";
    leaf interface-name {
      type string;
      description
        "Describes the name of the RIP interface.";
    }
    leaf raw-pdu {
      type binary;
      description
        "Received raw PDU.";
    }
  }
  notification authentication-failure {
    description
      "This notification is sent when the system
       receives a PDU with the wrong authentication
       information.";
    leaf interface-name {
      type string;
      description
        "Describes the name of the RIP interface.";
    }
    leaf raw-pdu {
      type binary;
      description
        "Received raw PDU.";
    }
  }
}<|MERGE_RESOLUTION|>--- conflicted
+++ resolved
@@ -24,6 +24,11 @@
   description
     "This module defines a model for managing FRR ripd daemon.";
 
+  revision 2019-09-09 {
+    description
+      "Changed interface references to use
+      frr-interface:interface-ref typedef";
+  }
   revision 2017-12-06 {
     description
       "Initial revision.";
@@ -113,13 +118,7 @@
           "Enable RIP on the specified IP network.";
       }
       leaf-list interface {
-<<<<<<< HEAD
-        type string {
-          length "1..16";
-        }
-=======
         type string;
->>>>>>> e4dcf108
         description
           "Enable RIP on the specified interface.";
       }
@@ -128,7 +127,15 @@
         description
           "Offset-list to modify route metric.";
         leaf interface {
-          type string;
+          type union {
+            type frr-interface:interface-ref;
+            type enumeration {
+              enum '*' {
+                description
+                  "Match all interfaces.";
+              }
+            }
+          }
           description
             "Interface to match. Use '*' to match all interfaces.";
         }
@@ -172,26 +179,14 @@
       }
       leaf-list passive-interface {
         when "../passive-default = 'false'";
-<<<<<<< HEAD
-        type string {
-          length "1..16";
-        }
-=======
         type string;
->>>>>>> e4dcf108
         description
           "A list of interfaces where the sending of RIP packets
            is disabled.";
       }
       leaf-list non-passive-interface {
         when "../passive-default = 'true'";
-<<<<<<< HEAD
-        type string {
-          length "1..16";
-        }
-=======
         type string;
->>>>>>> e4dcf108
         description
           "A list of interfaces where the sending of RIP packets
            is enabled.";
