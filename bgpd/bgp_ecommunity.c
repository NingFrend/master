// SPDX-License-Identifier: GPL-2.0-or-later
/* BGP Extended Communities Attribute
 * Copyright (C) 2000 Kunihiro Ishiguro <kunihiro@zebra.org>
 */

#include <zebra.h>

#include "hash.h"
#include "memory.h"
#include "prefix.h"
#include "command.h"
#include "queue.h"
#include "filter.h"
#include "jhash.h"
#include "stream.h"

#include "lib/printfrr.h"

#include "bgpd/bgpd.h"
#include "bgpd/bgp_ecommunity.h"
#include "bgpd/bgp_lcommunity.h"
#include "bgpd/bgp_aspath.h"
#include "bgpd/bgp_flowspec_private.h"
#include "bgpd/bgp_pbr.h"

/* struct used to dump the rate contained in FS set traffic-rate EC */
union traffic_rate {
	float rate_float;
	uint8_t rate_byte[4];
};

/* Hash of community attribute. */
static struct hash *ecomhash;

/* Allocate a new ecommunities.  */
struct ecommunity *ecommunity_new(void)
{
	struct ecommunity *ecom;

	ecom = (struct ecommunity *)XCALLOC(MTYPE_ECOMMUNITY,
					    sizeof(struct ecommunity));
	ecom->unit_size = ECOMMUNITY_SIZE;
	return ecom;
}

void ecommunity_strfree(char **s)
{
	XFREE(MTYPE_ECOMMUNITY_STR, *s);
}

/* Free ecommunities.  */
void ecommunity_free(struct ecommunity **ecom)
{
	if (!(*ecom))
		return;

	XFREE(MTYPE_ECOMMUNITY_VAL, (*ecom)->val);
	XFREE(MTYPE_ECOMMUNITY_STR, (*ecom)->str);
	XFREE(MTYPE_ECOMMUNITY, *ecom);
}

static void ecommunity_hash_free(struct ecommunity *ecom)
{
	ecommunity_free(&ecom);
}


/* Add a new Extended Communities value to Extended Communities
   Attribute structure.  When the value is already exists in the
   structure, we don't add the value.  Newly added value is sorted by
   numerical order.  When the value is added to the structure return 1
   else return 0.
   The additional parameters 'unique' and 'overwrite' ensure a particular
   extended community (based on type and sub-type) is present only
   once and whether the new value should replace what is existing or
   not.
*/
static bool ecommunity_add_val_internal(struct ecommunity *ecom,
					const void *eval,
					bool unique, bool overwrite,
					uint8_t ecom_size)
{
	uint32_t c, ins_idx;
	const struct ecommunity_val *eval4 = (struct ecommunity_val *)eval;
	const struct ecommunity_val_ipv6 *eval6 =
		(struct ecommunity_val_ipv6 *)eval;

	/* When this is fist value, just add it. */
	if (ecom->val == NULL) {
		ecom->size = 1;
		ecom->val = XMALLOC(MTYPE_ECOMMUNITY_VAL,
				    ecom_length_size(ecom, ecom_size));
		memcpy(ecom->val, eval, ecom_size);
		return true;
	}

	/* If the value already exists in the structure return 0.  */
	/* check also if the extended community itself exists. */
	c = 0;

	ins_idx = UINT32_MAX;
	for (uint8_t *p = ecom->val; c < ecom->size;
	     p += ecom_size, c++) {
		if (unique) {
			if (ecom_size == ECOMMUNITY_SIZE) {
				if (p[0] == eval4->val[0] &&
				    p[1] == eval4->val[1]) {
					if (overwrite) {
						memcpy(p, eval4->val,
						       ecom_size);
						return true;
					}
					return false;
				}
			} else {
				if (p[0] == eval6->val[0] &&
				    p[1] == eval6->val[1]) {
					if (overwrite) {
						memcpy(p, eval6->val,
						       ecom_size);
						return true;
					}
					return false;
				}
			}
		}
		int ret = memcmp(p, eval, ecom_size);
		if (ret == 0)
			return false;
		if (ret > 0) {
			if (!unique)
				break;
			if (ins_idx == UINT32_MAX)
				ins_idx = c;
		}
	}

	if (ins_idx == UINT32_MAX)
		ins_idx = c;

	/* Add the value to the structure with numerical sorting.  */
	ecom->size++;
	ecom->val = XREALLOC(MTYPE_ECOMMUNITY_VAL, ecom->val,
			 ecom_length_size(ecom, ecom_size));

	memmove(ecom->val + ((ins_idx + 1) * ecom_size),
		ecom->val + (ins_idx * ecom_size),
		(ecom->size - 1 - ins_idx) * ecom_size);
	memcpy(ecom->val + (ins_idx * ecom_size),
	       eval, ecom_size);

	return true;
}

/* Add a new Extended Communities value to Extended Communities
 * Attribute structure.  When the value is already exists in the
 * structure, we don't add the value.  Newly added value is sorted by
 * numerical order.  When the value is added to the structure return 1
 * else return 0.
 */
bool ecommunity_add_val(struct ecommunity *ecom, struct ecommunity_val *eval,
		       bool unique, bool overwrite)
{
	return ecommunity_add_val_internal(ecom, (const void *)eval, unique,
					   overwrite, ECOMMUNITY_SIZE);
}

bool ecommunity_add_val_ipv6(struct ecommunity *ecom,
			     struct ecommunity_val_ipv6 *eval,
			     bool unique, bool overwrite)
{
	return ecommunity_add_val_internal(ecom, (const void *)eval, unique,
					   overwrite, IPV6_ECOMMUNITY_SIZE);
}

static struct ecommunity *
ecommunity_uniq_sort_internal(struct ecommunity *ecom,
			      unsigned short ecom_size)
{
	uint32_t i;
	struct ecommunity *new;
	const void *eval;

	if (!ecom)
		return NULL;

	new = ecommunity_new();
	new->unit_size = ecom_size;
	new->disable_ieee_floating = ecom->disable_ieee_floating;

	for (i = 0; i < ecom->size; i++) {
		eval = (void *)(ecom->val + (i * ecom_size));
		ecommunity_add_val_internal(new, eval, false, false, ecom_size);
	}
	return new;
}

/* This function takes pointer to Extended Communites structure then
 * create a new Extended Communities structure by uniq and sort each
 * Extended Communities value.
 */
struct ecommunity *ecommunity_uniq_sort(struct ecommunity *ecom)
{
	return ecommunity_uniq_sort_internal(ecom, ECOMMUNITY_SIZE);
}

/* Parse Extended Communites Attribute in BGP packet.  */
static struct ecommunity *ecommunity_parse_internal(uint8_t *pnt,
						    unsigned short length,
						    unsigned short size_ecom,
						    bool disable_ieee_floating)
{
	struct ecommunity tmp;
	struct ecommunity *new;

	/* Length check.  */
	if (length % size_ecom)
		return NULL;

	/* Prepare tmporary structure for making a new Extended Communities
	   Attribute.  */
	tmp.size = length / size_ecom;
	tmp.val = pnt;
	tmp.disable_ieee_floating = disable_ieee_floating;

	/* Create a new Extended Communities Attribute by uniq and sort each
	   Extended Communities value  */
	new = ecommunity_uniq_sort_internal(&tmp, size_ecom);

	return ecommunity_intern(new);
}

struct ecommunity *ecommunity_parse(uint8_t *pnt, unsigned short length,
				    bool disable_ieee_floating)
{
	return ecommunity_parse_internal(pnt, length, ECOMMUNITY_SIZE,
					 disable_ieee_floating);
}

struct ecommunity *ecommunity_parse_ipv6(uint8_t *pnt, unsigned short length,
					 bool disable_ieee_floating)
{
	return ecommunity_parse_internal(pnt, length, IPV6_ECOMMUNITY_SIZE,
					 disable_ieee_floating);
}

/* Duplicate the Extended Communities Attribute structure.  */
struct ecommunity *ecommunity_dup(struct ecommunity *ecom)
{
	struct ecommunity *new;

	new = XCALLOC(MTYPE_ECOMMUNITY, sizeof(struct ecommunity));
	new->size = ecom->size;
	new->unit_size = ecom->unit_size;
	if (new->size) {
		new->val = XMALLOC(MTYPE_ECOMMUNITY_VAL,
				   ecom->size * ecom->unit_size);
		memcpy(new->val, ecom->val,
		       (size_t)ecom->size * (size_t)ecom->unit_size);
	} else
		new->val = NULL;
	return new;
}

/* Return string representation of ecommunities attribute. */
char *ecommunity_str(struct ecommunity *ecom)
{
	if (!ecom->str)
		ecom->str =
			ecommunity_ecom2str(ecom, ECOMMUNITY_FORMAT_DISPLAY, 0);
	return ecom->str;
}

/* Merge two Extended Communities Attribute structure.  */
struct ecommunity *ecommunity_merge(struct ecommunity *ecom1,
				    struct ecommunity *ecom2)
{
	ecom1->val = XREALLOC(MTYPE_ECOMMUNITY_VAL, ecom1->val,
			      (size_t)(ecom1->size + ecom2->size)
				      * (size_t)ecom1->unit_size);

	memcpy(ecom1->val + (ecom1->size * ecom1->unit_size), ecom2->val,
	       (size_t)ecom2->size * (size_t)ecom1->unit_size);
	ecom1->size += ecom2->size;

	return ecom1;
}

/* Intern Extended Communities Attribute.  */
struct ecommunity *ecommunity_intern(struct ecommunity *ecom)
{
	struct ecommunity *find;

	assert(ecom->refcnt == 0);
	find = (struct ecommunity *)hash_get(ecomhash, ecom, hash_alloc_intern);
	if (find != ecom)
		ecommunity_free(&ecom);

	find->refcnt++;

	if (!find->str)
		find->str =
			ecommunity_ecom2str(find, ECOMMUNITY_FORMAT_DISPLAY, 0);

	return find;
}

/* Unintern Extended Communities Attribute.  */
void ecommunity_unintern(struct ecommunity **ecom)
{
	struct ecommunity *ret;

	if (!*ecom)
		return;

	if ((*ecom)->refcnt)
		(*ecom)->refcnt--;

	/* Pull off from hash.  */
	if ((*ecom)->refcnt == 0) {
		/* Extended community must be in the hash.  */
		ret = (struct ecommunity *)hash_release(ecomhash, *ecom);
		assert(ret != NULL);

		ecommunity_free(ecom);
	}
}

/* Utinity function to make hash key.  */
unsigned int ecommunity_hash_make(const void *arg)
{
	const struct ecommunity *ecom = arg;
	int size = ecom->size * ecom->unit_size;

	return jhash(ecom->val, size, 0x564321ab);
}

/* Compare two Extended Communities Attribute structure.  */
bool ecommunity_cmp(const void *arg1, const void *arg2)
{
	const struct ecommunity *ecom1 = arg1;
	const struct ecommunity *ecom2 = arg2;

	if (ecom1 == NULL && ecom2 == NULL)
		return true;

	if (ecom1 == NULL || ecom2 == NULL)
		return false;

	if (ecom1->unit_size != ecom2->unit_size)
		return false;

	return (ecom1->size == ecom2->size
		&& memcmp(ecom1->val, ecom2->val, ecom1->size *
			  ecom1->unit_size) == 0);
}

static void ecommunity_color_str(char *buf, size_t bufsz, uint8_t *ptr)
{
	/*
	 *  +-+-+-+-+-+-+-+-+-+-+-+-+-+-+-+-+-+-+-+-+-+-+-+-+-+-+-+-+-+-+-+-+
	 *  | 0x03         | Sub-Type(0x0b) |    Flags                      |
	 *  +-+-+-+-+-+-+-+-+-+-+-+-+-+-+-+-+-+-+-+-+-+-+-+-+-+-+-+-+-+-+-+-+
	 *  |                          Color Value                          |
	 *  +-+-+-+-+-+-+-+-+-+-+-+-+-+-+-+-+-+-+-+-+-+-+-+-+-+-+-+-+-+-+-+-+
	 */
	uint32_t colorid;

	memcpy(&colorid, ptr + 3, 4);
	colorid = ntohl(colorid);
	snprintf(buf, bufsz, "Color:%d", colorid);
}

/* Initialize Extended Comminities related hash. */
void ecommunity_init(void)
{
	ecomhash = hash_create(ecommunity_hash_make, ecommunity_cmp,
			       "BGP ecommunity hash");
}

void ecommunity_finish(void)
{
	hash_clean_and_free(&ecomhash, (void (*)(void *))ecommunity_hash_free);
}

/* Extended Communities token enum. */
enum ecommunity_token {
	ecommunity_token_unknown = 0,
	ecommunity_token_rt,
	ecommunity_token_nt,
	ecommunity_token_soo,
	ecommunity_token_color,
	ecommunity_token_val,
	ecommunity_token_rt6,
	ecommunity_token_val6,
};

static const char *ecommunity_origin_validation_state2str(
	enum ecommunity_origin_validation_states state)
{
	switch (state) {
	case ECOMMUNITY_ORIGIN_VALIDATION_STATE_VALID:
		return "valid";
	case ECOMMUNITY_ORIGIN_VALIDATION_STATE_NOTFOUND:
		return "not-found";
	case ECOMMUNITY_ORIGIN_VALIDATION_STATE_INVALID:
		return "invalid";
	case ECOMMUNITY_ORIGIN_VALIDATION_STATE_NOTUSED:
		return "not-used";
	}

	return "ERROR";
}

static void ecommunity_origin_validation_state_str(char *buf, size_t bufsz,
						   uint8_t *ptr)
{
	/* Origin Validation State is encoded in the last octet
	 *
	 * 0                   1                   2                   3
	 * 0 1 2 3 4 5 6 7 8 9 0 1 2 3 4 5 6 7 8 9 0 1 2 3 4 5 6 7 8 9 0 1
	 * +-+-+-+-+-+-+-+-+-+-+-+-+-+-+-+-+-+-+-+-+-+-+-+-+-+-+-+-+-+-+-+-+
	 * |       0x43    |      0x00     |             Reserved          |
	 * +-+-+-+-+-+-+-+-+-+-+-+-+-+-+-+-+-+-+-+-+-+-+-+-+-+-+-+-+-+-+-+-+
	 * |                    Reserved                   |validationstate|
	 * +-+-+-+-+-+-+-+-+-+-+-+-+-+-+-+-+-+-+-+-+-+-+-+-+-+-+-+-+-+-+-+-+
	 */
	uint8_t state = *(ptr + ECOMMUNITY_SIZE - 3);

	snprintf(buf, bufsz, "OVS:%s",
		 ecommunity_origin_validation_state2str(state));

	(void)ptr; /* consume value */
}

bool ecommunity_node_target_match(struct ecommunity *ecom,
				  struct in_addr *local_id)
{
	uint32_t i;
	bool match = false;

	if (!ecom || !ecom->size)
		return NULL;

	for (i = 0; i < ecom->size; i++) {
		const uint8_t *pnt;
		uint8_t type, sub_type;

		pnt = (ecom->val + (i * ECOMMUNITY_SIZE));
		type = *pnt++;
		sub_type = *pnt++;

		if (type == ECOMMUNITY_ENCODE_IP &&
		    sub_type == ECOMMUNITY_NODE_TARGET) {
			/* Node Target ID is encoded as A.B.C.D:0 */
			if (IPV4_ADDR_SAME((struct in_addr *)pnt, local_id))
				match = true;
			(void)pnt;
		}
	}

	return match;
}

static void ecommunity_node_target_str(char *buf, size_t bufsz, uint8_t *ptr,
				       int format)
{
	/*
	 *  +-+-+-+-+-+-+-+-+-+-+-+-+-+-+-+-+-+-+-+-+-+-+-+-+-+-+-+-+-+-+-+-+
	 *  | 0x01 or 0x41 | Sub-Type(0x09) |    Target BGP Identifier      |
	 *  +-+-+-+-+-+-+-+-+-+-+-+-+-+-+-+-+-+-+-+-+-+-+-+-+-+-+-+-+-+-+-+-+
	 *  | Target BGP Identifier (cont.) |           Reserved            |
	 *  +-+-+-+-+-+-+-+-+-+-+-+-+-+-+-+-+-+-+-+-+-+-+-+-+-+-+-+-+-+-+-+-+
	 */
	struct in_addr node_id = {};

	IPV4_ADDR_COPY(&node_id, (struct in_addr *)ptr);


	snprintfrr(buf, bufsz, "%s%pI4%s",
		   format == ECOMMUNITY_FORMAT_COMMUNITY_LIST ? "nt " : "NT:",
		   &node_id,
		   format == ECOMMUNITY_FORMAT_COMMUNITY_LIST ? ":0" : "");

	(void)ptr; /* consume value */
}

static int ecommunity_encode_internal(uint8_t type, uint8_t sub_type,
				      int trans, as_t as,
				      struct in_addr *ip,
				      struct in6_addr *ip6,
				      uint32_t val,
				      void *eval_ptr)
{
	struct ecommunity_val *eval = (struct ecommunity_val *)eval_ptr;
	struct ecommunity_val_ipv6 *eval6 =
		(struct ecommunity_val_ipv6 *)eval_ptr;

	assert(eval);
	if (type == ECOMMUNITY_ENCODE_AS) {
		if (as > BGP_AS_MAX)
			return -1;
	} else if (type == ECOMMUNITY_ENCODE_IP
		   || type == ECOMMUNITY_ENCODE_AS4) {
		if (val > UINT16_MAX)
			return -1;
	} else if (type == ECOMMUNITY_ENCODE_TRANS_EXP &&
		   sub_type == ECOMMUNITY_FLOWSPEC_REDIRECT_IPV6 &&
		   (!ip6 || val > UINT16_MAX)) {
		return -1;
	}

	/* Fill in the values. */
	eval->val[0] = type;
	if (!trans)
		eval->val[0] |= ECOMMUNITY_FLAG_NON_TRANSITIVE;
	eval->val[1] = sub_type;
	if (type == ECOMMUNITY_ENCODE_AS) {
		encode_route_target_as(as, val, eval, trans);
	} else if (type == ECOMMUNITY_ENCODE_IP) {
		if (sub_type == ECOMMUNITY_NODE_TARGET)
			encode_node_target(ip, eval, trans);
		else
			encode_route_target_ip(ip, val, eval, trans);
	} else if (type == ECOMMUNITY_ENCODE_TRANS_EXP &&
		   sub_type == ECOMMUNITY_FLOWSPEC_REDIRECT_IPV6) {
		memcpy(&eval6->val[2], ip6, sizeof(struct in6_addr));
		eval6->val[18] = (val >> 8) & 0xff;
		eval6->val[19] = val & 0xff;
	} else if (type == ECOMMUNITY_ENCODE_OPAQUE &&
		   sub_type == ECOMMUNITY_COLOR) {
		encode_color(val, eval);
	} else {
		encode_route_target_as4(as, val, eval, trans);
	}

	return 0;
}

/*
 * Encode BGP extended community from passed values. Supports types
 * defined in RFC 4360 and well-known sub-types.
 */
static int ecommunity_encode(uint8_t type, uint8_t sub_type, int trans, as_t as,
			     struct in_addr ip, uint32_t val,
			     struct ecommunity_val *eval)
{
	return ecommunity_encode_internal(type, sub_type, trans, as,
					  &ip, NULL, val, (void *)eval);
}

/* Get next Extended Communities token from the string. */
static const char *ecommunity_gettoken(const char *str, void *eval_ptr,
				       enum ecommunity_token *token, int type)
{
	int ret;
	int dot = 0;
	int digit = 0;
	int separator = 0;
	const char *p = str;
	char *endptr;
	struct in_addr ip;
	struct in6_addr ip6;
	as_t as = 0;
	uint32_t val = 0;
	uint32_t val_color = 0;
	uint8_t ecomm_type = 0;
	uint8_t sub_type = 0;
	char buf[INET_ADDRSTRLEN + 1];
	struct ecommunity_val *eval = (struct ecommunity_val *)eval_ptr;
	uint64_t tmp_as = 0;
<<<<<<< HEAD
=======
	static const char str_color[5] = "color";
	const char *ptr_color;
	bool val_color_set = false;
>>>>>>> 03a143cd

	/* Skip white space. */
	while (isspace((unsigned char)*p)) {
		p++;
		str++;
	}

	/* Check the end of the line. */
	if (*p == '\0')
		return NULL;

	/* "rt", "nt", "soo", and "color" keyword parse. */
	/* "rt" */
	if (tolower((unsigned char)*p) == 'r') {
		p++;
		if (tolower((unsigned char)*p) == 't') {
			p++;
			if (*p != '\0' && tolower((int)*p) == '6')
				*token = ecommunity_token_rt6;
			else
				*token = ecommunity_token_rt;
			return p;
		}
		if (isspace((unsigned char)*p) || *p == '\0') {
			*token = ecommunity_token_rt;
			return p;
		}
		goto error;
	}

	/* "nt" */
	if (tolower((unsigned char)*p) == 'n') {
		p++;
		if (tolower((unsigned char)*p) == 't') {
			p++;
			*token = ecommunity_token_nt;
			return p;
		}
		if (isspace((unsigned char)*p) || *p == '\0') {
			*token = ecommunity_token_nt;
			return p;
		}
		goto error;
	}

	/* "soo" */
	if (tolower((unsigned char)*p) == 's') {
		p++;
		if (tolower((unsigned char)*p) == 'o') {
			p++;
			if (tolower((unsigned char)*p) == 'o') {
				p++;
				*token = ecommunity_token_soo;
				return p;
			}
			if (isspace((unsigned char)*p) || *p == '\0') {
				*token = ecommunity_token_soo;
				return p;
			}
			goto error;
		}
		if (isspace((unsigned char)*p) || *p == '\0') {
			*token = ecommunity_token_soo;
			return p;
		}
		goto error;
	}

	/* "color" */
	if (tolower((unsigned char)*p) == 'c') {
		ptr_color = &str_color[0];
		for (unsigned int i = 0; i < 5; i++) {
			if (tolower((unsigned char)*p) != *ptr_color)
				break;

			p++;
			ptr_color++;
		}
		if (isspace((unsigned char)*p) || *p == '\0') {
			*token = ecommunity_token_color;
			return p;
		}
		goto error;
	}
	/* What a mess, there are several possibilities:
	 *
	 * a) A.B.C.D:MN
	 * b) EF:OPQR
	 * c) GHJK:MN
	 * d) <IPV6>:MN (only with rt6)
	 *
	 * A.B.C.D: Four Byte IP
	 * EF:      Two byte ASN
	 * GHJK:    Four-byte ASN
	 * MN:      Two byte value
	 * OPQR:    Four byte value
	 *
	 */
	/* IPv6 case : look for last ':' */
	if (*token == ecommunity_token_rt6 ||
	    *token == ecommunity_token_val6) {
		char *limit;

		limit = endptr = strrchr(p, ':');
		if (!endptr)
			goto error;

		endptr++;
		errno = 0;
		tmp_as = strtoul(endptr, &endptr, 10);
		/* 'unsigned long' is a uint64 on 64-bit
		 * systems, and uint32 on 32-bit systems. So for
		 * 64-bit we can just directly check the value
		 * against BGP_AS4_MAX/UINT32_MAX, and for
		 * 32-bit we can check for errno (set to ERANGE
		 * upon overflow).
		 */
		if (*endptr != '\0' || tmp_as == BGP_AS4_MAX || errno)
			goto error;
		as = (as_t)tmp_as;

		memcpy(buf, p, (limit - p));
		buf[limit - p] = '\0';
		ret = inet_pton(AF_INET6, buf, &ip6);
		if (ret == 0)
			goto error;

		ecomm_type = ECOMMUNITY_ENCODE_TRANS_EXP;
		if (ecommunity_encode_internal(ecomm_type,
					ECOMMUNITY_FLOWSPEC_REDIRECT_IPV6,
					1, 0, NULL, &ip6, as, eval_ptr))
			goto error;

		*token = ecommunity_token_val6;
		while (isdigit((int)*p) || *p == ':' || *p == '.') {
			p++;
		}
		return p;
	}
	while (isdigit((unsigned char)*p) || *p == ':' || *p == '.') {
		if (*p == ':') {
			if (separator)
				goto error;

			separator = 1;
			digit = 0;

			if ((p - str) > INET_ADDRSTRLEN)
				goto error;
			memset(buf, 0, INET_ADDRSTRLEN + 1);
			memcpy(buf, str, p - str);

			if (dot) {
				/* Parsing A.B.C.D in:
				 * A.B.C.D:MN
				 */
				ret = inet_aton(buf, &ip);
				if (ret == 0)
					goto error;
			} else {
				/* ASN */
				errno = 0;
				tmp_as = strtoul(buf, &endptr, 10);
				/* 'unsigned long' is a uint64 on 64-bit
				 * systems, and uint32 on 32-bit systems. So for
				 * 64-bit we can just directly check the value
				 * against BGP_AS4_MAX/UINT32_MAX, and for
				 * 32-bit we can check for errno (set to ERANGE
				 * upon overflow).
				 */
				if (*endptr != '\0' || tmp_as > BGP_AS4_MAX ||
				    errno)
					goto error;
				as = (as_t)tmp_as;
			}
		} else if (*p == '.') {
			if (separator)
				goto error;
			dot++;
			if (dot > 4)
				goto error;
		} else {
			digit = 1;

			/* We're past the IP/ASN part,
			 * or we have a color
			 */
			if (separator) {
				val *= 10;
				val += (*p - '0');
				val_color_set = false;
			} else {
				val_color *= 10;
				val_color += (*p - '0');
				val_color_set = true;
			}
		}
		p++;
	}

	/* Low digit part must be there. */
	if (!digit && (!separator || !val_color_set))
		goto error;

	/* Encode result into extended community.  */
	if (dot)
		ecomm_type = ECOMMUNITY_ENCODE_IP;
	else if (as > BGP_AS_MAX)
		ecomm_type = ECOMMUNITY_ENCODE_AS4;
	else if (as > 0)
		ecomm_type = ECOMMUNITY_ENCODE_AS;
	else if (val_color) {
		ecomm_type = ECOMMUNITY_ENCODE_OPAQUE;
		sub_type = ECOMMUNITY_COLOR;
		val = val_color;
	}

	if (ecommunity_encode(ecomm_type, sub_type, 1, as, ip, val, eval))
		goto error;
	*token = ecommunity_token_val;
	return p;

error:
	*token = ecommunity_token_unknown;
	return p;
}

static struct ecommunity *ecommunity_str2com_internal(const char *str, int type,
						      int keyword_included,
						      bool is_ipv6_extcomm)
{
	struct ecommunity *ecom = NULL;
	enum ecommunity_token token = ecommunity_token_unknown;
	struct ecommunity_val_ipv6 eval;
	int keyword = 0;

	if (is_ipv6_extcomm)
		token = ecommunity_token_rt6;
	while ((str = ecommunity_gettoken(str, (void *)&eval, &token, type))) {
		switch (token) {
		case ecommunity_token_rt:
		case ecommunity_token_nt:
		case ecommunity_token_rt6:
		case ecommunity_token_soo:
		case ecommunity_token_color:
			if (!keyword_included || keyword) {
				if (ecom)
					ecommunity_free(&ecom);
				return NULL;
			}
			keyword = 1;

			if (token == ecommunity_token_rt ||
			    token == ecommunity_token_rt6)
				type = ECOMMUNITY_ROUTE_TARGET;
			if (token == ecommunity_token_soo)
				type = ECOMMUNITY_SITE_ORIGIN;
			if (token == ecommunity_token_nt)
				type = ECOMMUNITY_NODE_TARGET;
			if (token == ecommunity_token_color)
				type = ECOMMUNITY_COLOR;
			break;
		case ecommunity_token_val:
			if (keyword_included) {
				if (!keyword) {
					ecommunity_free(&ecom);
					return NULL;
				}
				keyword = 0;
			}
			if (ecom == NULL)
				ecom = ecommunity_new();
			eval.val[1] = type;
			ecommunity_add_val_internal(ecom, (void *)&eval,
						    false, false,
						    ecom->unit_size);
			break;
		case ecommunity_token_val6:
			if (keyword_included) {
				if (!keyword) {
					ecommunity_free(&ecom);
					return NULL;
				}
				keyword = 0;
			}
			if (ecom == NULL)
				ecom = ecommunity_new();
			ecom->unit_size = IPV6_ECOMMUNITY_SIZE;
			eval.val[1] = type;
			ecommunity_add_val_internal(ecom, (void *)&eval, false, false,
						    ecom->unit_size);
			break;
		case ecommunity_token_unknown:
			if (ecom)
				ecommunity_free(&ecom);
			return NULL;
		}
	}
	return ecom;
}

/* Convert string to extended community attribute.
 *
 * When type is already known, please specify both str and type.  str
 * should not include keyword such as "rt" and "soo".  Type is
 * ECOMMUNITY_ROUTE_TARGET or ECOMMUNITY_SITE_ORIGIN.
 * keyword_included should be zero.
 *
 * For example route-map's "set extcommunity" command case:
 *
 * "rt 100:1 100:2 100:3"        -> str = "100:1 100:2 100:3"
 *				    type = ECOMMUNITY_ROUTE_TARGET
 *				    keyword_included = 0
 *
 * "soo 100:1"                   -> str = "100:1"
 *				    type = ECOMMUNITY_SITE_ORIGIN
 *				    keyword_included = 0
 *
 * When string includes keyword for each extended community value.
 * Please specify keyword_included as non-zero value.
 *
 * For example standard extcommunity-list case:
 *
 * "rt 100:1 rt 100:2 soo 100:1" -> str = "rt 100:1 rt 100:2 soo 100:1"
 *				    type = 0
 *				    keyword_include = 1
 */
struct ecommunity *ecommunity_str2com(const char *str, int type,
				      int keyword_included)
{
	return ecommunity_str2com_internal(str, type,
					   keyword_included, false);
}

struct ecommunity *ecommunity_str2com_ipv6(const char *str, int type,
					   int keyword_included)
{
	return ecommunity_str2com_internal(str, type,
					   keyword_included, true);
}

static int ecommunity_rt_soo_str_internal(char *buf, size_t bufsz,
					  const uint8_t *pnt, int type,
					  int sub_type, int format,
					  unsigned short ecom_size)
{
	int len = 0;
	const char *prefix;
	char buf_local[INET6_ADDRSTRLEN];

	/* For parse Extended Community attribute tupple. */
	struct ecommunity_as eas;
	struct ecommunity_ip eip;
	struct ecommunity_ip6 eip6;

	/* Determine prefix for string, if any. */
	switch (format) {
	case ECOMMUNITY_FORMAT_COMMUNITY_LIST:
		prefix = (sub_type == ECOMMUNITY_ROUTE_TARGET ? "rt " : "soo ");
		break;
	case ECOMMUNITY_FORMAT_DISPLAY:
		prefix = (sub_type == ECOMMUNITY_ROUTE_TARGET ? "RT:" : "SoO:");
		break;
	case ECOMMUNITY_FORMAT_ROUTE_MAP:
		prefix = "";
		break;
	default:
		prefix = "";
		break;
	}

	/* Put string into buffer.  */
	if (type == ECOMMUNITY_ENCODE_AS4) {
		pnt = ptr_get_be32(pnt, &eas.as);
		eas.val = (*pnt++ << 8);
		eas.val |= (*pnt++);

		len = snprintf(buf, bufsz, "%s%u:%u", prefix, eas.as, eas.val);
	} else if (type == ECOMMUNITY_ENCODE_AS) {
		if (ecom_size == ECOMMUNITY_SIZE) {
			eas.as = (*pnt++ << 8);
			eas.as |= (*pnt++);
			pnt = ptr_get_be32(pnt, &eas.val);

			len = snprintf(buf, bufsz, "%s%u:%u", prefix, eas.as,
				       eas.val);
		} else {
			/* this is an IPv6 ext community
			 * first 16 bytes stands for IPv6 addres
			 */
			memcpy(&eip6.ip, pnt, 16);
			pnt += 16;
			eip6.val = (*pnt++ << 8);
			eip6.val |= (*pnt++);

			inet_ntop(AF_INET6, &eip6.ip, buf_local,
				  sizeof(buf_local));
			len = snprintf(buf, bufsz, "%s%s:%u", prefix,
				       buf_local, eip6.val);
		}
	} else if (type == ECOMMUNITY_ENCODE_IP) {
		memcpy(&eip.ip, pnt, 4);
		pnt += 4;
		eip.val = (*pnt++ << 8);
		eip.val |= (*pnt++);

		len = snprintfrr(buf, bufsz, "%s%pI4:%u", prefix, &eip.ip,
				 eip.val);
	}

	/* consume value */
	(void)pnt;

	return len;
}

static int ecommunity_rt_soo_str(char *buf, size_t bufsz, const uint8_t *pnt,
				 int type, int sub_type, int format)
{
	return ecommunity_rt_soo_str_internal(buf, bufsz, pnt, type,
					      sub_type, format,
					      ECOMMUNITY_SIZE);
}

/* Helper function to convert IEEE-754 Floating Point to uint32 */
static uint32_t ieee_float_uint32_to_uint32(uint32_t u)
{
	union {
		float r;
		uint32_t d;
	} f = {.d = u};

	return (uint32_t)f.r;
}

static int ecommunity_lb_str(char *buf, size_t bufsz, const uint8_t *pnt,
			     bool disable_ieee_floating)
{
	int len = 0;
	as_t as;
	uint32_t bw_tmp, bw;
	char bps_buf[20] = {0};

#define ONE_GBPS_BYTES (1000 * 1000 * 1000 / 8)
#define ONE_MBPS_BYTES (1000 * 1000 / 8)
#define ONE_KBPS_BYTES (1000 / 8)

	as = (*pnt++ << 8);
	as |= (*pnt++);
	(void)ptr_get_be32(pnt, &bw_tmp);

	bw = disable_ieee_floating ? bw_tmp
				   : ieee_float_uint32_to_uint32(bw_tmp);

	if (bw >= ONE_GBPS_BYTES)
		snprintf(bps_buf, sizeof(bps_buf), "%.3f Gbps",
			 (float)(bw / ONE_GBPS_BYTES));
	else if (bw >= ONE_MBPS_BYTES)
		snprintf(bps_buf, sizeof(bps_buf), "%.3f Mbps",
			 (float)(bw / ONE_MBPS_BYTES));
	else if (bw >= ONE_KBPS_BYTES)
		snprintf(bps_buf, sizeof(bps_buf), "%.3f Kbps",
			 (float)(bw / ONE_KBPS_BYTES));
	else
		snprintf(bps_buf, sizeof(bps_buf), "%u bps", bw * 8);

	len = snprintf(buf, bufsz, "LB:%u:%u (%s)", as, bw, bps_buf);
	return len;
}

bool ecommunity_has_route_target(struct ecommunity *ecom)
{
	uint32_t i;
	uint8_t *pnt;
	uint8_t type = 0;
	uint8_t sub_type = 0;

	if (!ecom)
		return false;
	for (i = 0; i < ecom->size; i++) {
		/* Retrieve value field */
		pnt = ecom->val + (i * ecom->unit_size);

		/* High-order octet is the type */
		type = *pnt++;

		if (type == ECOMMUNITY_ENCODE_AS ||
		    type == ECOMMUNITY_ENCODE_IP ||
		    type == ECOMMUNITY_ENCODE_AS4) {
			/* Low-order octet of type. */
			sub_type = *pnt++;
			if (sub_type == ECOMMUNITY_ROUTE_TARGET)
				return true;
		}
	}
	return false;
}

/* Convert extended community attribute to string.
 * Due to historical reason of industry standard implementation, there
 * are three types of format:
 *
 * route-map set extcommunity format:
 *     "rt 100:1 100:2soo 100:3"
 *
 * extcommunity-list:
 *     "rt 100:1 rt 100:2 soo 100:3"
 *
 * show bgp:
 *     "RT:100:1 RT:100:2 SoO:100:3"
 *
 * For each format please use below definition for format:
 *     ECOMMUNITY_FORMAT_ROUTE_MAP
 *     ECOMMUNITY_FORMAT_COMMUNITY_LIST
 *     ECOMMUNITY_FORMAT_DISPLAY
 *
 * Filter is added to display only ECOMMUNITY_ROUTE_TARGET in some cases.
 * 0 value displays all.
 */
char *ecommunity_ecom2str(struct ecommunity *ecom, int format, int filter)
{
	uint32_t i;
	uint8_t *pnt;
	uint8_t type = 0;
	uint8_t sub_type = 0;
	int str_size;
	char *str_buf;

	if (!ecom || ecom->size == 0)
		return XCALLOC(MTYPE_ECOMMUNITY_STR, 1);

	/* ecom strlen + space + null term */
	str_size = (ecom->size * (ECOMMUNITY_STRLEN + 1)) + 1;
	str_buf = XCALLOC(MTYPE_ECOMMUNITY_STR, str_size);

	char encbuf[128];

	for (i = 0; i < ecom->size; i++) {
		int unk_ecom = 0;
		memset(encbuf, 0x00, sizeof(encbuf));

		/* Space between each value.  */
		if (i > 0)
			strlcat(str_buf, " ", str_size);

		/* Retrieve value field */
		pnt = ecom->val + (i * ecom->unit_size);

		/* High-order octet is the type */
		type = *pnt++;

		if (type == ECOMMUNITY_ENCODE_AS || type == ECOMMUNITY_ENCODE_IP
		    || type == ECOMMUNITY_ENCODE_AS4) {
			/* Low-order octet of type. */
			sub_type = *pnt++;
			if (sub_type != ECOMMUNITY_ROUTE_TARGET
			    && sub_type != ECOMMUNITY_SITE_ORIGIN) {
				if (sub_type ==
				    ECOMMUNITY_FLOWSPEC_REDIRECT_IPV4 &&
				    type == ECOMMUNITY_ENCODE_IP) {
					struct in_addr *ipv4 =
						(struct in_addr *)pnt;
					snprintfrr(encbuf, sizeof(encbuf),
						   "NH:%pI4:%d", ipv4, pnt[5]);
				} else if (sub_type ==
					   ECOMMUNITY_LINK_BANDWIDTH &&
					   type == ECOMMUNITY_ENCODE_AS) {
					ecommunity_lb_str(
						encbuf, sizeof(encbuf), pnt,
						ecom->disable_ieee_floating);
				} else if (sub_type == ECOMMUNITY_NODE_TARGET &&
					   type == ECOMMUNITY_ENCODE_IP) {
					ecommunity_node_target_str(
						encbuf, sizeof(encbuf), pnt,
						format);
				} else
					unk_ecom = 1;
			} else {
				ecommunity_rt_soo_str(encbuf, sizeof(encbuf),
						      pnt, type, sub_type,
						      format);
			}
		} else if (type == ECOMMUNITY_ENCODE_OPAQUE) {
			if (filter == ECOMMUNITY_ROUTE_TARGET)
				continue;
			if (*pnt == ECOMMUNITY_OPAQUE_SUBTYPE_ENCAP) {
				uint16_t tunneltype;
				memcpy(&tunneltype, pnt + 5, 2);
				tunneltype = ntohs(tunneltype);

				snprintf(encbuf, sizeof(encbuf), "ET:%d",
					 tunneltype);
			} else if (*pnt == ECOMMUNITY_EVPN_SUBTYPE_DEF_GW) {
				strlcpy(encbuf, "Default Gateway",
					sizeof(encbuf));
			} else if (*pnt == ECOMMUNITY_COLOR) {
				ecommunity_color_str(encbuf, sizeof(encbuf),
						     pnt);
			} else {
				unk_ecom = 1;
			}
		} else if (type == ECOMMUNITY_ENCODE_EVPN) {
			if (filter == ECOMMUNITY_ROUTE_TARGET)
				continue;
			if (*pnt == ECOMMUNITY_EVPN_SUBTYPE_ROUTERMAC) {
				struct ethaddr rmac;
				pnt++;
				memcpy(&rmac, pnt, ETH_ALEN);

				snprintf(encbuf, sizeof(encbuf),
					 "Rmac:%02x:%02x:%02x:%02x:%02x:%02x",
					 (uint8_t)rmac.octet[0],
					 (uint8_t)rmac.octet[1],
					 (uint8_t)rmac.octet[2],
					 (uint8_t)rmac.octet[3],
					 (uint8_t)rmac.octet[4],
					 (uint8_t)rmac.octet[5]);
			} else if (*pnt
				   == ECOMMUNITY_EVPN_SUBTYPE_MACMOBILITY) {
				uint32_t seqnum;
				uint8_t flags = *++pnt;

				memcpy(&seqnum, pnt + 2, 4);
				seqnum = ntohl(seqnum);

				snprintf(encbuf, sizeof(encbuf), "MM:%u",
					 seqnum);

				if (CHECK_FLAG(
					    flags,
					    ECOMMUNITY_EVPN_SUBTYPE_MACMOBILITY_FLAG_STICKY))
					strlcat(encbuf, ", sticky MAC",
						sizeof(encbuf));
			} else if (*pnt == ECOMMUNITY_EVPN_SUBTYPE_ND) {
				uint8_t flags = *++pnt;

				if (CHECK_FLAG(
					    flags,
					    ECOMMUNITY_EVPN_SUBTYPE_ND_ROUTER_FLAG))
					strlcpy(encbuf, "ND:Router Flag",
						sizeof(encbuf));
				if (CHECK_FLAG(
					    flags,
					    ECOMMUNITY_EVPN_SUBTYPE_PROXY_FLAG))
					strlcpy(encbuf, "ND:Proxy",
						sizeof(encbuf));
			} else if (*pnt
				   == ECOMMUNITY_EVPN_SUBTYPE_ES_IMPORT_RT) {
				struct ethaddr mac;

				pnt++;
				memcpy(&mac, pnt, ETH_ALEN);
				snprintf(encbuf,
					sizeof(encbuf),
					"ES-Import-Rt:%02x:%02x:%02x:%02x:%02x:%02x",
					(uint8_t)mac.octet[0],
					(uint8_t)mac.octet[1],
					(uint8_t)mac.octet[2],
					(uint8_t)mac.octet[3],
					(uint8_t)mac.octet[4],
					(uint8_t)mac.octet[5]);
			} else if (*pnt
				   == ECOMMUNITY_EVPN_SUBTYPE_ESI_LABEL) {
				uint8_t flags = *++pnt;

				snprintf(encbuf,
					sizeof(encbuf), "ESI-label-Rt:%s",
					(flags &
					 ECOMMUNITY_EVPN_SUBTYPE_ESI_SA_FLAG) ?
					"SA":"AA");
			} else if (*pnt
				   == ECOMMUNITY_EVPN_SUBTYPE_DF_ELECTION) {
				uint8_t alg;
				uint16_t pref;
				uint16_t bmap;

				alg = *(pnt + 1);
				memcpy(&bmap, pnt + 2, 2);
				bmap = ntohs(bmap);
				memcpy(&pref, pnt + 5, 2);
				pref = ntohs(pref);

				if (bmap)
					snprintf(
						encbuf, sizeof(encbuf),
						"DF: (alg: %u, bmap: 0x%x pref: %u)",
						alg, bmap, pref);
				else
					snprintf(encbuf, sizeof(encbuf),
						 "DF: (alg: %u, pref: %u)", alg,
						 pref);
			} else
				unk_ecom = 1;
		} else if (type == ECOMMUNITY_ENCODE_REDIRECT_IP_NH) {
			sub_type = *pnt++;
			if (sub_type == ECOMMUNITY_REDIRECT_IP_NH) {
				snprintf(encbuf, sizeof(encbuf),
					 "FS:redirect IP 0x%x", *(pnt + 5));
			} else
				unk_ecom = 1;
		} else if (type == ECOMMUNITY_ENCODE_TRANS_EXP ||
			   type == ECOMMUNITY_EXTENDED_COMMUNITY_PART_2 ||
			   type == ECOMMUNITY_EXTENDED_COMMUNITY_PART_3) {
			sub_type = *pnt++;

			if (sub_type == ECOMMUNITY_ROUTE_TARGET) {
				char buf[ECOMMUNITY_STRLEN];

				memset(buf, 0, sizeof(buf));
				ecommunity_rt_soo_str_internal(buf, sizeof(buf),
						(const uint8_t *)pnt,
						type &
						~ECOMMUNITY_ENCODE_TRANS_EXP,
						ECOMMUNITY_ROUTE_TARGET,
						format,
						ecom->unit_size);
				snprintf(encbuf, sizeof(encbuf), "%s", buf);
			} else if (sub_type ==
				   ECOMMUNITY_FLOWSPEC_REDIRECT_IPV6) {
				char buf[64];

				memset(buf, 0, sizeof(buf));
				ecommunity_rt_soo_str_internal(buf, sizeof(buf),
						(const uint8_t *)pnt,
						type &
						~ECOMMUNITY_ENCODE_TRANS_EXP,
						ECOMMUNITY_ROUTE_TARGET,
						ECOMMUNITY_FORMAT_DISPLAY,
						ecom->unit_size);
				snprintf(encbuf, sizeof(encbuf),
					 "FS:redirect VRF %s", buf);
			} else if (sub_type == ECOMMUNITY_REDIRECT_VRF) {
				char buf[16];

				memset(buf, 0, sizeof(buf));
				ecommunity_rt_soo_str(buf, sizeof(buf),
						(const uint8_t *)pnt,
						type &
						~ECOMMUNITY_ENCODE_TRANS_EXP,
						ECOMMUNITY_ROUTE_TARGET,
						ECOMMUNITY_FORMAT_DISPLAY);
				snprintf(encbuf, sizeof(encbuf),
					 "FS:redirect VRF %s", buf);
				snprintf(encbuf, sizeof(encbuf),
					 "FS:redirect VRF %s", buf);
			} else if (type != ECOMMUNITY_ENCODE_TRANS_EXP)
				unk_ecom = 1;
			else if (sub_type == ECOMMUNITY_TRAFFIC_ACTION) {
				char action[64];

				if (*(pnt+3) ==
				    1 << FLOWSPEC_TRAFFIC_ACTION_TERMINAL)
					strlcpy(action, "terminate (apply)",
						sizeof(action));
				else
					strlcpy(action, "eval stops",
						sizeof(action));

				if (*(pnt+3) ==
				    1 << FLOWSPEC_TRAFFIC_ACTION_SAMPLE)
					strlcat(action, ", sample",
						sizeof(action));


				snprintf(encbuf, sizeof(encbuf), "FS:action %s",
					 action);
			} else if (sub_type == ECOMMUNITY_TRAFFIC_RATE) {
				union traffic_rate data;

				data.rate_byte[3] = *(pnt+2);
				data.rate_byte[2] = *(pnt+3);
				data.rate_byte[1] = *(pnt+4);
				data.rate_byte[0] = *(pnt+5);
				snprintf(encbuf, sizeof(encbuf), "FS:rate %f",
					 data.rate_float);
			} else if (sub_type == ECOMMUNITY_TRAFFIC_MARKING) {
				snprintf(encbuf, sizeof(encbuf),
					 "FS:marking %u", *(pnt + 5));
			} else
				unk_ecom = 1;
		} else if (type == ECOMMUNITY_ENCODE_AS_NON_TRANS) {
			sub_type = *pnt++;
			if (sub_type == ECOMMUNITY_LINK_BANDWIDTH)
				ecommunity_lb_str(encbuf, sizeof(encbuf), pnt,
						  ecom->disable_ieee_floating);
			else
				unk_ecom = 1;
		} else if (type == ECOMMUNITY_ENCODE_IP_NON_TRANS) {
			sub_type = *pnt++;
			if (sub_type == ECOMMUNITY_NODE_TARGET)
				ecommunity_node_target_str(
					encbuf, sizeof(encbuf), pnt, format);
			else
				unk_ecom = 1;
		} else if (type == ECOMMUNITY_ENCODE_OPAQUE_NON_TRANS) {
			sub_type = *pnt++;
			if (sub_type == ECOMMUNITY_ORIGIN_VALIDATION_STATE)
				ecommunity_origin_validation_state_str(
					encbuf, sizeof(encbuf), pnt);
			else
				unk_ecom = 1;
		} else {
			sub_type = *pnt++;
			unk_ecom = 1;
		}

		if (unk_ecom)
			snprintf(encbuf, sizeof(encbuf), "UNK:%d, %d", type,
				 sub_type);

		int r = strlcat(str_buf, encbuf, str_size);
		assert(r < str_size);
	}

	return str_buf;
}

bool ecommunity_include(struct ecommunity *e1, struct ecommunity *e2)
{
	uint32_t i, j;

	if (!e1 || !e2)
		return false;
	for (i = 0; i < e1->size; ++i) {
		for (j = 0; j < e2->size; ++j) {
			if (!memcmp(e1->val + (i * e1->unit_size),
				    e2->val + (j * e2->unit_size),
				    e1->unit_size))
				return true;
		}
	}
	return false;
}

bool ecommunity_match(const struct ecommunity *ecom1,
		      const struct ecommunity *ecom2)
{
	uint32_t i = 0;
	uint32_t j = 0;

	if (ecom1 == NULL && ecom2 == NULL)
		return true;

	if (ecom1 == NULL || ecom2 == NULL)
		return false;

	if (ecom1->size < ecom2->size)
		return false;

	/* Every community on com2 needs to be on com1 for this to match */
	while (i < ecom1->size && j < ecom2->size) {
		if (memcmp(ecom1->val + i * ecom1->unit_size,
			   ecom2->val + j * ecom2->unit_size,
			   ecom2->unit_size)
		    == 0)
			j++;
		i++;
	}

	if (j == ecom2->size)
		return true;
	else
		return false;
}

/* return last occurence of color */
/* it will be the greatest color value */
extern uint32_t ecommunity_select_color(const struct ecommunity *ecom)
{

	uint32_t aux_color = 0;
	uint8_t *p;
	uint32_t c = 0;

	/* If the value already exists in the structure return 0.  */

	for (p = ecom->val; c < ecom->size; p += ecom->unit_size, c++) {
		if (p == NULL)
			break;

		if (p[0] == ECOMMUNITY_ENCODE_OPAQUE &&
		    p[1] == ECOMMUNITY_COLOR)
			ptr_get_be32((const uint8_t *)&p[4], &aux_color);
	}
	return aux_color;
}


/* return first occurence of type */
extern struct ecommunity_val *ecommunity_lookup(const struct ecommunity *ecom,
						uint8_t type, uint8_t subtype)
{
	uint8_t *p;
	uint32_t c;

	/* If the value already exists in the structure return 0.  */
	c = 0;
	for (p = ecom->val; c < ecom->size; p += ecom->unit_size, c++) {
		if (p == NULL) {
			continue;
		}
		if (p[0] == type && p[1] == subtype)
			return (struct ecommunity_val *)p;
	}
	return NULL;
}

/* remove ext. community matching type and subtype
 * return 1 on success ( removed ), 0 otherwise (not present)
 */
bool ecommunity_strip(struct ecommunity *ecom, uint8_t type,
		      uint8_t subtype)
{
	uint8_t *p, *q, *new;
	uint32_t c, found = 0;
	/* When this is fist value, just add it.  */
	if (ecom == NULL || ecom->val == NULL)
		return false;

	/* Check if any existing ext community matches. */
	/* Certain extended communities like the Route Target can be present
	 * multiple times, handle that.
	 */
	c = 0;
	for (p = ecom->val; c < ecom->size; p += ecom->unit_size, c++) {
		if (p[0] == type && p[1] == subtype)
			found++;
	}
	/* If no matching ext community exists, return. */
	if (found == 0)
		return false;

	/* Handle the case where everything needs to be stripped. */
	if (found == ecom->size) {
		XFREE(MTYPE_ECOMMUNITY_VAL, ecom->val);
		ecom->size = 0;
		return true;
	}

	/* Strip matching ext community(ies). */
	new = XMALLOC(MTYPE_ECOMMUNITY_VAL,
		      (ecom->size - found) * ecom->unit_size);
	q = new;
	for (c = 0, p = ecom->val; c < ecom->size; c++, p += ecom->unit_size) {
		if (!(p[0] == type && p[1] == subtype)) {
			memcpy(q, p, ecom->unit_size);
			q += ecom->unit_size;
		}
	}
	XFREE(MTYPE_ECOMMUNITY_VAL, ecom->val);
	ecom->val = new;
	ecom->size -= found;
	return true;
}

/*
 * Remove specified extended community value from extended community.
 * Returns 1 if value was present (and hence, removed), 0 otherwise.
 */
bool ecommunity_del_val(struct ecommunity *ecom, struct ecommunity_val *eval)
{
	uint8_t *p;
	uint32_t c, found = 0;

	/* Make sure specified value exists. */
	if (ecom == NULL || ecom->val == NULL)
		return false;
	c = 0;
	for (p = ecom->val; c < ecom->size; p += ecom->unit_size, c++) {
		if (!memcmp(p, eval->val, ecom->unit_size)) {
			found = 1;
			break;
		}
	}
	if (found == 0)
		return false;

	/* Delete the selected value */
	ecom->size--;
	if (ecom->size) {
		p = XMALLOC(MTYPE_ECOMMUNITY_VAL, ecom->size * ecom->unit_size);
		if (c != 0)
			memcpy(p, ecom->val, c * ecom->unit_size);
		if ((ecom->size - c) != 0)
			memcpy(p + (c)*ecom->unit_size,
			       ecom->val + (c + 1) * ecom->unit_size,
			       (ecom->size - c) * ecom->unit_size);
		XFREE(MTYPE_ECOMMUNITY_VAL, ecom->val);
		ecom->val = p;
	} else
		XFREE(MTYPE_ECOMMUNITY_VAL, ecom->val);

	return true;
}

int ecommunity_fill_pbr_action(struct ecommunity_val *ecom_eval,
			       struct bgp_pbr_entry_action *api,
			       afi_t afi)
{
	if (ecom_eval->val[1] == ECOMMUNITY_TRAFFIC_RATE) {
		api->action = ACTION_TRAFFICRATE;
		api->u.r.rate_info[3] = ecom_eval->val[4];
		api->u.r.rate_info[2] = ecom_eval->val[5];
		api->u.r.rate_info[1] = ecom_eval->val[6];
		api->u.r.rate_info[0] = ecom_eval->val[7];
	} else if (ecom_eval->val[1] == ECOMMUNITY_TRAFFIC_ACTION) {
		api->action = ACTION_TRAFFIC_ACTION;
		/* else distribute code is set by default */
		if (ecom_eval->val[5] & (1 << FLOWSPEC_TRAFFIC_ACTION_TERMINAL))
			api->u.za.filter |= TRAFFIC_ACTION_TERMINATE;
		else
			api->u.za.filter |= TRAFFIC_ACTION_DISTRIBUTE;
		if (ecom_eval->val[5] == 1 << FLOWSPEC_TRAFFIC_ACTION_SAMPLE)
			api->u.za.filter |= TRAFFIC_ACTION_SAMPLE;

	} else if (ecom_eval->val[1] == ECOMMUNITY_TRAFFIC_MARKING) {
		api->action = ACTION_MARKING;
		api->u.marking_dscp = ecom_eval->val[7];
	} else if (ecom_eval->val[1] == ECOMMUNITY_REDIRECT_VRF) {
		/* must use external function */
		return 0;
	} else if (ecom_eval->val[1] == ECOMMUNITY_REDIRECT_IP_NH &&
		   afi == AFI_IP) {
		/* see draft-ietf-idr-flowspec-redirect-ip-02
		 * Q1: how come a ext. community can host ipv6 address
		 * Q2 : from cisco documentation:
		 * Announces the reachability of one or more flowspec NLRI.
		 * When a BGP speaker receives an UPDATE message with the
		 * redirect-to-IP extended community, it is expected to
		 * create a traffic filtering rule for every flow-spec
		 * NLRI in the message that has this path as its best
		 * path. The filter entry matches the IP packets
		 * described in the NLRI field and redirects them or
		 * copies them towards the IPv4 or IPv6 address specified
		 * in the 'Network Address of Next- Hop'
		 * field of the associated MP_REACH_NLRI.
		 */
		struct ecommunity_ip *ip_ecom =
			(struct ecommunity_ip *)&ecom_eval->val[2];

		api->u.zr.redirect_ip_v4 = ip_ecom->ip;
	} else
		return -1;
	return 0;
}

static struct ecommunity *bgp_aggr_ecommunity_lookup(
						struct bgp_aggregate *aggregate,
						struct ecommunity *ecommunity)
{
	return hash_lookup(aggregate->ecommunity_hash, ecommunity);
}

static void *bgp_aggr_ecommunty_hash_alloc(void *p)
{
	struct ecommunity *ref = (struct ecommunity *)p;
	struct ecommunity *ecommunity = NULL;

	ecommunity = ecommunity_dup(ref);
	return ecommunity;
}

static void bgp_aggr_ecommunity_prepare(struct hash_bucket *hb, void *arg)
{
	struct ecommunity *hb_ecommunity = hb->data;
	struct ecommunity **aggr_ecommunity = arg;

	if (*aggr_ecommunity)
		*aggr_ecommunity = ecommunity_merge(*aggr_ecommunity,
						    hb_ecommunity);
	else
		*aggr_ecommunity = ecommunity_dup(hb_ecommunity);
}

void bgp_aggr_ecommunity_remove(void *arg)
{
	struct ecommunity *ecommunity = arg;

	ecommunity_free(&ecommunity);
}

void bgp_compute_aggregate_ecommunity(struct bgp_aggregate *aggregate,
				      struct ecommunity *ecommunity)
{
	bgp_compute_aggregate_ecommunity_hash(aggregate, ecommunity);
	bgp_compute_aggregate_ecommunity_val(aggregate);
}


void bgp_compute_aggregate_ecommunity_hash(struct bgp_aggregate *aggregate,
					   struct ecommunity *ecommunity)
{
	struct ecommunity *aggr_ecommunity = NULL;

	if ((aggregate == NULL) || (ecommunity == NULL))
		return;

	/* Create hash if not already created.
	 */
	if (aggregate->ecommunity_hash == NULL)
		aggregate->ecommunity_hash = hash_create(
					ecommunity_hash_make, ecommunity_cmp,
					"BGP Aggregator ecommunity hash");

	aggr_ecommunity = bgp_aggr_ecommunity_lookup(aggregate, ecommunity);
	if (aggr_ecommunity == NULL) {
		/* Insert ecommunity into hash.
		 */
		aggr_ecommunity = hash_get(aggregate->ecommunity_hash,
					   ecommunity,
					   bgp_aggr_ecommunty_hash_alloc);
	}

	/* Increment reference counter.
	 */
	aggr_ecommunity->refcnt++;
}

void bgp_compute_aggregate_ecommunity_val(struct bgp_aggregate *aggregate)
{
	struct ecommunity *ecommerge = NULL;

	if (aggregate == NULL)
		return;

	/* Re-compute aggregate's ecommunity.
	 */
	if (aggregate->ecommunity)
		ecommunity_free(&aggregate->ecommunity);
	if (aggregate->ecommunity_hash
	    && aggregate->ecommunity_hash->count) {
		hash_iterate(aggregate->ecommunity_hash,
			     bgp_aggr_ecommunity_prepare,
			     &aggregate->ecommunity);
		ecommerge = aggregate->ecommunity;
		aggregate->ecommunity = ecommunity_uniq_sort(ecommerge);
		if (ecommerge)
			ecommunity_free(&ecommerge);
	}
}

void bgp_remove_ecommunity_from_aggregate(struct bgp_aggregate *aggregate,
					  struct ecommunity *ecommunity)
{
	struct ecommunity *aggr_ecommunity = NULL;
	struct ecommunity *ret_ecomm = NULL;

	if ((!aggregate)
	    || (!aggregate->ecommunity_hash)
	    || (!ecommunity))
		return;

	/* Look-up the ecommunity in the hash.
	 */
	aggr_ecommunity = bgp_aggr_ecommunity_lookup(aggregate, ecommunity);
	if (aggr_ecommunity) {
		aggr_ecommunity->refcnt--;

		if (aggr_ecommunity->refcnt == 0) {
			ret_ecomm = hash_release(aggregate->ecommunity_hash,
						 aggr_ecommunity);
			ecommunity_free(&ret_ecomm);
			bgp_compute_aggregate_ecommunity_val(aggregate);
		}
	}
}

void bgp_remove_ecomm_from_aggregate_hash(struct bgp_aggregate *aggregate,
					  struct ecommunity *ecommunity)
{

	struct ecommunity *aggr_ecommunity = NULL;
	struct ecommunity *ret_ecomm = NULL;

	if ((!aggregate)
	    || (!aggregate->ecommunity_hash)
	    || (!ecommunity))
		return;

	/* Look-up the ecommunity in the hash.
	 */
	aggr_ecommunity = bgp_aggr_ecommunity_lookup(aggregate, ecommunity);
	if (aggr_ecommunity) {
		aggr_ecommunity->refcnt--;

		if (aggr_ecommunity->refcnt == 0) {
			ret_ecomm = hash_release(aggregate->ecommunity_hash,
						 aggr_ecommunity);
			ecommunity_free(&ret_ecomm);
		}
	}
}

struct ecommunity *
ecommunity_add_origin_validation_state(enum rpki_states rpki_state,
				       struct ecommunity *old)
{
	struct ecommunity *new = NULL;
	struct ecommunity ovs_ecomm = {0};
	struct ecommunity_val ovs_eval;

	encode_origin_validation_state(rpki_state, &ovs_eval);

	if (old) {
		new = ecommunity_dup(old);
		ecommunity_add_val(new, &ovs_eval, true, true);
		if (!old->refcnt)
			ecommunity_free(&old);
	} else {
		ovs_ecomm.size = 1;
		ovs_ecomm.unit_size = ECOMMUNITY_SIZE;
		ovs_ecomm.val = (uint8_t *)&ovs_eval.val;
		new = ecommunity_dup(&ovs_ecomm);
	}

	return new;
}

/*
 * return the BGP link bandwidth extended community, if present;
 * the actual bandwidth is returned via param
 */
const uint8_t *ecommunity_linkbw_present(struct ecommunity *ecom, uint32_t *bw)
{
	const uint8_t *eval;
	uint32_t i;

	if (bw)
		*bw = 0;

	if (!ecom || !ecom->size)
		return NULL;

	for (i = 0; i < ecom->size; i++) {
		const uint8_t *pnt;
		uint8_t type, sub_type;
		uint32_t bwval;

		eval = pnt = (ecom->val + (i * ECOMMUNITY_SIZE));
		type = *pnt++;
		sub_type = *pnt++;

		if ((type == ECOMMUNITY_ENCODE_AS ||
		     type == ECOMMUNITY_ENCODE_AS_NON_TRANS) &&
		    sub_type == ECOMMUNITY_LINK_BANDWIDTH) {
			pnt += 2; /* bandwidth is encoded as AS:val */
			pnt = ptr_get_be32(pnt, &bwval);
			(void)pnt; /* consume value */
			if (bw)
				*bw = ecom->disable_ieee_floating
					      ? bwval
					      : ieee_float_uint32_to_uint32(
							bwval);
			return eval;
		}
	}

	return NULL;
}


struct ecommunity *ecommunity_replace_linkbw(as_t as, struct ecommunity *ecom,
					     uint64_t cum_bw,
					     bool disable_ieee_floating)
{
	struct ecommunity *new;
	struct ecommunity_val lb_eval;
	const uint8_t *eval;
	uint8_t type;
	uint32_t cur_bw;

	/* Nothing to replace if link-bandwidth doesn't exist or
	 * is non-transitive - just return existing extcommunity.
	 */
	new = ecom;
	if (!ecom || !ecom->size)
		return new;

	eval = ecommunity_linkbw_present(ecom, &cur_bw);
	if (!eval)
		return new;

	type = *eval;
	if (type & ECOMMUNITY_FLAG_NON_TRANSITIVE)
		return new;

	/* Transitive link-bandwidth exists, replace with the passed
	 * (cumulative) bandwidth value. We need to create a new
	 * extcommunity for this - refer to AS-Path replace function
	 * for reference.
	 */
	if (cum_bw > 0xFFFFFFFF)
		cum_bw = 0xFFFFFFFF;
	encode_lb_extcomm(as > BGP_AS_MAX ? BGP_AS_TRANS : as, cum_bw, false,
			  &lb_eval, disable_ieee_floating);
	new = ecommunity_dup(ecom);
	ecommunity_add_val(new, &lb_eval, true, true);

	return new;
}

bool soo_in_ecom(struct ecommunity *ecom, struct ecommunity *soo)
{
	if (ecom && soo) {
		if ((ecommunity_lookup(ecom, ECOMMUNITY_ENCODE_AS,
				       ECOMMUNITY_SITE_ORIGIN) ||
		     ecommunity_lookup(ecom, ECOMMUNITY_ENCODE_AS4,
				       ECOMMUNITY_SITE_ORIGIN) ||
		     ecommunity_lookup(ecom, ECOMMUNITY_ENCODE_IP,
				       ECOMMUNITY_SITE_ORIGIN)) &&
		    ecommunity_include(ecom, soo))
			return true;
	}
	return false;
}<|MERGE_RESOLUTION|>--- conflicted
+++ resolved
@@ -569,12 +569,9 @@
 	char buf[INET_ADDRSTRLEN + 1];
 	struct ecommunity_val *eval = (struct ecommunity_val *)eval_ptr;
 	uint64_t tmp_as = 0;
-<<<<<<< HEAD
-=======
 	static const char str_color[5] = "color";
 	const char *ptr_color;
 	bool val_color_set = false;
->>>>>>> 03a143cd
 
 	/* Skip white space. */
 	while (isspace((unsigned char)*p)) {
