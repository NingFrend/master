--- conflicted
+++ resolved
@@ -6,7 +6,6 @@
 noinst_LIBRARIES += bgpd/libbgp.a
 sbin_PROGRAMS += bgpd/bgpd
 noinst_PROGRAMS += bgpd/bgp_btoa
-<<<<<<< HEAD
 dist_examples_DATA += \
 	bgpd/bgpd.conf.sample \
 	bgpd/bgpd.conf.sample2 \
@@ -14,9 +13,6 @@
 	# end
 
 bgp_vtysh_scan = \
-=======
-vtysh_scan += \
->>>>>>> 352cc841
 	bgpd/bgp_bfd.c \
 	bgpd/bgp_debug.c \
 	bgpd/bgp_dump.c \
