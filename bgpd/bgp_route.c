--- conflicted
+++ resolved
@@ -3354,7 +3354,7 @@
 
 	/* If NEXT_HOP is present, validate it. */
 	if (attr->flag & ATTR_FLAG_BIT(BGP_ATTR_NEXT_HOP)) {
-		if ((attr->nexthop.s_addr == INADDR_ANY && !is_bgp_static_route)
+		if (attr->nexthop.s_addr == INADDR_ANY
 		    || IPV4_CLASS_DE(ntohl(attr->nexthop.s_addr))
 		    || bgp_nexthop_self(bgp, afi, type, stype, attr, dest))
 			return true;
@@ -3373,8 +3373,7 @@
 		switch (attr->mp_nexthop_len) {
 		case BGP_ATTR_NHLEN_IPV4:
 		case BGP_ATTR_NHLEN_VPNV4:
-			ret = ((attr->mp_nexthop_global_in.s_addr == INADDR_ANY
-				&& !is_bgp_static_route)
+			ret = (attr->mp_nexthop_global_in.s_addr == INADDR_ANY
 			       || IPV4_CLASS_DE(
 				       ntohl(attr->mp_nexthop_global_in.s_addr))
 			       || bgp_nexthop_self(bgp, afi, type, stype, attr,
@@ -3383,23 +3382,13 @@
 
 		case BGP_ATTR_NHLEN_IPV6_GLOBAL:
 		case BGP_ATTR_NHLEN_VPNV6_GLOBAL:
-<<<<<<< HEAD
-			ret = ((IN6_IS_ADDR_UNSPECIFIED(
-					&attr->mp_nexthop_global)
-				&& !is_bgp_static_route)
-=======
 			ret = (IN6_IS_ADDR_UNSPECIFIED(
 					&attr->mp_nexthop_global)
->>>>>>> df7ab485
 			       || IN6_IS_ADDR_LOOPBACK(&attr->mp_nexthop_global)
 			       || IN6_IS_ADDR_MULTICAST(
 				       &attr->mp_nexthop_global)
 			       || bgp_nexthop_self(bgp, afi, type, stype, attr,
-<<<<<<< HEAD
-						   rn));
-=======
 						   dest));
->>>>>>> df7ab485
 			break;
 		case BGP_ATTR_NHLEN_IPV6_GLOBAL_AND_LL:
 			ret = (IN6_IS_ADDR_LOOPBACK(&attr->mp_nexthop_global)
