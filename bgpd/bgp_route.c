/* BGP routing information
 * Copyright (C) 1996, 97, 98, 99 Kunihiro Ishiguro
 * Copyright (C) 2016 Job Snijders <job@instituut.net>
 *
 * This file is part of GNU Zebra.
 *
 * GNU Zebra is free software; you can redistribute it and/or modify it
 * under the terms of the GNU General Public License as published by the
 * Free Software Foundation; either version 2, or (at your option) any
 * later version.
 *
 * GNU Zebra is distributed in the hope that it will be useful, but
 * WITHOUT ANY WARRANTY; without even the implied warranty of
 * MERCHANTABILITY or FITNESS FOR A PARTICULAR PURPOSE.  See the GNU
 * General Public License for more details.
 *
 * You should have received a copy of the GNU General Public License along
 * with this program; see the file COPYING; if not, write to the Free Software
 * Foundation, Inc., 51 Franklin St, Fifth Floor, Boston, MA 02110-1301 USA
 */

#include <zebra.h>
#include <math.h>

#include "printfrr.h"
#include "prefix.h"
#include "linklist.h"
#include "memory.h"
#include "command.h"
#include "stream.h"
#include "filter.h"
#include "log.h"
#include "routemap.h"
#include "buffer.h"
#include "sockunion.h"
#include "plist.h"
#include "thread.h"
#include "workqueue.h"
#include "queue.h"
#include "memory.h"
#include "srv6.h"
#include "lib/json.h"
#include "lib_errors.h"
#include "zclient.h"
#include "bgpd/bgpd.h"
#include "bgpd/bgp_table.h"
#include "bgpd/bgp_route.h"
#include "bgpd/bgp_attr.h"
#include "bgpd/bgp_debug.h"
#include "bgpd/bgp_errors.h"
#include "bgpd/bgp_aspath.h"
#include "bgpd/bgp_regex.h"
#include "bgpd/bgp_community.h"
#include "bgpd/bgp_ecommunity.h"
#include "bgpd/bgp_lcommunity.h"
#include "bgpd/bgp_clist.h"
#include "bgpd/bgp_packet.h"
#include "bgpd/bgp_filter.h"
#include "bgpd/bgp_fsm.h"
#include "bgpd/bgp_mplsvpn.h"
#include "bgpd/bgp_nexthop.h"
#include "bgpd/bgp_damp.h"
#include "bgpd/bgp_advertise.h"
#include "bgpd/bgp_zebra.h"
#include "bgpd/bgp_vty.h"
#include "bgpd/bgp_mpath.h"
#include "bgpd/bgp_nht.h"
#include "bgpd/bgp_updgrp.h"
#include "bgpd/bgp_label.h"
#include "bgpd/bgp_addpath.h"
#include "bgpd/bgp_mac.h"
#include "bgpd/bgp_network.h"

#ifdef ENABLE_BGP_VNC
#include "bgpd/rfapi/rfapi_backend.h"
#include "bgpd/rfapi/vnc_import_bgp.h"
#include "bgpd/rfapi/vnc_export_bgp.h"
#endif
#include "bgpd/bgp_encap_types.h"
#include "bgpd/bgp_encap_tlv.h"
#include "bgpd/bgp_evpn.h"
#include "bgpd/bgp_evpn_vty.h"
#include "bgpd/bgp_flowspec.h"
#include "bgpd/bgp_flowspec_util.h"
#include "bgpd/bgp_pbr.h"

#ifndef VTYSH_EXTRACT_PL
#include "bgpd/bgp_route_clippy.c"
#endif

/* Extern from bgp_dump.c */
extern const char *bgp_origin_str[];
extern const char *bgp_origin_long_str[];
const char *get_afi_safi_str(afi_t afi, safi_t safi, bool for_json);
/* PMSI strings. */
#define PMSI_TNLTYPE_STR_NO_INFO "No info"
#define PMSI_TNLTYPE_STR_DEFAULT PMSI_TNLTYPE_STR_NO_INFO
static const struct message bgp_pmsi_tnltype_str[] = {
	{PMSI_TNLTYPE_NO_INFO, PMSI_TNLTYPE_STR_NO_INFO},
	{PMSI_TNLTYPE_RSVP_TE_P2MP, "RSVP-TE P2MP"},
	{PMSI_TNLTYPE_MLDP_P2MP, "mLDP P2MP"},
	{PMSI_TNLTYPE_PIM_SSM, "PIM-SSM"},
	{PMSI_TNLTYPE_PIM_SM, "PIM-SM"},
	{PMSI_TNLTYPE_PIM_BIDIR, "PIM-BIDIR"},
	{PMSI_TNLTYPE_INGR_REPL, "Ingress Replication"},
	{PMSI_TNLTYPE_MLDP_MP2MP, "mLDP MP2MP"},
	{0}
};

#define VRFID_NONE_STR "-"

DEFINE_HOOK(bgp_process,
	    (struct bgp * bgp, afi_t afi, safi_t safi, struct bgp_dest *bn,
	     struct peer *peer, bool withdraw),
	    (bgp, afi, safi, bn, peer, withdraw))


struct bgp_dest *bgp_afi_node_get(struct bgp_table *table, afi_t afi,
				  safi_t safi, const struct prefix *p,
				  struct prefix_rd *prd)
{
	struct bgp_dest *dest;
	struct bgp_dest *pdest = NULL;

	assert(table);

	if ((safi == SAFI_MPLS_VPN) || (safi == SAFI_ENCAP)
	    || (safi == SAFI_EVPN)) {
		pdest = bgp_node_get(table, (struct prefix *)prd);

		if (!bgp_dest_has_bgp_path_info_data(pdest))
			bgp_dest_set_bgp_table_info(
				pdest, bgp_table_init(table->bgp, afi, safi));
		else
			bgp_dest_unlock_node(pdest);
		table = bgp_dest_get_bgp_table_info(pdest);
	}

	dest = bgp_node_get(table, p);

	if ((safi == SAFI_MPLS_VPN) || (safi == SAFI_ENCAP)
	    || (safi == SAFI_EVPN))
		dest->pdest = pdest;

	return dest;
}

struct bgp_dest *bgp_afi_node_lookup(struct bgp_table *table, afi_t afi,
				     safi_t safi, const struct prefix *p,
				     struct prefix_rd *prd)
{
	struct bgp_dest *dest;
	struct bgp_dest *pdest = NULL;

	if (!table)
		return NULL;

	if ((safi == SAFI_MPLS_VPN) || (safi == SAFI_ENCAP)
	    || (safi == SAFI_EVPN)) {
		pdest = bgp_node_lookup(table, (struct prefix *)prd);
		if (!pdest)
			return NULL;

		if (!bgp_dest_has_bgp_path_info_data(pdest)) {
			bgp_dest_unlock_node(pdest);
			return NULL;
		}

		table = bgp_dest_get_bgp_table_info(pdest);
	}

	dest = bgp_node_lookup(table, p);

	return dest;
}

/* Allocate bgp_path_info_extra */
static struct bgp_path_info_extra *bgp_path_info_extra_new(void)
{
	struct bgp_path_info_extra *new;
	new = XCALLOC(MTYPE_BGP_ROUTE_EXTRA,
		      sizeof(struct bgp_path_info_extra));
	new->label[0] = MPLS_INVALID_LABEL;
	new->num_labels = 0;
	new->bgp_fs_pbr = NULL;
	new->bgp_fs_iprule = NULL;
	return new;
}

void bgp_path_info_extra_free(struct bgp_path_info_extra **extra)
{
	struct bgp_path_info_extra *e;

	if (!extra || !*extra)
		return;

	e = *extra;
	if (e->damp_info)
		bgp_damp_info_free(e->damp_info, 0, e->damp_info->afi,
				   e->damp_info->safi);

	e->damp_info = NULL;
	if (e->parent) {
		struct bgp_path_info *bpi = (struct bgp_path_info *)e->parent;

		if (bpi->net) {
			/* FIXME: since multiple e may have the same e->parent
			 * and e->parent->net is holding a refcount for each
			 * of them, we need to do some fudging here.
			 *
			 * WARNING: if bpi->net->lock drops to 0, bpi may be
			 * freed as well (because bpi->net was holding the
			 * last reference to bpi) => write after free!
			 */
			unsigned refcount;

			bpi = bgp_path_info_lock(bpi);
			refcount = bpi->net->lock - 1;
			bgp_dest_unlock_node((struct bgp_dest *)bpi->net);
			if (!refcount)
				bpi->net = NULL;
			bgp_path_info_unlock(bpi);
		}
		bgp_path_info_unlock(e->parent);
		e->parent = NULL;
	}

	if (e->bgp_orig)
		bgp_unlock(e->bgp_orig);

	if ((*extra)->bgp_fs_iprule)
		list_delete(&((*extra)->bgp_fs_iprule));
	if ((*extra)->bgp_fs_pbr)
		list_delete(&((*extra)->bgp_fs_pbr));
	XFREE(MTYPE_BGP_ROUTE_EXTRA, *extra);
}

/* Get bgp_path_info extra information for the given bgp_path_info, lazy
 * allocated if required.
 */
struct bgp_path_info_extra *bgp_path_info_extra_get(struct bgp_path_info *pi)
{
	if (!pi->extra)
		pi->extra = bgp_path_info_extra_new();
	return pi->extra;
}

/* Free bgp route information. */
static void bgp_path_info_free(struct bgp_path_info *path)
{
	bgp_attr_unintern(&path->attr);

	bgp_unlink_nexthop(path);
	bgp_path_info_extra_free(&path->extra);
	bgp_path_info_mpath_free(&path->mpath);
	if (path->net)
		bgp_addpath_free_info_data(&path->tx_addpath,
					   &path->net->tx_addpath);

	peer_unlock(path->peer); /* bgp_path_info peer reference */

	XFREE(MTYPE_BGP_ROUTE, path);
}

struct bgp_path_info *bgp_path_info_lock(struct bgp_path_info *path)
{
	path->lock++;
	return path;
}

struct bgp_path_info *bgp_path_info_unlock(struct bgp_path_info *path)
{
	assert(path && path->lock > 0);
	path->lock--;

	if (path->lock == 0) {
#if 0
      zlog_debug ("%s: unlocked and freeing", __func__);
      zlog_backtrace (LOG_DEBUG);
#endif
		bgp_path_info_free(path);
		return NULL;
	}

#if 0
  if (path->lock == 1)
    {
      zlog_debug ("%s: unlocked to 1", __func__);
      zlog_backtrace (LOG_DEBUG);
    }
#endif

	return path;
}

/* This function sets flag BGP_NODE_SELECT_DEFER based on condition */
static int bgp_dest_set_defer_flag(struct bgp_dest *dest, bool delete)
{
	struct peer *peer;
	struct bgp_path_info *old_pi, *nextpi;
	bool set_flag = false;
	struct bgp *bgp = NULL;
	struct bgp_table *table = NULL;
	afi_t afi = 0;
	safi_t safi = 0;

	/* If the flag BGP_NODE_SELECT_DEFER is set and new path is added
	 * then the route selection is deferred
	 */
	if (CHECK_FLAG(dest->flags, BGP_NODE_SELECT_DEFER) && (!delete))
		return 0;

	if (CHECK_FLAG(dest->flags, BGP_NODE_PROCESS_SCHEDULED)) {
		if (BGP_DEBUG(update, UPDATE_OUT))
			zlog_debug(
				"Route %pRN is in workqueue and being processed, not deferred.",
				bgp_dest_to_rnode(dest));

		return 0;
	}

	table = bgp_dest_table(dest);
	if (table) {
		bgp = table->bgp;
		afi = table->afi;
		safi = table->safi;
	}

	for (old_pi = bgp_dest_get_bgp_path_info(dest);
	     (old_pi != NULL) && (nextpi = old_pi->next, 1); old_pi = nextpi) {
		if (CHECK_FLAG(old_pi->flags, BGP_PATH_SELECTED))
			continue;

		/* Route selection is deferred if there is a stale path which
		 * which indicates peer is in restart mode
		 */
		if (CHECK_FLAG(old_pi->flags, BGP_PATH_STALE)
		    && (old_pi->sub_type == BGP_ROUTE_NORMAL)) {
			set_flag = true;
		} else {
			/* If the peer is graceful restart capable and peer is
			 * restarting mode, set the flag BGP_NODE_SELECT_DEFER
			 */
			peer = old_pi->peer;
			if (BGP_PEER_GRACEFUL_RESTART_CAPABLE(peer)
			    && BGP_PEER_RESTARTING_MODE(peer)
			    && (old_pi
				&& old_pi->sub_type == BGP_ROUTE_NORMAL)) {
				set_flag = true;
			}
		}
		if (set_flag)
			break;
	}

	/* Set the flag BGP_NODE_SELECT_DEFER if route selection deferral timer
	 * is active
	 */
	if (set_flag && table) {
		if (bgp && (bgp->gr_info[afi][safi].t_select_deferral)) {
			SET_FLAG(dest->flags, BGP_NODE_SELECT_DEFER);
			if (dest->rt_node == NULL)
				dest->rt_node = listnode_add(
					bgp->gr_info[afi][safi].route_list,
					dest);
			if (BGP_DEBUG(update, UPDATE_OUT))
				zlog_debug("DEFER route %pRN, dest %p, node %p",
					   dest, dest, dest->rt_node);
			return 0;
		}
	}
	return -1;
}

void bgp_path_info_add(struct bgp_dest *dest, struct bgp_path_info *pi)
{
	struct bgp_path_info *top;

	top = bgp_dest_get_bgp_path_info(dest);

	pi->next = top;
	pi->prev = NULL;
	if (top)
		top->prev = pi;
	bgp_dest_set_bgp_path_info(dest, pi);

	bgp_path_info_lock(pi);
	bgp_dest_lock_node(dest);
	peer_lock(pi->peer); /* bgp_path_info peer reference */
	bgp_dest_set_defer_flag(dest, false);
}

/* Do the actual removal of info from RIB, for use by bgp_process
   completion callback *only* */
void bgp_path_info_reap(struct bgp_dest *dest, struct bgp_path_info *pi)
{
	if (pi->next)
		pi->next->prev = pi->prev;
	if (pi->prev)
		pi->prev->next = pi->next;
	else
		bgp_dest_set_bgp_path_info(dest, pi->next);

	bgp_path_info_mpath_dequeue(pi);
	bgp_path_info_unlock(pi);
	bgp_dest_unlock_node(dest);
}

void bgp_path_info_delete(struct bgp_dest *dest, struct bgp_path_info *pi)
{
	bgp_path_info_set_flag(dest, pi, BGP_PATH_REMOVED);
	/* set of previous already took care of pcount */
	UNSET_FLAG(pi->flags, BGP_PATH_VALID);
}

/* undo the effects of a previous call to bgp_path_info_delete; typically
   called when a route is deleted and then quickly re-added before the
   deletion has been processed */
void bgp_path_info_restore(struct bgp_dest *dest, struct bgp_path_info *pi)
{
	bgp_path_info_unset_flag(dest, pi, BGP_PATH_REMOVED);
	/* unset of previous already took care of pcount */
	SET_FLAG(pi->flags, BGP_PATH_VALID);
}

/* Adjust pcount as required */
static void bgp_pcount_adjust(struct bgp_dest *dest, struct bgp_path_info *pi)
{
	struct bgp_table *table;

	assert(dest && bgp_dest_table(dest));
	assert(pi && pi->peer && pi->peer->bgp);

	table = bgp_dest_table(dest);

	if (pi->peer == pi->peer->bgp->peer_self)
		return;

	if (!BGP_PATH_COUNTABLE(pi)
	    && CHECK_FLAG(pi->flags, BGP_PATH_COUNTED)) {

		UNSET_FLAG(pi->flags, BGP_PATH_COUNTED);

		/* slight hack, but more robust against errors. */
		if (pi->peer->pcount[table->afi][table->safi])
			pi->peer->pcount[table->afi][table->safi]--;
		else
			flog_err(EC_LIB_DEVELOPMENT,
				 "Asked to decrement 0 prefix count for peer");
	} else if (BGP_PATH_COUNTABLE(pi)
		   && !CHECK_FLAG(pi->flags, BGP_PATH_COUNTED)) {
		SET_FLAG(pi->flags, BGP_PATH_COUNTED);
		pi->peer->pcount[table->afi][table->safi]++;
	}
}

static int bgp_label_index_differs(struct bgp_path_info *pi1,
				   struct bgp_path_info *pi2)
{
	return (!(pi1->attr->label_index == pi2->attr->label_index));
}

/* Set/unset bgp_path_info flags, adjusting any other state as needed.
 * This is here primarily to keep prefix-count in check.
 */
void bgp_path_info_set_flag(struct bgp_dest *dest, struct bgp_path_info *pi,
			    uint32_t flag)
{
	SET_FLAG(pi->flags, flag);

	/* early bath if we know it's not a flag that changes countability state
	 */
	if (!CHECK_FLAG(flag,
			BGP_PATH_VALID | BGP_PATH_HISTORY | BGP_PATH_REMOVED))
		return;

	bgp_pcount_adjust(dest, pi);
}

void bgp_path_info_unset_flag(struct bgp_dest *dest, struct bgp_path_info *pi,
			      uint32_t flag)
{
	UNSET_FLAG(pi->flags, flag);

	/* early bath if we know it's not a flag that changes countability state
	 */
	if (!CHECK_FLAG(flag,
			BGP_PATH_VALID | BGP_PATH_HISTORY | BGP_PATH_REMOVED))
		return;

	bgp_pcount_adjust(dest, pi);
}

/* Get MED value.  If MED value is missing and "bgp bestpath
   missing-as-worst" is specified, treat it as the worst value. */
static uint32_t bgp_med_value(struct attr *attr, struct bgp *bgp)
{
	if (attr->flag & ATTR_FLAG_BIT(BGP_ATTR_MULTI_EXIT_DISC))
		return attr->med;
	else {
		if (CHECK_FLAG(bgp->flags, BGP_FLAG_MED_MISSING_AS_WORST))
			return BGP_MED_MAX;
		else
			return 0;
	}
}

void bgp_path_info_path_with_addpath_rx_str(struct bgp_path_info *pi, char *buf)
{
	if (pi->addpath_rx_id)
		sprintf(buf, "path %s (addpath rxid %d)", pi->peer->host,
			pi->addpath_rx_id);
	else
		sprintf(buf, "path %s", pi->peer->host);
}

/* Compare two bgp route entity.  If 'new' is preferable over 'exist' return 1.
 */
static int bgp_path_info_cmp(struct bgp *bgp, struct bgp_path_info *new,
			     struct bgp_path_info *exist, int *paths_eq,
			     struct bgp_maxpaths_cfg *mpath_cfg, int debug,
			     char *pfx_buf, afi_t afi, safi_t safi,
			     enum bgp_path_selection_reason *reason)
{
	struct attr *newattr, *existattr;
	bgp_peer_sort_t new_sort;
	bgp_peer_sort_t exist_sort;
	uint32_t new_pref;
	uint32_t exist_pref;
	uint32_t new_med;
	uint32_t exist_med;
	uint32_t new_weight;
	uint32_t exist_weight;
	uint32_t newm, existm;
	struct in_addr new_id;
	struct in_addr exist_id;
	int new_cluster;
	int exist_cluster;
	int internal_as_route;
	int confed_as_route;
	int ret = 0;
	char new_buf[PATH_ADDPATH_STR_BUFFER];
	char exist_buf[PATH_ADDPATH_STR_BUFFER];
	uint32_t new_mm_seq;
	uint32_t exist_mm_seq;
	int nh_cmp;

	*paths_eq = 0;

	/* 0. Null check. */
	if (new == NULL) {
		*reason = bgp_path_selection_none;
		if (debug)
			zlog_debug("%s: new is NULL", pfx_buf);
		return 0;
	}

	if (debug)
		bgp_path_info_path_with_addpath_rx_str(new, new_buf);

	if (exist == NULL) {
		*reason = bgp_path_selection_first;
		if (debug)
			zlog_debug("%s: %s is the initial bestpath", pfx_buf,
				   new_buf);
		return 1;
	}

	if (debug) {
		bgp_path_info_path_with_addpath_rx_str(exist, exist_buf);
		zlog_debug("%s: Comparing %s flags 0x%x with %s flags 0x%x",
			   pfx_buf, new_buf, new->flags, exist_buf,
			   exist->flags);
	}

	newattr = new->attr;
	existattr = exist->attr;

	/* For EVPN routes, we cannot just go by local vs remote, we have to
	 * look at the MAC mobility sequence number, if present.
	 */
	if (safi == SAFI_EVPN) {
		/* This is an error condition described in RFC 7432 Section
		 * 15.2. The RFC
		 * states that in this scenario "the PE MUST alert the operator"
		 * but it
		 * does not state what other action to take. In order to provide
		 * some
		 * consistency in this scenario we are going to prefer the path
		 * with the
		 * sticky flag.
		 */
		if (newattr->sticky != existattr->sticky) {
			if (!debug) {
				prefix2str(
					bgp_dest_get_prefix(new->net), pfx_buf,
					sizeof(*pfx_buf) * PREFIX2STR_BUFFER);
				bgp_path_info_path_with_addpath_rx_str(new,
								       new_buf);
				bgp_path_info_path_with_addpath_rx_str(
					exist, exist_buf);
			}

			if (newattr->sticky && !existattr->sticky) {
				*reason = bgp_path_selection_evpn_sticky_mac;
				if (debug)
					zlog_debug(
						"%s: %s wins over %s due to sticky MAC flag",
						pfx_buf, new_buf, exist_buf);
				return 1;
			}

			if (!newattr->sticky && existattr->sticky) {
				*reason = bgp_path_selection_evpn_sticky_mac;
				if (debug)
					zlog_debug(
						"%s: %s loses to %s due to sticky MAC flag",
						pfx_buf, new_buf, exist_buf);
				return 0;
			}
		}

		new_mm_seq = mac_mobility_seqnum(newattr);
		exist_mm_seq = mac_mobility_seqnum(existattr);

		if (new_mm_seq > exist_mm_seq) {
			*reason = bgp_path_selection_evpn_seq;
			if (debug)
				zlog_debug(
					"%s: %s wins over %s due to MM seq %u > %u",
					pfx_buf, new_buf, exist_buf, new_mm_seq,
					exist_mm_seq);
			return 1;
		}

		if (new_mm_seq < exist_mm_seq) {
			*reason = bgp_path_selection_evpn_seq;
			if (debug)
				zlog_debug(
					"%s: %s loses to %s due to MM seq %u < %u",
					pfx_buf, new_buf, exist_buf, new_mm_seq,
					exist_mm_seq);
			return 0;
		}

		/*
		 * if sequence numbers are the same path with the lowest IP
		 * wins
		 */
		nh_cmp = bgp_path_info_nexthop_cmp(new, exist);
		if (nh_cmp < 0) {
			*reason = bgp_path_selection_evpn_lower_ip;
			if (debug)
				zlog_debug(
					"%s: %s wins over %s due to same MM seq %u and lower IP %s",
					pfx_buf, new_buf, exist_buf, new_mm_seq,
					inet_ntoa(new->attr->nexthop));
			return 1;
		}
		if (nh_cmp > 0) {
			*reason = bgp_path_selection_evpn_lower_ip;
			if (debug)
				zlog_debug(
					"%s: %s loses to %s due to same MM seq %u and higher IP %s",
					pfx_buf, new_buf, exist_buf, new_mm_seq,
					inet_ntoa(new->attr->nexthop));
			return 0;
		}
	}

	/* 1. Weight check. */
	new_weight = newattr->weight;
	exist_weight = existattr->weight;

	if (new_weight > exist_weight) {
		*reason = bgp_path_selection_weight;
		if (debug)
			zlog_debug("%s: %s wins over %s due to weight %d > %d",
				   pfx_buf, new_buf, exist_buf, new_weight,
				   exist_weight);
		return 1;
	}

	if (new_weight < exist_weight) {
		*reason = bgp_path_selection_weight;
		if (debug)
			zlog_debug("%s: %s loses to %s due to weight %d < %d",
				   pfx_buf, new_buf, exist_buf, new_weight,
				   exist_weight);
		return 0;
	}

	/* 2. Local preference check. */
	new_pref = exist_pref = bgp->default_local_pref;

	if (newattr->flag & ATTR_FLAG_BIT(BGP_ATTR_LOCAL_PREF))
		new_pref = newattr->local_pref;
	if (existattr->flag & ATTR_FLAG_BIT(BGP_ATTR_LOCAL_PREF))
		exist_pref = existattr->local_pref;

	if (new_pref > exist_pref) {
		*reason = bgp_path_selection_local_pref;
		if (debug)
			zlog_debug(
				"%s: %s wins over %s due to localpref %d > %d",
				pfx_buf, new_buf, exist_buf, new_pref,
				exist_pref);
		return 1;
	}

	if (new_pref < exist_pref) {
		*reason = bgp_path_selection_local_pref;
		if (debug)
			zlog_debug(
				"%s: %s loses to %s due to localpref %d < %d",
				pfx_buf, new_buf, exist_buf, new_pref,
				exist_pref);
		return 0;
	}

	/* 3. Local route check. We prefer:
	 *  - BGP_ROUTE_STATIC
	 *  - BGP_ROUTE_AGGREGATE
	 *  - BGP_ROUTE_REDISTRIBUTE
	 */
	if (!(new->sub_type == BGP_ROUTE_NORMAL ||
	      new->sub_type == BGP_ROUTE_IMPORTED)) {
		*reason = bgp_path_selection_local_route;
		if (debug)
			zlog_debug(
				"%s: %s wins over %s due to preferred BGP_ROUTE type",
				pfx_buf, new_buf, exist_buf);
		return 1;
	}

	if (!(exist->sub_type == BGP_ROUTE_NORMAL ||
	      exist->sub_type == BGP_ROUTE_IMPORTED)) {
		*reason = bgp_path_selection_local_route;
		if (debug)
			zlog_debug(
				"%s: %s loses to %s due to preferred BGP_ROUTE type",
				pfx_buf, new_buf, exist_buf);
		return 0;
	}

	/* 4. AS path length check. */
	if (!CHECK_FLAG(bgp->flags, BGP_FLAG_ASPATH_IGNORE)) {
		int exist_hops = aspath_count_hops(existattr->aspath);
		int exist_confeds = aspath_count_confeds(existattr->aspath);

		if (CHECK_FLAG(bgp->flags, BGP_FLAG_ASPATH_CONFED)) {
			int aspath_hops;

			aspath_hops = aspath_count_hops(newattr->aspath);
			aspath_hops += aspath_count_confeds(newattr->aspath);

			if (aspath_hops < (exist_hops + exist_confeds)) {
				*reason = bgp_path_selection_confed_as_path;
				if (debug)
					zlog_debug(
						"%s: %s wins over %s due to aspath (with confeds) hopcount %d < %d",
						pfx_buf, new_buf, exist_buf,
						aspath_hops,
						(exist_hops + exist_confeds));
				return 1;
			}

			if (aspath_hops > (exist_hops + exist_confeds)) {
				*reason = bgp_path_selection_confed_as_path;
				if (debug)
					zlog_debug(
						"%s: %s loses to %s due to aspath (with confeds) hopcount %d > %d",
						pfx_buf, new_buf, exist_buf,
						aspath_hops,
						(exist_hops + exist_confeds));
				return 0;
			}
		} else {
			int newhops = aspath_count_hops(newattr->aspath);

			if (newhops < exist_hops) {
				*reason = bgp_path_selection_as_path;
				if (debug)
					zlog_debug(
						"%s: %s wins over %s due to aspath hopcount %d < %d",
						pfx_buf, new_buf, exist_buf,
						newhops, exist_hops);
				return 1;
			}

			if (newhops > exist_hops) {
				*reason = bgp_path_selection_as_path;
				if (debug)
					zlog_debug(
						"%s: %s loses to %s due to aspath hopcount %d > %d",
						pfx_buf, new_buf, exist_buf,
						newhops, exist_hops);
				return 0;
			}
		}
	}

	/* 5. Origin check. */
	if (newattr->origin < existattr->origin) {
		*reason = bgp_path_selection_origin;
		if (debug)
			zlog_debug("%s: %s wins over %s due to ORIGIN %s < %s",
				   pfx_buf, new_buf, exist_buf,
				   bgp_origin_long_str[newattr->origin],
				   bgp_origin_long_str[existattr->origin]);
		return 1;
	}

	if (newattr->origin > existattr->origin) {
		*reason = bgp_path_selection_origin;
		if (debug)
			zlog_debug("%s: %s loses to %s due to ORIGIN %s > %s",
				   pfx_buf, new_buf, exist_buf,
				   bgp_origin_long_str[newattr->origin],
				   bgp_origin_long_str[existattr->origin]);
		return 0;
	}

	/* 6. MED check. */
	internal_as_route = (aspath_count_hops(newattr->aspath) == 0
			     && aspath_count_hops(existattr->aspath) == 0);
	confed_as_route = (aspath_count_confeds(newattr->aspath) > 0
			   && aspath_count_confeds(existattr->aspath) > 0
			   && aspath_count_hops(newattr->aspath) == 0
			   && aspath_count_hops(existattr->aspath) == 0);

	if (CHECK_FLAG(bgp->flags, BGP_FLAG_ALWAYS_COMPARE_MED)
	    || (CHECK_FLAG(bgp->flags, BGP_FLAG_MED_CONFED) && confed_as_route)
	    || aspath_cmp_left(newattr->aspath, existattr->aspath)
	    || aspath_cmp_left_confed(newattr->aspath, existattr->aspath)
	    || internal_as_route) {
		new_med = bgp_med_value(new->attr, bgp);
		exist_med = bgp_med_value(exist->attr, bgp);

		if (new_med < exist_med) {
			*reason = bgp_path_selection_med;
			if (debug)
				zlog_debug(
					"%s: %s wins over %s due to MED %d < %d",
					pfx_buf, new_buf, exist_buf, new_med,
					exist_med);
			return 1;
		}

		if (new_med > exist_med) {
			*reason = bgp_path_selection_med;
			if (debug)
				zlog_debug(
					"%s: %s loses to %s due to MED %d > %d",
					pfx_buf, new_buf, exist_buf, new_med,
					exist_med);
			return 0;
		}
	}

	/* 7. Peer type check. */
	new_sort = new->peer->sort;
	exist_sort = exist->peer->sort;

	if (new_sort == BGP_PEER_EBGP
	    && (exist_sort == BGP_PEER_IBGP || exist_sort == BGP_PEER_CONFED)) {
		*reason = bgp_path_selection_peer;
		if (debug)
			zlog_debug(
				"%s: %s wins over %s due to eBGP peer > iBGP peer",
				pfx_buf, new_buf, exist_buf);
		return 1;
	}

	if (exist_sort == BGP_PEER_EBGP
	    && (new_sort == BGP_PEER_IBGP || new_sort == BGP_PEER_CONFED)) {
		*reason = bgp_path_selection_peer;
		if (debug)
			zlog_debug(
				"%s: %s loses to %s due to iBGP peer < eBGP peer",
				pfx_buf, new_buf, exist_buf);
		return 0;
	}

	/* 8. IGP metric check. */
	newm = existm = 0;

	if (new->extra)
		newm = new->extra->igpmetric;
	if (exist->extra)
		existm = exist->extra->igpmetric;

	if (newm < existm) {
		if (debug)
			zlog_debug(
				"%s: %s wins over %s due to IGP metric %d < %d",
				pfx_buf, new_buf, exist_buf, newm, existm);
		ret = 1;
	}

	if (newm > existm) {
		if (debug)
			zlog_debug(
				"%s: %s loses to %s due to IGP metric %d > %d",
				pfx_buf, new_buf, exist_buf, newm, existm);
		ret = 0;
	}

	/* 9. Same IGP metric. Compare the cluster list length as
	   representative of IGP hops metric. Rewrite the metric value
	   pair (newm, existm) with the cluster list length. Prefer the
	   path with smaller cluster list length.                       */
	if (newm == existm) {
		if (peer_sort_lookup(new->peer) == BGP_PEER_IBGP
		    && peer_sort_lookup(exist->peer) == BGP_PEER_IBGP
		    && (mpath_cfg == NULL
			|| CHECK_FLAG(
				   mpath_cfg->ibgp_flags,
				   BGP_FLAG_IBGP_MULTIPATH_SAME_CLUSTERLEN))) {
			newm = BGP_CLUSTER_LIST_LENGTH(new->attr);
			existm = BGP_CLUSTER_LIST_LENGTH(exist->attr);

			if (newm < existm) {
				if (debug)
					zlog_debug(
						"%s: %s wins over %s due to CLUSTER_LIST length %d < %d",
						pfx_buf, new_buf, exist_buf,
						newm, existm);
				ret = 1;
			}

			if (newm > existm) {
				if (debug)
					zlog_debug(
						"%s: %s loses to %s due to CLUSTER_LIST length %d > %d",
						pfx_buf, new_buf, exist_buf,
						newm, existm);
				ret = 0;
			}
		}
	}

	/* 10. confed-external vs. confed-internal */
	if (CHECK_FLAG(bgp->config, BGP_CONFIG_CONFEDERATION)) {
		if (new_sort == BGP_PEER_CONFED
		    && exist_sort == BGP_PEER_IBGP) {
			*reason = bgp_path_selection_confed;
			if (debug)
				zlog_debug(
					"%s: %s wins over %s due to confed-external peer > confed-internal peer",
					pfx_buf, new_buf, exist_buf);
			return 1;
		}

		if (exist_sort == BGP_PEER_CONFED
		    && new_sort == BGP_PEER_IBGP) {
			*reason = bgp_path_selection_confed;
			if (debug)
				zlog_debug(
					"%s: %s loses to %s due to confed-internal peer < confed-external peer",
					pfx_buf, new_buf, exist_buf);
			return 0;
		}
	}

	/* 11. Maximum path check. */
	if (newm == existm) {
		/* If one path has a label but the other does not, do not treat
		 * them as equals for multipath
		 */
		if ((new->extra &&bgp_is_valid_label(&new->extra->label[0]))
		    != (exist->extra
			&& bgp_is_valid_label(&exist->extra->label[0]))) {
			if (debug)
				zlog_debug(
					"%s: %s and %s cannot be multipath, one has a label while the other does not",
					pfx_buf, new_buf, exist_buf);
		} else if (CHECK_FLAG(bgp->flags,
				      BGP_FLAG_ASPATH_MULTIPATH_RELAX)) {

			/*
			 * For the two paths, all comparison steps till IGP
			 * metric
			 * have succeeded - including AS_PATH hop count. Since
			 * 'bgp
			 * bestpath as-path multipath-relax' knob is on, we
			 * don't need
			 * an exact match of AS_PATH. Thus, mark the paths are
			 * equal.
			 * That will trigger both these paths to get into the
			 * multipath
			 * array.
			 */
			*paths_eq = 1;

			if (debug)
				zlog_debug(
					"%s: %s and %s are equal via multipath-relax",
					pfx_buf, new_buf, exist_buf);
		} else if (new->peer->sort == BGP_PEER_IBGP) {
			if (aspath_cmp(new->attr->aspath,
				       exist->attr->aspath)) {
				*paths_eq = 1;

				if (debug)
					zlog_debug(
						"%s: %s and %s are equal via matching aspaths",
						pfx_buf, new_buf, exist_buf);
			}
		} else if (new->peer->as == exist->peer->as) {
			*paths_eq = 1;

			if (debug)
				zlog_debug(
					"%s: %s and %s are equal via same remote-as",
					pfx_buf, new_buf, exist_buf);
		}
	} else {
		/*
		 * TODO: If unequal cost ibgp multipath is enabled we can
		 * mark the paths as equal here instead of returning
		 */
		if (debug) {
			if (ret == 1)
				zlog_debug(
					"%s: %s wins over %s after IGP metric comparison",
					pfx_buf, new_buf, exist_buf);
			else
				zlog_debug(
					"%s: %s loses to %s after IGP metric comparison",
					pfx_buf, new_buf, exist_buf);
		}
		*reason = bgp_path_selection_igp_metric;
		return ret;
	}

	/* 12. If both paths are external, prefer the path that was received
	   first (the oldest one).  This step minimizes route-flap, since a
	   newer path won't displace an older one, even if it was the
	   preferred route based on the additional decision criteria below.  */
	if (!CHECK_FLAG(bgp->flags, BGP_FLAG_COMPARE_ROUTER_ID)
	    && new_sort == BGP_PEER_EBGP && exist_sort == BGP_PEER_EBGP) {
		if (CHECK_FLAG(new->flags, BGP_PATH_SELECTED)) {
			*reason = bgp_path_selection_older;
			if (debug)
				zlog_debug(
					"%s: %s wins over %s due to oldest external",
					pfx_buf, new_buf, exist_buf);
			return 1;
		}

		if (CHECK_FLAG(exist->flags, BGP_PATH_SELECTED)) {
			*reason = bgp_path_selection_older;
			if (debug)
				zlog_debug(
					"%s: %s loses to %s due to oldest external",
					pfx_buf, new_buf, exist_buf);
			return 0;
		}
	}

	/* 13. Router-ID comparision. */
	/* If one of the paths is "stale", the corresponding peer router-id will
	 * be 0 and would always win over the other path. If originator id is
	 * used for the comparision, it will decide which path is better.
	 */
	if (newattr->flag & ATTR_FLAG_BIT(BGP_ATTR_ORIGINATOR_ID))
		new_id.s_addr = newattr->originator_id.s_addr;
	else
		new_id.s_addr = new->peer->remote_id.s_addr;
	if (existattr->flag & ATTR_FLAG_BIT(BGP_ATTR_ORIGINATOR_ID))
		exist_id.s_addr = existattr->originator_id.s_addr;
	else
		exist_id.s_addr = exist->peer->remote_id.s_addr;

	if (ntohl(new_id.s_addr) < ntohl(exist_id.s_addr)) {
		*reason = bgp_path_selection_router_id;
		if (debug)
			zlog_debug(
				"%s: %s wins over %s due to Router-ID comparison",
				pfx_buf, new_buf, exist_buf);
		return 1;
	}

	if (ntohl(new_id.s_addr) > ntohl(exist_id.s_addr)) {
		*reason = bgp_path_selection_router_id;
		if (debug)
			zlog_debug(
				"%s: %s loses to %s due to Router-ID comparison",
				pfx_buf, new_buf, exist_buf);
		return 0;
	}

	/* 14. Cluster length comparision. */
	new_cluster = BGP_CLUSTER_LIST_LENGTH(new->attr);
	exist_cluster = BGP_CLUSTER_LIST_LENGTH(exist->attr);

	if (new_cluster < exist_cluster) {
		*reason = bgp_path_selection_cluster_length;
		if (debug)
			zlog_debug(
				"%s: %s wins over %s due to CLUSTER_LIST length %d < %d",
				pfx_buf, new_buf, exist_buf, new_cluster,
				exist_cluster);
		return 1;
	}

	if (new_cluster > exist_cluster) {
		*reason = bgp_path_selection_cluster_length;
		if (debug)
			zlog_debug(
				"%s: %s loses to %s due to CLUSTER_LIST length %d > %d",
				pfx_buf, new_buf, exist_buf, new_cluster,
				exist_cluster);
		return 0;
	}

	/* 15. Neighbor address comparision. */
	/* Do this only if neither path is "stale" as stale paths do not have
	 * valid peer information (as the connection may or may not be up).
	 */
	if (CHECK_FLAG(exist->flags, BGP_PATH_STALE)) {
		*reason = bgp_path_selection_stale;
		if (debug)
			zlog_debug(
				"%s: %s wins over %s due to latter path being STALE",
				pfx_buf, new_buf, exist_buf);
		return 1;
	}

	if (CHECK_FLAG(new->flags, BGP_PATH_STALE)) {
		*reason = bgp_path_selection_stale;
		if (debug)
			zlog_debug(
				"%s: %s loses to %s due to former path being STALE",
				pfx_buf, new_buf, exist_buf);
		return 0;
	}

	/* locally configured routes to advertise do not have su_remote */
	if (new->peer->su_remote == NULL) {
		*reason = bgp_path_selection_local_configured;
		return 0;
	}
	if (exist->peer->su_remote == NULL) {
		*reason = bgp_path_selection_local_configured;
		return 1;
	}

	ret = sockunion_cmp(new->peer->su_remote, exist->peer->su_remote);

	if (ret == 1) {
		*reason = bgp_path_selection_neighbor_ip;
		if (debug)
			zlog_debug(
				"%s: %s loses to %s due to Neighor IP comparison",
				pfx_buf, new_buf, exist_buf);
		return 0;
	}

	if (ret == -1) {
		*reason = bgp_path_selection_neighbor_ip;
		if (debug)
			zlog_debug(
				"%s: %s wins over %s due to Neighor IP comparison",
				pfx_buf, new_buf, exist_buf);
		return 1;
	}

	*reason = bgp_path_selection_default;
	if (debug)
		zlog_debug("%s: %s wins over %s due to nothing left to compare",
			   pfx_buf, new_buf, exist_buf);

	return 1;
}

/* Compare two bgp route entity.  Return -1 if new is preferred, 1 if exist
 * is preferred, or 0 if they are the same (usually will only occur if
 * multipath is enabled
 * This version is compatible with */
int bgp_path_info_cmp_compatible(struct bgp *bgp, struct bgp_path_info *new,
				 struct bgp_path_info *exist, char *pfx_buf,
				 afi_t afi, safi_t safi,
				 enum bgp_path_selection_reason *reason)
{
	int paths_eq;
	int ret;
	ret = bgp_path_info_cmp(bgp, new, exist, &paths_eq, NULL, 0, pfx_buf,
				afi, safi, reason);

	if (paths_eq)
		ret = 0;
	else {
		if (ret == 1)
			ret = -1;
		else
			ret = 1;
	}
	return ret;
}

static enum filter_type bgp_input_filter(struct peer *peer,
					 const struct prefix *p,
					 struct attr *attr, afi_t afi,
					 safi_t safi)
{
	struct bgp_filter *filter;

	filter = &peer->filter[afi][safi];

#define FILTER_EXIST_WARN(F, f, filter)                                        \
	if (BGP_DEBUG(update, UPDATE_IN) && !(F##_IN(filter)))                 \
		zlog_debug("%s: Could not find configured input %s-list %s!",  \
			   peer->host, #f, F##_IN_NAME(filter));

	if (DISTRIBUTE_IN_NAME(filter)) {
		FILTER_EXIST_WARN(DISTRIBUTE, distribute, filter);

		if (access_list_apply(DISTRIBUTE_IN(filter), p) == FILTER_DENY)
			return FILTER_DENY;
	}

	if (PREFIX_LIST_IN_NAME(filter)) {
		FILTER_EXIST_WARN(PREFIX_LIST, prefix, filter);

		if (prefix_list_apply(PREFIX_LIST_IN(filter), p) == PREFIX_DENY)
			return FILTER_DENY;
	}

	if (FILTER_LIST_IN_NAME(filter)) {
		FILTER_EXIST_WARN(FILTER_LIST, as, filter);

		if (as_list_apply(FILTER_LIST_IN(filter), attr->aspath)
		    == AS_FILTER_DENY)
			return FILTER_DENY;
	}

	return FILTER_PERMIT;
#undef FILTER_EXIST_WARN
}

static enum filter_type bgp_output_filter(struct peer *peer,
					  const struct prefix *p,
					  struct attr *attr, afi_t afi,
					  safi_t safi)
{
	struct bgp_filter *filter;

	filter = &peer->filter[afi][safi];

#define FILTER_EXIST_WARN(F, f, filter)                                        \
	if (BGP_DEBUG(update, UPDATE_OUT) && !(F##_OUT(filter)))               \
		zlog_debug("%s: Could not find configured output %s-list %s!", \
			   peer->host, #f, F##_OUT_NAME(filter));

	if (DISTRIBUTE_OUT_NAME(filter)) {
		FILTER_EXIST_WARN(DISTRIBUTE, distribute, filter);

		if (access_list_apply(DISTRIBUTE_OUT(filter), p) == FILTER_DENY)
			return FILTER_DENY;
	}

	if (PREFIX_LIST_OUT_NAME(filter)) {
		FILTER_EXIST_WARN(PREFIX_LIST, prefix, filter);

		if (prefix_list_apply(PREFIX_LIST_OUT(filter), p)
		    == PREFIX_DENY)
			return FILTER_DENY;
	}

	if (FILTER_LIST_OUT_NAME(filter)) {
		FILTER_EXIST_WARN(FILTER_LIST, as, filter);

		if (as_list_apply(FILTER_LIST_OUT(filter), attr->aspath)
		    == AS_FILTER_DENY)
			return FILTER_DENY;
	}

	return FILTER_PERMIT;
#undef FILTER_EXIST_WARN
}

/* If community attribute includes no_export then return 1. */
static bool bgp_community_filter(struct peer *peer, struct attr *attr)
{
	if (attr->community) {
		/* NO_ADVERTISE check. */
		if (community_include(attr->community, COMMUNITY_NO_ADVERTISE))
			return true;

		/* NO_EXPORT check. */
		if (peer->sort == BGP_PEER_EBGP
		    && community_include(attr->community, COMMUNITY_NO_EXPORT))
			return true;

		/* NO_EXPORT_SUBCONFED check. */
		if (peer->sort == BGP_PEER_EBGP
		    || peer->sort == BGP_PEER_CONFED)
			if (community_include(attr->community,
					      COMMUNITY_NO_EXPORT_SUBCONFED))
				return true;
	}
	return false;
}

/* Route reflection loop check.  */
static bool bgp_cluster_filter(struct peer *peer, struct attr *attr)
{
	struct in_addr cluster_id;

	if (attr->cluster) {
		if (peer->bgp->config & BGP_CONFIG_CLUSTER_ID)
			cluster_id = peer->bgp->cluster_id;
		else
			cluster_id = peer->bgp->router_id;

		if (cluster_loop_check(attr->cluster, cluster_id))
			return true;
	}
	return false;
}

static int bgp_input_modifier(struct peer *peer, const struct prefix *p,
			      struct attr *attr, afi_t afi, safi_t safi,
			      const char *rmap_name, mpls_label_t *label,
			      uint32_t num_labels, struct bgp_dest *dest)
{
	struct bgp_filter *filter;
	struct bgp_path_info rmap_path = { 0 };
	struct bgp_path_info_extra extra = { 0 };
	route_map_result_t ret;
	struct route_map *rmap = NULL;

	filter = &peer->filter[afi][safi];

	/* Apply default weight value. */
	if (peer->weight[afi][safi])
		attr->weight = peer->weight[afi][safi];

	if (rmap_name) {
		rmap = route_map_lookup_by_name(rmap_name);

		if (rmap == NULL)
			return RMAP_DENY;
	} else {
		if (ROUTE_MAP_IN_NAME(filter)) {
			rmap = ROUTE_MAP_IN(filter);

			if (rmap == NULL)
				return RMAP_DENY;
		}
	}

	/* Route map apply. */
	if (rmap) {
		memset(&rmap_path, 0, sizeof(struct bgp_path_info));
		/* Duplicate current value to new strucutre for modification. */
		rmap_path.peer = peer;
		rmap_path.attr = attr;
		rmap_path.extra = &extra;
		rmap_path.net = dest;

		extra.num_labels = num_labels;
		if (label && num_labels && num_labels <= BGP_MAX_LABELS)
			memcpy(extra.label, label,
				num_labels * sizeof(mpls_label_t));

		SET_FLAG(peer->rmap_type, PEER_RMAP_TYPE_IN);

		/* Apply BGP route map to the attribute. */
		ret = route_map_apply(rmap, p, RMAP_BGP, &rmap_path);

		peer->rmap_type = 0;

		if (ret == RMAP_DENYMATCH)
			return RMAP_DENY;
	}
	return RMAP_PERMIT;
}

static int bgp_output_modifier(struct peer *peer, const struct prefix *p,
			       struct attr *attr, afi_t afi, safi_t safi,
			       const char *rmap_name)
{
	struct bgp_path_info rmap_path;
	route_map_result_t ret;
	struct route_map *rmap = NULL;
	uint8_t rmap_type;

	/*
	 * So if we get to this point and have no rmap_name
	 * we want to just show the output as it currently
	 * exists.
	 */
	if (!rmap_name)
		return RMAP_PERMIT;

	/* Apply default weight value. */
	if (peer->weight[afi][safi])
		attr->weight = peer->weight[afi][safi];

	rmap = route_map_lookup_by_name(rmap_name);

	/*
	 * If we have a route map name and we do not find
	 * the routemap that means we have an implicit
	 * deny.
	 */
	if (rmap == NULL)
		return RMAP_DENY;

	memset(&rmap_path, 0, sizeof(struct bgp_path_info));
	/* Route map apply. */
	/* Duplicate current value to new strucutre for modification. */
	rmap_path.peer = peer;
	rmap_path.attr = attr;

	rmap_type = peer->rmap_type;
	SET_FLAG(peer->rmap_type, PEER_RMAP_TYPE_OUT);

	/* Apply BGP route map to the attribute. */
	ret = route_map_apply(rmap, p, RMAP_BGP, &rmap_path);

	peer->rmap_type = rmap_type;

	if (ret == RMAP_DENYMATCH)
		/*
		 * caller has multiple error paths with bgp_attr_flush()
		 */
		return RMAP_DENY;

	return RMAP_PERMIT;
}

/* If this is an EBGP peer with remove-private-AS */
static void bgp_peer_remove_private_as(struct bgp *bgp, afi_t afi, safi_t safi,
				       struct peer *peer, struct attr *attr)
{
	if (peer->sort == BGP_PEER_EBGP
	    && (peer_af_flag_check(peer, afi, safi,
				   PEER_FLAG_REMOVE_PRIVATE_AS_ALL_REPLACE)
		|| peer_af_flag_check(peer, afi, safi,
				      PEER_FLAG_REMOVE_PRIVATE_AS_REPLACE)
		|| peer_af_flag_check(peer, afi, safi,
				      PEER_FLAG_REMOVE_PRIVATE_AS_ALL)
		|| peer_af_flag_check(peer, afi, safi,
				      PEER_FLAG_REMOVE_PRIVATE_AS))) {
		// Take action on the entire aspath
		if (peer_af_flag_check(peer, afi, safi,
				       PEER_FLAG_REMOVE_PRIVATE_AS_ALL_REPLACE)
		    || peer_af_flag_check(peer, afi, safi,
					  PEER_FLAG_REMOVE_PRIVATE_AS_ALL)) {
			if (peer_af_flag_check(
				    peer, afi, safi,
				    PEER_FLAG_REMOVE_PRIVATE_AS_ALL_REPLACE))
				attr->aspath = aspath_replace_private_asns(
					attr->aspath, bgp->as, peer->as);

			// The entire aspath consists of private ASNs so create
			// an empty aspath
			else if (aspath_private_as_check(attr->aspath))
				attr->aspath = aspath_empty_get();

			// There are some public and some private ASNs, remove
			// the private ASNs
			else
				attr->aspath = aspath_remove_private_asns(
					attr->aspath, peer->as);
		}

		// 'all' was not specified so the entire aspath must be private
		// ASNs
		// for us to do anything
		else if (aspath_private_as_check(attr->aspath)) {
			if (peer_af_flag_check(
				    peer, afi, safi,
				    PEER_FLAG_REMOVE_PRIVATE_AS_REPLACE))
				attr->aspath = aspath_replace_private_asns(
					attr->aspath, bgp->as, peer->as);
			else
				attr->aspath = aspath_empty_get();
		}
	}
}

/* If this is an EBGP peer with as-override */
static void bgp_peer_as_override(struct bgp *bgp, afi_t afi, safi_t safi,
				 struct peer *peer, struct attr *attr)
{
	if (peer->sort == BGP_PEER_EBGP
	    && peer_af_flag_check(peer, afi, safi, PEER_FLAG_AS_OVERRIDE)) {
		if (aspath_single_asn_check(attr->aspath, peer->as))
			attr->aspath = aspath_replace_specific_asn(
				attr->aspath, peer->as, bgp->as);
	}
}

void bgp_attr_add_gshut_community(struct attr *attr)
{
	struct community *old;
	struct community *new;
	struct community *merge;
	struct community *gshut;

	old = attr->community;
	gshut = community_str2com("graceful-shutdown");

	assert(gshut);

	if (old) {
		merge = community_merge(community_dup(old), gshut);

		if (old->refcnt == 0)
			community_free(&old);

		new = community_uniq_sort(merge);
		community_free(&merge);
	} else {
		new = community_dup(gshut);
	}

	community_free(&gshut);
	attr->community = new;
	attr->flag |= ATTR_FLAG_BIT(BGP_ATTR_COMMUNITIES);

	/* When we add the graceful-shutdown community we must also
	 * lower the local-preference */
	attr->flag |= ATTR_FLAG_BIT(BGP_ATTR_LOCAL_PREF);
	attr->local_pref = BGP_GSHUT_LOCAL_PREF;
}


static void subgroup_announce_reset_nhop(uint8_t family, struct attr *attr)
{
	if (family == AF_INET) {
		attr->nexthop.s_addr = INADDR_ANY;
		attr->mp_nexthop_global_in.s_addr = INADDR_ANY;
	}
	if (family == AF_INET6)
		memset(&attr->mp_nexthop_global, 0, IPV6_MAX_BYTELEN);
	if (family == AF_EVPN)
		memset(&attr->mp_nexthop_global_in, 0, BGP_ATTR_NHLEN_IPV4);
}

bool subgroup_announce_check(struct bgp_dest *dest, struct bgp_path_info *pi,
			     struct update_subgroup *subgrp,
			     const struct prefix *p, struct attr *attr)
{
	struct bgp_filter *filter;
	struct peer *from;
	struct peer *peer;
	struct peer *onlypeer;
	struct bgp *bgp;
	struct attr *piattr;
	char buf[PREFIX_STRLEN];
	route_map_result_t ret;
	int transparent;
	int reflect;
	afi_t afi;
	safi_t safi;
	int samepeer_safe = 0; /* for synthetic mplsvpns routes */
	bool nh_reset = false;
	uint64_t cum_bw;

	if (DISABLE_BGP_ANNOUNCE)
		return false;

	afi = SUBGRP_AFI(subgrp);
	safi = SUBGRP_SAFI(subgrp);
	peer = SUBGRP_PEER(subgrp);
	onlypeer = NULL;
	if (CHECK_FLAG(peer->flags, PEER_FLAG_LONESOUL))
		onlypeer = SUBGRP_PFIRST(subgrp)->peer;

	from = pi->peer;
	filter = &peer->filter[afi][safi];
	bgp = SUBGRP_INST(subgrp);
	piattr = bgp_path_info_mpath_count(pi) ? bgp_path_info_mpath_attr(pi)
					       : pi->attr;

#ifdef ENABLE_BGP_VNC
	if (((afi == AFI_IP) || (afi == AFI_IP6)) && (safi == SAFI_MPLS_VPN)
	    && ((pi->type == ZEBRA_ROUTE_BGP_DIRECT)
		|| (pi->type == ZEBRA_ROUTE_BGP_DIRECT_EXT))) {

		/*
		 * direct and direct_ext type routes originate internally even
		 * though they can have peer pointers that reference other
		 * systems
		 */
		prefix2str(p, buf, PREFIX_STRLEN);
		zlog_debug("%s: pfx %s bgp_direct->vpn route peer safe",
			   __func__, buf);
		samepeer_safe = 1;
	}
#endif

	if (((afi == AFI_IP) || (afi == AFI_IP6))
	    && ((safi == SAFI_MPLS_VPN) || (safi == SAFI_UNICAST))
	    && (pi->type == ZEBRA_ROUTE_BGP)
	    && (pi->sub_type == BGP_ROUTE_IMPORTED)) {

		/* Applies to routes leaked vpn->vrf and vrf->vpn */

		samepeer_safe = 1;
	}

	/* With addpath we may be asked to TX all kinds of paths so make sure
	 * pi is valid */
	if (!CHECK_FLAG(pi->flags, BGP_PATH_VALID)
	    || CHECK_FLAG(pi->flags, BGP_PATH_HISTORY)
	    || CHECK_FLAG(pi->flags, BGP_PATH_REMOVED)) {
		return false;
	}

	/* If this is not the bestpath then check to see if there is an enabled
	 * addpath
	 * feature that requires us to advertise it */
	if (!CHECK_FLAG(pi->flags, BGP_PATH_SELECTED)) {
		if (!bgp_addpath_tx_path(peer->addpath_type[afi][safi], pi)) {
			return false;
		}
	}

	/* Aggregate-address suppress check. */
	if (pi->extra && pi->extra->suppress)
		if (!UNSUPPRESS_MAP_NAME(filter)) {
			return false;
		}

	/*
	 * If we are doing VRF 2 VRF leaking via the import
	 * statement, we want to prevent the route going
	 * off box as that the RT and RD created are localy
	 * significant and globaly useless.
	 */
	if (safi == SAFI_MPLS_VPN && pi->extra && pi->extra->num_labels
	    && pi->extra->label[0] == BGP_PREVENT_VRF_2_VRF_LEAK)
		return false;

	/* If it's labeled safi, make sure the route has a valid label. */
	if (safi == SAFI_LABELED_UNICAST) {
		mpls_label_t label = bgp_adv_label(dest, pi, peer, afi, safi);
		if (!bgp_is_valid_label(&label)) {
			if (bgp_debug_update(NULL, p, subgrp->update_group, 0))
				zlog_debug("u%" PRIu64 ":s%" PRIu64" %s/%d is filtered - no label (%p)",
					   subgrp->update_group->id, subgrp->id,
					   inet_ntop(p->family, &p->u.prefix,
						     buf, SU_ADDRSTRLEN),
					   p->prefixlen, &label);
			return false;
		}
	}

	/* Do not send back route to sender. */
	if (onlypeer && from == onlypeer) {
		return false;
	}

	/* Do not send the default route in the BGP table if the neighbor is
	 * configured for default-originate */
	if (CHECK_FLAG(peer->af_flags[afi][safi],
		       PEER_FLAG_DEFAULT_ORIGINATE)) {
		if (p->family == AF_INET && p->u.prefix4.s_addr == INADDR_ANY)
			return false;
		else if (p->family == AF_INET6 && p->prefixlen == 0)
			return false;
	}

	/* Transparency check. */
	if (CHECK_FLAG(peer->af_flags[afi][safi], PEER_FLAG_RSERVER_CLIENT)
	    && CHECK_FLAG(from->af_flags[afi][safi], PEER_FLAG_RSERVER_CLIENT))
		transparent = 1;
	else
		transparent = 0;

	/* If community is not disabled check the no-export and local. */
	if (!transparent && bgp_community_filter(peer, piattr)) {
		if (bgp_debug_update(NULL, p, subgrp->update_group, 0))
			zlog_debug(
				"subgrpannouncecheck: community filter check fail");
		return false;
	}

	/* If the attribute has originator-id and it is same as remote
	   peer's id. */
	if (onlypeer && piattr->flag & ATTR_FLAG_BIT(BGP_ATTR_ORIGINATOR_ID)
	    && (IPV4_ADDR_SAME(&onlypeer->remote_id, &piattr->originator_id))) {
		if (bgp_debug_update(NULL, p, subgrp->update_group, 0))
			zlog_debug(
				"%s [Update:SEND] %s originator-id is same as remote router-id",
				onlypeer->host,
				prefix2str(p, buf, sizeof(buf)));
		return false;
	}

	/* ORF prefix-list filter check */
	if (CHECK_FLAG(peer->af_cap[afi][safi], PEER_CAP_ORF_PREFIX_RM_ADV)
	    && (CHECK_FLAG(peer->af_cap[afi][safi], PEER_CAP_ORF_PREFIX_SM_RCV)
		|| CHECK_FLAG(peer->af_cap[afi][safi],
			      PEER_CAP_ORF_PREFIX_SM_OLD_RCV)))
		if (peer->orf_plist[afi][safi]) {
			if (prefix_list_apply(peer->orf_plist[afi][safi], p)
			    == PREFIX_DENY) {
				if (bgp_debug_update(NULL, p,
						     subgrp->update_group, 0))
					zlog_debug(
						"%s [Update:SEND] %s is filtered via ORF",
						peer->host,
						prefix2str(p, buf,
							   sizeof(buf)));
				return false;
			}
		}

	/* Output filter check. */
	if (bgp_output_filter(peer, p, piattr, afi, safi) == FILTER_DENY) {
		if (bgp_debug_update(NULL, p, subgrp->update_group, 0))
			zlog_debug("%s [Update:SEND] %s is filtered",
				   peer->host, prefix2str(p, buf, sizeof(buf)));
		return false;
	}

	/* AS path loop check. */
	if (onlypeer && onlypeer->as_path_loop_detection
	    && aspath_loop_check(piattr->aspath, onlypeer->as)) {
		if (bgp_debug_update(NULL, p, subgrp->update_group, 0))
			zlog_debug(
				"%s [Update:SEND] suppress announcement to peer AS %u that is part of AS path.",
				onlypeer->host, onlypeer->as);
		return false;
	}

	/* If we're a CONFED we need to loop check the CONFED ID too */
	if (CHECK_FLAG(bgp->config, BGP_CONFIG_CONFEDERATION)) {
		if (aspath_loop_check(piattr->aspath, bgp->confed_id)) {
			if (bgp_debug_update(NULL, p, subgrp->update_group, 0))
				zlog_debug(
					"%s [Update:SEND] suppress announcement to peer AS %u is AS path.",
					peer->host, bgp->confed_id);
			return false;
		}
	}

	/* Route-Reflect check. */
	if (from->sort == BGP_PEER_IBGP && peer->sort == BGP_PEER_IBGP)
		reflect = 1;
	else
		reflect = 0;

	/* IBGP reflection check. */
	if (reflect && !samepeer_safe) {
		/* A route from a Client peer. */
		if (CHECK_FLAG(from->af_flags[afi][safi],
			       PEER_FLAG_REFLECTOR_CLIENT)) {
			/* Reflect to all the Non-Client peers and also to the
			   Client peers other than the originator.  Originator
			   check
			   is already done.  So there is noting to do. */
			/* no bgp client-to-client reflection check. */
			if (CHECK_FLAG(bgp->flags,
				       BGP_FLAG_NO_CLIENT_TO_CLIENT))
				if (CHECK_FLAG(peer->af_flags[afi][safi],
					       PEER_FLAG_REFLECTOR_CLIENT))
					return false;
		} else {
			/* A route from a Non-client peer. Reflect to all other
			   clients. */
			if (!CHECK_FLAG(peer->af_flags[afi][safi],
					PEER_FLAG_REFLECTOR_CLIENT))
				return false;
		}
	}

	/* For modify attribute, copy it to temporary structure. */
	*attr = *piattr;

	/* If local-preference is not set. */
	if ((peer->sort == BGP_PEER_IBGP || peer->sort == BGP_PEER_CONFED)
	    && (!(attr->flag & ATTR_FLAG_BIT(BGP_ATTR_LOCAL_PREF)))) {
		attr->flag |= ATTR_FLAG_BIT(BGP_ATTR_LOCAL_PREF);
		attr->local_pref = bgp->default_local_pref;
	}

	/* If originator-id is not set and the route is to be reflected,
	   set the originator id */
	if (reflect
	    && (!(attr->flag & ATTR_FLAG_BIT(BGP_ATTR_ORIGINATOR_ID)))) {
		IPV4_ADDR_COPY(&(attr->originator_id), &(from->remote_id));
		SET_FLAG(attr->flag, BGP_ATTR_ORIGINATOR_ID);
	}

	/* Remove MED if its an EBGP peer - will get overwritten by route-maps
	 */
	if (peer->sort == BGP_PEER_EBGP
	    && attr->flag & ATTR_FLAG_BIT(BGP_ATTR_MULTI_EXIT_DISC)) {
		if (from != bgp->peer_self && !transparent
		    && !CHECK_FLAG(peer->af_flags[afi][safi],
				   PEER_FLAG_MED_UNCHANGED))
			attr->flag &=
				~(ATTR_FLAG_BIT(BGP_ATTR_MULTI_EXIT_DISC));
	}

	/* Since the nexthop attribute can vary per peer, it is not explicitly
	 * set
	 * in announce check, only certain flags and length (or number of
	 * nexthops
	 * -- for IPv6/MP_REACH) are set here in order to guide the update
	 * formation
	 * code in setting the nexthop(s) on a per peer basis in
	 * reformat_peer().
	 * Typically, the source nexthop in the attribute is preserved but in
	 * the
	 * scenarios where we know it will always be overwritten, we reset the
	 * nexthop to "0" in an attempt to achieve better Update packing. An
	 * example of this is when a prefix from each of 2 IBGP peers needs to
	 * be
	 * announced to an EBGP peer (and they have the same attributes barring
	 * their nexthop).
	 */
	if (reflect)
		SET_FLAG(attr->rmap_change_flags, BATTR_REFLECTED);

#define NEXTHOP_IS_V6                                                          \
	((safi != SAFI_ENCAP && safi != SAFI_MPLS_VPN                          \
	  && (p->family == AF_INET6 || peer_cap_enhe(peer, afi, safi)))        \
	 || ((safi == SAFI_ENCAP || safi == SAFI_MPLS_VPN)                     \
	     && attr->mp_nexthop_len >= IPV6_MAX_BYTELEN))

	/* IPv6/MP starts with 1 nexthop. The link-local address is passed only
	 * if
	 * the peer (group) is configured to receive link-local nexthop
	 * unchanged
	 * and it is available in the prefix OR we're not reflecting the route,
	 * link-local nexthop address is valid and
	 * the peer (group) to whom we're going to announce is on a shared
	 * network
	 * and this is either a self-originated route or the peer is EBGP.
	 * By checking if nexthop LL address is valid we are sure that
	 * we do not announce LL address as `::`.
	 */
	if (NEXTHOP_IS_V6) {
		attr->mp_nexthop_len = BGP_ATTR_NHLEN_IPV6_GLOBAL;
		if ((CHECK_FLAG(peer->af_flags[afi][safi],
				PEER_FLAG_NEXTHOP_LOCAL_UNCHANGED)
		     && IN6_IS_ADDR_LINKLOCAL(&attr->mp_nexthop_local))
		    || (!reflect
			&& IN6_IS_ADDR_LINKLOCAL(&peer->nexthop.v6_local)
			&& peer->shared_network
			&& (from == bgp->peer_self
			    || peer->sort == BGP_PEER_EBGP))) {
			attr->mp_nexthop_len =
				BGP_ATTR_NHLEN_IPV6_GLOBAL_AND_LL;
		}

		/* Clear off link-local nexthop in source, whenever it is not
		 * needed to
		 * ensure more prefixes share the same attribute for
		 * announcement.
		 */
		if (!(CHECK_FLAG(peer->af_flags[afi][safi],
				 PEER_FLAG_NEXTHOP_LOCAL_UNCHANGED)))
			memset(&attr->mp_nexthop_local, 0, IPV6_MAX_BYTELEN);
	}

	bgp_peer_remove_private_as(bgp, afi, safi, peer, attr);
	bgp_peer_as_override(bgp, afi, safi, peer, attr);

	/* Route map & unsuppress-map apply. */
	if (ROUTE_MAP_OUT_NAME(filter) || (pi->extra && pi->extra->suppress)) {
		struct bgp_path_info rmap_path = {0};
		struct bgp_path_info_extra dummy_rmap_path_extra = {0};
		struct attr dummy_attr = {0};

		/* Fill temp path_info */
		prep_for_rmap_apply(&rmap_path, &dummy_rmap_path_extra, dest,
				    pi, peer, attr);

		/* don't confuse inbound and outbound setting */
		RESET_FLAG(attr->rmap_change_flags);

		/*
		 * The route reflector is not allowed to modify the attributes
		 * of the reflected IBGP routes unless explicitly allowed.
		 */
		if ((from->sort == BGP_PEER_IBGP && peer->sort == BGP_PEER_IBGP)
		    && !CHECK_FLAG(bgp->flags,
				   BGP_FLAG_RR_ALLOW_OUTBOUND_POLICY)) {
			dummy_attr = *attr;
			rmap_path.attr = &dummy_attr;
		}

		SET_FLAG(peer->rmap_type, PEER_RMAP_TYPE_OUT);

		if (pi->extra && pi->extra->suppress)
			ret = route_map_apply(UNSUPPRESS_MAP(filter), p,
					      RMAP_BGP, &rmap_path);
		else
			ret = route_map_apply(ROUTE_MAP_OUT(filter), p,
					      RMAP_BGP, &rmap_path);

		peer->rmap_type = 0;

		if (ret == RMAP_DENYMATCH) {
			if (bgp_debug_update(NULL, p, subgrp->update_group, 0))
				zlog_debug("%s [Update:SEND] %s is filtered by route-map",
				peer->host, prefix2str(p, buf, sizeof(buf)));

			bgp_attr_flush(attr);
			return false;
		}
	}

	/* RFC 8212 to prevent route leaks.
	 * This specification intends to improve this situation by requiring the
	 * explicit configuration of both BGP Import and Export Policies for any
	 * External BGP (EBGP) session such as customers, peers, or
	 * confederation boundaries for all enabled address families. Through
	 * codification of the aforementioned requirement, operators will
	 * benefit from consistent behavior across different BGP
	 * implementations.
	 */
	if (CHECK_FLAG(bgp->flags, BGP_FLAG_EBGP_REQUIRES_POLICY))
		if (!bgp_outbound_policy_exists(peer, filter))
			return false;

	/* draft-ietf-idr-deprecate-as-set-confed-set
	 * Filter routes having AS_SET or AS_CONFED_SET in the path.
	 * Eventually, This document (if approved) updates RFC 4271
	 * and RFC 5065 by eliminating AS_SET and AS_CONFED_SET types,
	 * and obsoletes RFC 6472.
	 */
	if (peer->bgp->reject_as_sets)
		if (aspath_check_as_sets(attr->aspath))
			return false;

	/* Codification of AS 0 Processing */
	if (aspath_check_as_zero(attr->aspath))
		return false;

	if (CHECK_FLAG(bgp->flags, BGP_FLAG_GRACEFUL_SHUTDOWN)) {
		if (peer->sort == BGP_PEER_IBGP
		    || peer->sort == BGP_PEER_CONFED) {
			attr->flag |= ATTR_FLAG_BIT(BGP_ATTR_LOCAL_PREF);
			attr->local_pref = BGP_GSHUT_LOCAL_PREF;
		} else {
			bgp_attr_add_gshut_community(attr);
		}
	}

	/* After route-map has been applied, we check to see if the nexthop to
	 * be carried in the attribute (that is used for the announcement) can
	 * be cleared off or not. We do this in all cases where we would be
	 * setting the nexthop to "ourselves". For IPv6, we only need to
	 * consider
	 * the global nexthop here; the link-local nexthop would have been
	 * cleared
	 * already, and if not, it is required by the update formation code.
	 * Also see earlier comments in this function.
	 */
	/*
	 * If route-map has performed some operation on the nexthop or the peer
	 * configuration says to pass it unchanged, we cannot reset the nexthop
	 * here, so only attempt to do it if these aren't true. Note that the
	 * route-map handler itself might have cleared the nexthop, if for
	 * example,
	 * it is configured as 'peer-address'.
	 */
	if (!bgp_rmap_nhop_changed(attr->rmap_change_flags,
				   piattr->rmap_change_flags)
	    && !transparent
	    && !CHECK_FLAG(peer->af_flags[afi][safi],
			   PEER_FLAG_NEXTHOP_UNCHANGED)) {
		/* We can reset the nexthop, if setting (or forcing) it to
		 * 'self' */
		if (CHECK_FLAG(peer->af_flags[afi][safi],
			       PEER_FLAG_NEXTHOP_SELF)
		    || CHECK_FLAG(peer->af_flags[afi][safi],
				  PEER_FLAG_FORCE_NEXTHOP_SELF)) {
			if (!reflect
			    || CHECK_FLAG(peer->af_flags[afi][safi],
					  PEER_FLAG_FORCE_NEXTHOP_SELF)) {
				subgroup_announce_reset_nhop(
					(peer_cap_enhe(peer, afi, safi)
						 ? AF_INET6
						 : p->family),
					attr);
				nh_reset = true;
			}
		} else if (peer->sort == BGP_PEER_EBGP) {
			/* Can also reset the nexthop if announcing to EBGP, but
			 * only if
			 * no peer in the subgroup is on a shared subnet.
			 * Note: 3rd party nexthop currently implemented for
			 * IPv4 only.
			 */
			if ((p->family == AF_INET) &&
				(!bgp_subgrp_multiaccess_check_v4(
					piattr->nexthop,
					subgrp, from))) {
				subgroup_announce_reset_nhop(
					(peer_cap_enhe(peer, afi, safi)
						 ? AF_INET6
						 : p->family),
						attr);
				nh_reset = true;
			}

			if ((p->family == AF_INET6) &&
				(!bgp_subgrp_multiaccess_check_v6(
					piattr->mp_nexthop_global,
					subgrp, from))) {
				subgroup_announce_reset_nhop(
					(peer_cap_enhe(peer, afi, safi)
						? AF_INET6
						: p->family),
						attr);
				nh_reset = true;
			}



		} else if (CHECK_FLAG(pi->flags, BGP_PATH_ANNC_NH_SELF)) {
			/*
			 * This flag is used for leaked vpn-vrf routes
			 */
			int family = p->family;

			if (peer_cap_enhe(peer, afi, safi))
				family = AF_INET6;

			if (bgp_debug_update(NULL, p, subgrp->update_group, 0))
				zlog_debug(
					"%s: BGP_PATH_ANNC_NH_SELF, family=%s",
					__func__, family2str(family));
			subgroup_announce_reset_nhop(family, attr);
			nh_reset = true;
		}
	}

	/* If IPv6/MP and nexthop does not have any override and happens
	 * to
	 * be a link-local address, reset it so that we don't pass along
	 * the
	 * source's link-local IPv6 address to recipients who may not be
	 * on
	 * the same interface.
	 */
	if (p->family == AF_INET6 || peer_cap_enhe(peer, afi, safi)) {
		if (IN6_IS_ADDR_LINKLOCAL(&attr->mp_nexthop_global)) {
			subgroup_announce_reset_nhop(AF_INET6, attr);
				nh_reset = true;
			}
	}

	/*
	 * When the next hop is set to ourselves, if all multipaths have
	 * link-bandwidth announce the cumulative bandwidth as that makes
	 * the most sense. However, don't modify if the link-bandwidth has
	 * been explicitly set by user policy.
	 */
	if (nh_reset &&
	    bgp_path_info_mpath_chkwtd(bgp, pi) &&
	    (cum_bw = bgp_path_info_mpath_cumbw(pi)) != 0 &&
	    !CHECK_FLAG(attr->rmap_change_flags, BATTR_RMAP_LINK_BW_SET))
		attr->ecommunity = ecommunity_replace_linkbw(
					bgp->as, attr->ecommunity, cum_bw);

	return true;
}

static int bgp_route_select_timer_expire(struct thread *thread)
{
	struct afi_safi_info *info;
	afi_t afi;
	safi_t safi;
	struct bgp *bgp;

	info = THREAD_ARG(thread);
	afi = info->afi;
	safi = info->safi;
	bgp = info->bgp;

	if (BGP_DEBUG(update, UPDATE_OUT))
		zlog_debug("afi %d, safi %d : route select timer expired", afi,
			   safi);

	bgp->gr_info[afi][safi].t_route_select = NULL;

	XFREE(MTYPE_TMP, info);

	/* Best path selection */
	return bgp_best_path_select_defer(bgp, afi, safi);
}

void bgp_best_selection(struct bgp *bgp, struct bgp_dest *dest,
			struct bgp_maxpaths_cfg *mpath_cfg,
			struct bgp_path_info_pair *result, afi_t afi,
			safi_t safi)
{
	struct bgp_path_info *new_select;
	struct bgp_path_info *old_select;
	struct bgp_path_info *pi;
	struct bgp_path_info *pi1;
	struct bgp_path_info *pi2;
	struct bgp_path_info *nextpi = NULL;
	int paths_eq, do_mpath, debug;
	struct list mp_list;
	char pfx_buf[PREFIX2STR_BUFFER];
	char path_buf[PATH_ADDPATH_STR_BUFFER];

	bgp_mp_list_init(&mp_list);
	do_mpath =
		(mpath_cfg->maxpaths_ebgp > 1 || mpath_cfg->maxpaths_ibgp > 1);

	debug = bgp_debug_bestpath(dest);

	if (debug)
		prefix2str(bgp_dest_get_prefix(dest), pfx_buf, sizeof(pfx_buf));

	dest->reason = bgp_path_selection_none;
	/* bgp deterministic-med */
	new_select = NULL;
	if (CHECK_FLAG(bgp->flags, BGP_FLAG_DETERMINISTIC_MED)) {

		/* Clear BGP_PATH_DMED_SELECTED for all paths */
		for (pi1 = bgp_dest_get_bgp_path_info(dest); pi1;
		     pi1 = pi1->next)
			bgp_path_info_unset_flag(dest, pi1,
						 BGP_PATH_DMED_SELECTED);

		for (pi1 = bgp_dest_get_bgp_path_info(dest); pi1;
		     pi1 = pi1->next) {
			if (CHECK_FLAG(pi1->flags, BGP_PATH_DMED_CHECK))
				continue;
			if (BGP_PATH_HOLDDOWN(pi1))
				continue;
			if (pi1->peer != bgp->peer_self)
				if (pi1->peer->status != Established)
					continue;

			new_select = pi1;
			if (pi1->next) {
				for (pi2 = pi1->next; pi2; pi2 = pi2->next) {
					if (CHECK_FLAG(pi2->flags,
						       BGP_PATH_DMED_CHECK))
						continue;
					if (BGP_PATH_HOLDDOWN(pi2))
						continue;
					if (pi2->peer != bgp->peer_self
					    && !CHECK_FLAG(
						    pi2->peer->sflags,
						    PEER_STATUS_NSF_WAIT))
						if (pi2->peer->status
						    != Established)
							continue;

					if (!aspath_cmp_left(pi1->attr->aspath,
							     pi2->attr->aspath)
					    && !aspath_cmp_left_confed(
						       pi1->attr->aspath,
						       pi2->attr->aspath))
						continue;

					if (bgp_path_info_cmp(
						    bgp, pi2, new_select,
						    &paths_eq, mpath_cfg, debug,
						    pfx_buf, afi, safi,
						    &dest->reason)) {
						bgp_path_info_unset_flag(
							dest, new_select,
							BGP_PATH_DMED_SELECTED);
						new_select = pi2;
					}

					bgp_path_info_set_flag(
						dest, pi2, BGP_PATH_DMED_CHECK);
				}
			}
			bgp_path_info_set_flag(dest, new_select,
					       BGP_PATH_DMED_CHECK);
			bgp_path_info_set_flag(dest, new_select,
					       BGP_PATH_DMED_SELECTED);

			if (debug) {
				bgp_path_info_path_with_addpath_rx_str(
					new_select, path_buf);
				zlog_debug("%s: %s is the bestpath from AS %u",
					   pfx_buf, path_buf,
					   aspath_get_first_as(
						   new_select->attr->aspath));
			}
		}
	}

	/* Check old selected route and new selected route. */
	old_select = NULL;
	new_select = NULL;
	for (pi = bgp_dest_get_bgp_path_info(dest);
	     (pi != NULL) && (nextpi = pi->next, 1); pi = nextpi) {
		enum bgp_path_selection_reason reason;

		if (CHECK_FLAG(pi->flags, BGP_PATH_SELECTED))
			old_select = pi;

		if (BGP_PATH_HOLDDOWN(pi)) {
			/* reap REMOVED routes, if needs be
			 * selected route must stay for a while longer though
			 */
			if (CHECK_FLAG(pi->flags, BGP_PATH_REMOVED)
			    && (pi != old_select))
				bgp_path_info_reap(dest, pi);

			if (debug)
				zlog_debug("%s: pi %p in holddown", __func__,
					   pi);

			continue;
		}

		if (pi->peer && pi->peer != bgp->peer_self
		    && !CHECK_FLAG(pi->peer->sflags, PEER_STATUS_NSF_WAIT))
			if (pi->peer->status != Established) {

				if (debug)
					zlog_debug(
						"%s: pi %p non self peer %s not estab state",
						__func__, pi, pi->peer->host);

				continue;
			}

		if (CHECK_FLAG(bgp->flags, BGP_FLAG_DETERMINISTIC_MED)
		    && (!CHECK_FLAG(pi->flags, BGP_PATH_DMED_SELECTED))) {
			bgp_path_info_unset_flag(dest, pi, BGP_PATH_DMED_CHECK);
			if (debug)
				zlog_debug("%s: pi %p dmed", __func__, pi);
			continue;
		}

		bgp_path_info_unset_flag(dest, pi, BGP_PATH_DMED_CHECK);

		reason = dest->reason;
		if (bgp_path_info_cmp(bgp, pi, new_select, &paths_eq, mpath_cfg,
				      debug, pfx_buf, afi, safi,
				      &dest->reason)) {
			if (new_select == NULL &&
			    reason != bgp_path_selection_none)
				dest->reason = reason;
			new_select = pi;
		}
	}

	/* Now that we know which path is the bestpath see if any of the other
	 * paths
	 * qualify as multipaths
	 */
	if (debug) {
		if (new_select)
			bgp_path_info_path_with_addpath_rx_str(new_select,
							       path_buf);
		else
			snprintf(path_buf, sizeof(path_buf), "NONE");
		zlog_debug(
			"%s: After path selection, newbest is %s oldbest was %s",
			pfx_buf, path_buf,
			old_select ? old_select->peer->host : "NONE");
	}

	if (do_mpath && new_select) {
		for (pi = bgp_dest_get_bgp_path_info(dest);
		     (pi != NULL) && (nextpi = pi->next, 1); pi = nextpi) {

			if (debug)
				bgp_path_info_path_with_addpath_rx_str(
					pi, path_buf);

			if (pi == new_select) {
				if (debug)
					zlog_debug(
						"%s: %s is the bestpath, add to the multipath list",
						pfx_buf, path_buf);
				bgp_mp_list_add(&mp_list, pi);
				continue;
			}

			if (BGP_PATH_HOLDDOWN(pi))
				continue;

			if (pi->peer && pi->peer != bgp->peer_self
			    && !CHECK_FLAG(pi->peer->sflags,
					   PEER_STATUS_NSF_WAIT))
				if (pi->peer->status != Established)
					continue;

			if (!bgp_path_info_nexthop_cmp(pi, new_select)) {
				if (debug)
					zlog_debug(
						"%s: %s has the same nexthop as the bestpath, skip it",
						pfx_buf, path_buf);
				continue;
			}

			bgp_path_info_cmp(bgp, pi, new_select, &paths_eq,
					  mpath_cfg, debug, pfx_buf, afi, safi,
					  &dest->reason);

			if (paths_eq) {
				if (debug)
					zlog_debug(
						"%s: %s is equivalent to the bestpath, add to the multipath list",
						pfx_buf, path_buf);
				bgp_mp_list_add(&mp_list, pi);
			}
		}
	}

	bgp_path_info_mpath_update(dest, new_select, old_select, &mp_list,
				   mpath_cfg);
	bgp_path_info_mpath_aggregate_update(new_select, old_select);
	bgp_mp_list_clear(&mp_list);

	bgp_addpath_update_ids(bgp, dest, afi, safi);

	result->old = old_select;
	result->new = new_select;

	return;
}

/*
 * A new route/change in bestpath of an existing route. Evaluate the path
 * for advertisement to the subgroup.
 */
void subgroup_process_announce_selected(struct update_subgroup *subgrp,
					struct bgp_path_info *selected,
					struct bgp_dest *dest,
					uint32_t addpath_tx_id)
{
	const struct prefix *p;
	struct peer *onlypeer;
	struct attr attr;
	afi_t afi;
	safi_t safi;

	p = bgp_dest_get_prefix(dest);
	afi = SUBGRP_AFI(subgrp);
	safi = SUBGRP_SAFI(subgrp);
	onlypeer = ((SUBGRP_PCOUNT(subgrp) == 1) ? (SUBGRP_PFIRST(subgrp))->peer
						 : NULL);

	if (BGP_DEBUG(update, UPDATE_OUT)) {
		char buf_prefix[PREFIX_STRLEN];
		prefix2str(p, buf_prefix, sizeof(buf_prefix));
		zlog_debug("%s: p=%s, selected=%p", __func__, buf_prefix,
			   selected);
	}

	/* First update is deferred until ORF or ROUTE-REFRESH is received */
	if (onlypeer && CHECK_FLAG(onlypeer->af_sflags[afi][safi],
				   PEER_STATUS_ORF_WAIT_REFRESH))
		return;

	memset(&attr, 0, sizeof(struct attr));
	/* It's initialized in bgp_announce_check() */

	/* Announcement to the subgroup.  If the route is filtered withdraw it.
	 */
	if (selected) {
		if (subgroup_announce_check(dest, selected, subgrp, p, &attr))
			bgp_adj_out_set_subgroup(dest, subgrp, &attr, selected);
		else
			bgp_adj_out_unset_subgroup(dest, subgrp, 1,
						   addpath_tx_id);
	}

	/* If selected is NULL we must withdraw the path using addpath_tx_id */
	else {
		bgp_adj_out_unset_subgroup(dest, subgrp, 1, addpath_tx_id);
	}
}

/*
 * Clear IGP changed flag and attribute changed flag for a route (all paths).
 * This is called at the end of route processing.
 */
void bgp_zebra_clear_route_change_flags(struct bgp_dest *dest)
{
	struct bgp_path_info *pi;

	for (pi = bgp_dest_get_bgp_path_info(dest); pi; pi = pi->next) {
		if (BGP_PATH_HOLDDOWN(pi))
			continue;
		UNSET_FLAG(pi->flags, BGP_PATH_IGP_CHANGED);
		UNSET_FLAG(pi->flags, BGP_PATH_ATTR_CHANGED);
	}
}

/*
 * Has the route changed from the RIB's perspective? This is invoked only
 * if the route selection returns the same best route as earlier - to
 * determine if we need to update zebra or not.
 */
bool bgp_zebra_has_route_changed(struct bgp_path_info *selected)
{
	struct bgp_path_info *mpinfo;

	/* If this is multipath, check all selected paths for any nexthop
	 * change or attribute change. Some attribute changes (e.g., community)
	 * aren't of relevance to the RIB, but we'll update zebra to ensure
	 * we handle the case of BGP nexthop change. This is the behavior
	 * when the best path has an attribute change anyway.
	 */
	if (CHECK_FLAG(selected->flags, BGP_PATH_IGP_CHANGED)
	    || CHECK_FLAG(selected->flags, BGP_PATH_MULTIPATH_CHG)
	    || CHECK_FLAG(selected->flags, BGP_PATH_LINK_BW_CHG))
		return true;

	/*
	 * If this is multipath, check all selected paths for any nexthop change
	 */
	for (mpinfo = bgp_path_info_mpath_first(selected); mpinfo;
	     mpinfo = bgp_path_info_mpath_next(mpinfo)) {
		if (CHECK_FLAG(mpinfo->flags, BGP_PATH_IGP_CHANGED)
		    || CHECK_FLAG(mpinfo->flags, BGP_PATH_ATTR_CHANGED))
			return true;
	}

	/* Nothing has changed from the RIB's perspective. */
	return false;
}

struct bgp_process_queue {
	struct bgp *bgp;
	STAILQ_HEAD(, bgp_dest) pqueue;
#define BGP_PROCESS_QUEUE_EOIU_MARKER		(1 << 0)
	unsigned int flags;
	unsigned int queued;
};

static void bgp_process_evpn_route_injection(struct bgp *bgp, afi_t afi,
					     safi_t safi, struct bgp_dest *dest,
					     struct bgp_path_info *new_select,
					     struct bgp_path_info *old_select)
{
	const struct prefix *p = bgp_dest_get_prefix(dest);

	if ((afi != AFI_IP && afi != AFI_IP6) || (safi != SAFI_UNICAST))
		return;

	if (advertise_type5_routes(bgp, afi) && new_select
	    && is_route_injectable_into_evpn(new_select)) {

		/* apply the route-map */
		if (bgp->adv_cmd_rmap[afi][safi].map) {
			route_map_result_t ret;
			struct bgp_path_info rmap_path;
			struct bgp_path_info_extra rmap_path_extra;
			struct attr dummy_attr;

			dummy_attr = *new_select->attr;

			/* Fill temp path_info */
			prep_for_rmap_apply(&rmap_path, &rmap_path_extra, dest,
					    new_select, new_select->peer,
					    &dummy_attr);

			RESET_FLAG(dummy_attr.rmap_change_flags);

			ret = route_map_apply(bgp->adv_cmd_rmap[afi][safi].map,
					      p, RMAP_BGP, &rmap_path);

			if (ret == RMAP_DENYMATCH) {
				bgp_attr_flush(&dummy_attr);
				bgp_evpn_withdraw_type5_route(bgp, p, afi,
							      safi);
			} else
				bgp_evpn_advertise_type5_route(
					bgp, p, &dummy_attr, afi, safi);
		} else {
			bgp_evpn_advertise_type5_route(bgp, p, new_select->attr,
						       afi, safi);
		}
	} else if (advertise_type5_routes(bgp, afi) && old_select
		   && is_route_injectable_into_evpn(old_select))
		bgp_evpn_withdraw_type5_route(bgp, p, afi, safi);
}

/*
 * old_select = The old best path
 * new_select = the new best path
 *
 * if (!old_select && new_select)
 *     We are sending new information on.
 *
 * if (old_select && new_select) {
 *         if (new_select != old_select)
 *                 We have a new best path send a change
 *         else
 *                 We've received a update with new attributes that needs
 *                 to be passed on.
 * }
 *
 * if (old_select && !new_select)
 *     We have no eligible route that we can announce or the rn
 *     is being removed.
 */
static void bgp_process_main_one(struct bgp *bgp, struct bgp_dest *dest,
				 afi_t afi, safi_t safi)
{
	struct bgp_path_info *new_select;
	struct bgp_path_info *old_select;
	struct bgp_path_info_pair old_and_new;
	int debug = 0;

	if (CHECK_FLAG(bgp->flags, BGP_FLAG_DELETE_IN_PROGRESS)) {
		if (dest)
			debug = bgp_debug_bestpath(dest);
		if (debug)
			zlog_debug(
				"%s: bgp delete in progress, ignoring event, p=%pRN",
				__func__, dest);
		return;
	}
	/* Is it end of initial update? (after startup) */
	if (!dest) {
		quagga_timestamp(3, bgp->update_delay_zebra_resume_time,
				 sizeof(bgp->update_delay_zebra_resume_time));

		bgp->main_zebra_update_hold = 0;
		FOREACH_AFI_SAFI (afi, safi) {
			if (bgp_fibupd_safi(safi))
				bgp_zebra_announce_table(bgp, afi, safi);
		}
		bgp->main_peers_update_hold = 0;

		bgp_start_routeadv(bgp);
		return;
	}

	const struct prefix *p = bgp_dest_get_prefix(dest);

	debug = bgp_debug_bestpath(dest);
	if (debug)
		zlog_debug("%s: p=%pRN afi=%s, safi=%s start", __func__, dest,
			   afi2str(afi), safi2str(safi));

	/* The best path calculation for the route is deferred if
	 * BGP_NODE_SELECT_DEFER is set
	 */
	if (CHECK_FLAG(dest->flags, BGP_NODE_SELECT_DEFER)) {
		if (BGP_DEBUG(update, UPDATE_OUT))
			zlog_debug("SELECT_DEFER falg set for route %p", dest);
		return;
	}

	/* Best path selection. */
	bgp_best_selection(bgp, dest, &bgp->maxpaths[afi][safi], &old_and_new,
			   afi, safi);
	old_select = old_and_new.old;
	new_select = old_and_new.new;

	/* Do we need to allocate or free labels?
	 * Right now, since we only deal with per-prefix labels, it is not
	 * necessary to do this upon changes to best path. Exceptions:
	 * - label index has changed -> recalculate resulting label
	 * - path_info sub_type changed -> switch to/from implicit-null
	 * - no valid label (due to removed static label binding) -> get new one
	 */
	if (bgp->allocate_mpls_labels[afi][safi]) {
		if (new_select) {
			if (!old_select
			    || bgp_label_index_differs(new_select, old_select)
			    || new_select->sub_type != old_select->sub_type
			    || !bgp_is_valid_label(&dest->local_label)) {
				/* Enforced penultimate hop popping:
				 * implicit-null for local routes, aggregate
				 * and redistributed routes
				 */
				if (new_select->sub_type == BGP_ROUTE_STATIC
				    || new_select->sub_type
						== BGP_ROUTE_AGGREGATE
				    || new_select->sub_type
						== BGP_ROUTE_REDISTRIBUTE) {
					if (CHECK_FLAG(
						    dest->flags,
						    BGP_NODE_REGISTERED_FOR_LABEL))
						bgp_unregister_for_label(dest);
					label_ntop(MPLS_LABEL_IMPLICIT_NULL, 1,
						   &dest->local_label);
					bgp_set_valid_label(&dest->local_label);
				} else
					bgp_register_for_label(dest,
							       new_select);
			}
		} else if (CHECK_FLAG(dest->flags,
				      BGP_NODE_REGISTERED_FOR_LABEL)) {
			bgp_unregister_for_label(dest);
		}
	} else if (CHECK_FLAG(dest->flags, BGP_NODE_REGISTERED_FOR_LABEL)) {
		bgp_unregister_for_label(dest);
	}

	if (debug)
		zlog_debug(
			"%s: p=%pRN afi=%s, safi=%s, old_select=%p, new_select=%p",
			__func__, dest, afi2str(afi), safi2str(safi),
			old_select, new_select);

	/* If best route remains the same and this is not due to user-initiated
	 * clear, see exactly what needs to be done.
	 */
	if (old_select && old_select == new_select
	    && !CHECK_FLAG(dest->flags, BGP_NODE_USER_CLEAR)
	    && !CHECK_FLAG(old_select->flags, BGP_PATH_ATTR_CHANGED)
	    && !bgp_addpath_is_addpath_used(&bgp->tx_addpath, afi, safi)) {
		if (bgp_zebra_has_route_changed(old_select)) {
#ifdef ENABLE_BGP_VNC
			vnc_import_bgp_add_route(bgp, p, old_select);
			vnc_import_bgp_exterior_add_route(bgp, p, old_select);
#endif
			if (bgp_fibupd_safi(safi)
			    && !bgp_option_check(BGP_OPT_NO_FIB)) {

				if (new_select->type == ZEBRA_ROUTE_BGP
				    && (new_select->sub_type == BGP_ROUTE_NORMAL
					|| new_select->sub_type
						   == BGP_ROUTE_IMPORTED))

					bgp_zebra_announce(dest, p, old_select,
							   bgp, afi, safi);
			}
		}

		/* If there is a change of interest to peers, reannounce the
		 * route. */
		if (CHECK_FLAG(old_select->flags, BGP_PATH_ATTR_CHANGED)
		    || CHECK_FLAG(old_select->flags, BGP_PATH_LINK_BW_CHG)
		    || CHECK_FLAG(dest->flags, BGP_NODE_LABEL_CHANGED)) {
			group_announce_route(bgp, afi, safi, dest, new_select);

			/* unicast routes must also be annouced to
			 * labeled-unicast update-groups */
			if (safi == SAFI_UNICAST)
				group_announce_route(bgp, afi,
						     SAFI_LABELED_UNICAST, dest,
						     new_select);

			UNSET_FLAG(old_select->flags, BGP_PATH_ATTR_CHANGED);
			UNSET_FLAG(dest->flags, BGP_NODE_LABEL_CHANGED);
		}

		/* advertise/withdraw type-5 routes */
		if (CHECK_FLAG(old_select->flags, BGP_PATH_LINK_BW_CHG)
		    || CHECK_FLAG(old_select->flags, BGP_PATH_MULTIPATH_CHG))
			bgp_process_evpn_route_injection(
				bgp, afi, safi, dest, old_select, old_select);

		UNSET_FLAG(old_select->flags, BGP_PATH_MULTIPATH_CHG);
		UNSET_FLAG(old_select->flags, BGP_PATH_LINK_BW_CHG);
		bgp_zebra_clear_route_change_flags(dest);
		UNSET_FLAG(dest->flags, BGP_NODE_PROCESS_SCHEDULED);
		return;
	}

	/* If the user did "clear ip bgp prefix x.x.x.x" this flag will be set
	 */
	UNSET_FLAG(dest->flags, BGP_NODE_USER_CLEAR);

	/* bestpath has changed; bump version */
	if (old_select || new_select) {
		bgp_bump_version(dest);

		if (!bgp->t_rmap_def_originate_eval) {
			bgp_lock(bgp);
			thread_add_timer(
				bm->master,
				update_group_refresh_default_originate_route_map,
				bgp, RMAP_DEFAULT_ORIGINATE_EVAL_TIMER,
				&bgp->t_rmap_def_originate_eval);
		}
	}

	if (old_select)
		bgp_path_info_unset_flag(dest, old_select, BGP_PATH_SELECTED);
	if (new_select) {
		if (debug)
			zlog_debug("%s: setting SELECTED flag", __func__);
		bgp_path_info_set_flag(dest, new_select, BGP_PATH_SELECTED);
		bgp_path_info_unset_flag(dest, new_select,
					 BGP_PATH_ATTR_CHANGED);
		UNSET_FLAG(new_select->flags, BGP_PATH_MULTIPATH_CHG);
		UNSET_FLAG(new_select->flags, BGP_PATH_LINK_BW_CHG);
	}

#ifdef ENABLE_BGP_VNC
	if ((afi == AFI_IP || afi == AFI_IP6) && (safi == SAFI_UNICAST)) {
		if (old_select != new_select) {
			if (old_select) {
				vnc_import_bgp_exterior_del_route(bgp, p,
								  old_select);
				vnc_import_bgp_del_route(bgp, p, old_select);
			}
			if (new_select) {
				vnc_import_bgp_exterior_add_route(bgp, p,
								  new_select);
				vnc_import_bgp_add_route(bgp, p, new_select);
			}
		}
	}
#endif

	group_announce_route(bgp, afi, safi, dest, new_select);

	/* unicast routes must also be annouced to labeled-unicast update-groups
	 */
	if (safi == SAFI_UNICAST)
		group_announce_route(bgp, afi, SAFI_LABELED_UNICAST, dest,
				     new_select);

	/* FIB update. */
	if (bgp_fibupd_safi(safi) && (bgp->inst_type != BGP_INSTANCE_TYPE_VIEW)
	    && !bgp_option_check(BGP_OPT_NO_FIB)) {
		if (new_select && new_select->type == ZEBRA_ROUTE_BGP
		    && (new_select->sub_type == BGP_ROUTE_NORMAL
			|| new_select->sub_type == BGP_ROUTE_AGGREGATE
			|| new_select->sub_type == BGP_ROUTE_IMPORTED)) {

			/* if this is an evpn imported type-5 prefix,
			 * we need to withdraw the route first to clear
			 * the nh neigh and the RMAC entry.
			 */
			if (old_select &&
			    is_route_parent_evpn(old_select))
				bgp_zebra_withdraw(p, old_select, bgp, safi);

			bgp_zebra_announce(dest, p, new_select, bgp, afi, safi);
		} else {
			/* Withdraw the route from the kernel. */
			if (old_select && old_select->type == ZEBRA_ROUTE_BGP
			    && (old_select->sub_type == BGP_ROUTE_NORMAL
				|| old_select->sub_type == BGP_ROUTE_AGGREGATE
				|| old_select->sub_type == BGP_ROUTE_IMPORTED))

				bgp_zebra_withdraw(p, old_select, bgp, safi);
		}
	}

	bgp_process_evpn_route_injection(bgp, afi, safi, dest, new_select,
					 old_select);

	/* Clear any route change flags. */
	bgp_zebra_clear_route_change_flags(dest);

	/* Reap old select bgp_path_info, if it has been removed */
	if (old_select && CHECK_FLAG(old_select->flags, BGP_PATH_REMOVED))
		bgp_path_info_reap(dest, old_select);

	UNSET_FLAG(dest->flags, BGP_NODE_PROCESS_SCHEDULED);
	return;
}

/* Process the routes with the flag BGP_NODE_SELECT_DEFER set */
int bgp_best_path_select_defer(struct bgp *bgp, afi_t afi, safi_t safi)
{
	struct bgp_dest *dest;
	int cnt = 0;
	struct afi_safi_info *thread_info;
	struct listnode *node = NULL, *nnode = NULL;

	if (bgp->gr_info[afi][safi].t_route_select)
		BGP_TIMER_OFF(bgp->gr_info[afi][safi].t_route_select);

	if (BGP_DEBUG(update, UPDATE_OUT)) {
		zlog_debug("%s: processing route for %s : cnt %d", __func__,
			   get_afi_safi_str(afi, safi, false),
			   listcount(bgp->gr_info[afi][safi].route_list));
	}

	/* Process the route list */
	node = listhead(bgp->gr_info[afi][safi].route_list);
	while (node) {
		dest = listgetdata(node);
		nnode = node->next;
		list_delete_node(bgp->gr_info[afi][safi].route_list, node);
		dest->rt_node = NULL;

		if (CHECK_FLAG(dest->flags, BGP_NODE_SELECT_DEFER)) {
			UNSET_FLAG(dest->flags, BGP_NODE_SELECT_DEFER);
			bgp_process_main_one(bgp, dest, afi, safi);
			cnt++;
			if (cnt >= BGP_MAX_BEST_ROUTE_SELECT)
				break;
		}
		node = nnode;
	}

	/* Send EOR message when all routes are processed */
	if (list_isempty(bgp->gr_info[afi][safi].route_list)) {
		bgp_send_delayed_eor(bgp);
		/* Send route processing complete message to RIB */
		bgp_zebra_update(afi, safi, bgp->vrf_id,
				 ZEBRA_CLIENT_ROUTE_UPDATE_COMPLETE);
		return 0;
	}

	thread_info = XMALLOC(MTYPE_TMP, sizeof(struct afi_safi_info));

	thread_info->afi = afi;
	thread_info->safi = safi;
	thread_info->bgp = bgp;

	/* If there are more routes to be processed, start the
	 * selection timer
	 */
	thread_add_timer(bm->master, bgp_route_select_timer_expire, thread_info,
			BGP_ROUTE_SELECT_DELAY,
			&bgp->gr_info[afi][safi].t_route_select);
	return 0;
}

static wq_item_status bgp_process_wq(struct work_queue *wq, void *data)
{
	struct bgp_process_queue *pqnode = data;
	struct bgp *bgp = pqnode->bgp;
	struct bgp_table *table;
	struct bgp_dest *dest;

	/* eoiu marker */
	if (CHECK_FLAG(pqnode->flags, BGP_PROCESS_QUEUE_EOIU_MARKER)) {
		bgp_process_main_one(bgp, NULL, 0, 0);
		/* should always have dedicated wq call */
		assert(STAILQ_FIRST(&pqnode->pqueue) == NULL);
		return WQ_SUCCESS;
	}

	while (!STAILQ_EMPTY(&pqnode->pqueue)) {
		dest = STAILQ_FIRST(&pqnode->pqueue);
		STAILQ_REMOVE_HEAD(&pqnode->pqueue, pq);
		STAILQ_NEXT(dest, pq) = NULL; /* complete unlink */
		table = bgp_dest_table(dest);
		/* note, new DESTs may be added as part of processing */
		bgp_process_main_one(bgp, dest, table->afi, table->safi);

		bgp_dest_unlock_node(dest);
		bgp_table_unlock(table);
	}

	return WQ_SUCCESS;
}

static void bgp_processq_del(struct work_queue *wq, void *data)
{
	struct bgp_process_queue *pqnode = data;

	bgp_unlock(pqnode->bgp);

	XFREE(MTYPE_BGP_PROCESS_QUEUE, pqnode);
}

void bgp_process_queue_init(void)
{
	if (!bm->process_main_queue)
		bm->process_main_queue =
			work_queue_new(bm->master, "process_main_queue");

	bm->process_main_queue->spec.workfunc = &bgp_process_wq;
	bm->process_main_queue->spec.del_item_data = &bgp_processq_del;
	bm->process_main_queue->spec.max_retries = 0;
	bm->process_main_queue->spec.hold = 50;
	/* Use a higher yield value of 50ms for main queue processing */
	bm->process_main_queue->spec.yield = 50 * 1000L;
}

static struct bgp_process_queue *bgp_processq_alloc(struct bgp *bgp)
{
	struct bgp_process_queue *pqnode;

	pqnode = XCALLOC(MTYPE_BGP_PROCESS_QUEUE,
			 sizeof(struct bgp_process_queue));

	/* unlocked in bgp_processq_del */
	pqnode->bgp = bgp_lock(bgp);
	STAILQ_INIT(&pqnode->pqueue);

	return pqnode;
}

void bgp_process(struct bgp *bgp, struct bgp_dest *dest, afi_t afi, safi_t safi)
{
#define ARBITRARY_PROCESS_QLEN		10000
	struct work_queue *wq = bm->process_main_queue;
	struct bgp_process_queue *pqnode;
	int pqnode_reuse = 0;

	/* already scheduled for processing? */
	if (CHECK_FLAG(dest->flags, BGP_NODE_PROCESS_SCHEDULED))
		return;

	/* If the flag BGP_NODE_SELECT_DEFER is set, do not add route to
	 * the workqueue
	 */
	if (CHECK_FLAG(dest->flags, BGP_NODE_SELECT_DEFER)) {
		if (BGP_DEBUG(update, UPDATE_OUT))
			zlog_debug("BGP_NODE_SELECT_DEFER set for route %p",
				   dest);
		return;
	}

	if (wq == NULL)
		return;

	/* Add route nodes to an existing work queue item until reaching the
	   limit only if is from the same BGP view and it's not an EOIU marker
	 */
	if (work_queue_item_count(wq)) {
		struct work_queue_item *item = work_queue_last_item(wq);
		pqnode = item->data;

		if (CHECK_FLAG(pqnode->flags, BGP_PROCESS_QUEUE_EOIU_MARKER)
		    || pqnode->bgp != bgp
		    || pqnode->queued >= ARBITRARY_PROCESS_QLEN)
			pqnode = bgp_processq_alloc(bgp);
		else
			pqnode_reuse = 1;
	} else
		pqnode = bgp_processq_alloc(bgp);
	/* all unlocked in bgp_process_wq */
	bgp_table_lock(bgp_dest_table(dest));

	SET_FLAG(dest->flags, BGP_NODE_PROCESS_SCHEDULED);
	bgp_dest_lock_node(dest);

	/* can't be enqueued twice */
	assert(STAILQ_NEXT(dest, pq) == NULL);
	STAILQ_INSERT_TAIL(&pqnode->pqueue, dest, pq);
	pqnode->queued++;

	if (!pqnode_reuse)
		work_queue_add(wq, pqnode);

	return;
}

void bgp_add_eoiu_mark(struct bgp *bgp)
{
	struct bgp_process_queue *pqnode;

	if (bm->process_main_queue == NULL)
		return;

	pqnode = bgp_processq_alloc(bgp);

	SET_FLAG(pqnode->flags, BGP_PROCESS_QUEUE_EOIU_MARKER);
	work_queue_add(bm->process_main_queue, pqnode);
}

static int bgp_maximum_prefix_restart_timer(struct thread *thread)
{
	struct peer *peer;

	peer = THREAD_ARG(thread);
	peer->t_pmax_restart = NULL;

	if (bgp_debug_neighbor_events(peer))
		zlog_debug(
			"%s Maximum-prefix restart timer expired, restore peering",
			peer->host);

	if ((peer_clear(peer, NULL) < 0) && bgp_debug_neighbor_events(peer))
		zlog_debug("%s: %s peer_clear failed", __func__, peer->host);

	return 0;
}

bool bgp_maximum_prefix_overflow(struct peer *peer, afi_t afi, safi_t safi,
				 int always)
{
	iana_afi_t pkt_afi;
	iana_safi_t pkt_safi;

	if (!CHECK_FLAG(peer->af_flags[afi][safi], PEER_FLAG_MAX_PREFIX))
		return false;

	if (peer->pcount[afi][safi] > peer->pmax[afi][safi]) {
		if (CHECK_FLAG(peer->af_sflags[afi][safi],
			       PEER_STATUS_PREFIX_LIMIT)
		    && !always)
			return false;

		zlog_info(
			"%%MAXPFXEXCEED: No. of %s prefix received from %s %u exceed, limit %u",
			get_afi_safi_str(afi, safi, false), peer->host,
			peer->pcount[afi][safi], peer->pmax[afi][safi]);
		SET_FLAG(peer->af_sflags[afi][safi], PEER_STATUS_PREFIX_LIMIT);

		if (CHECK_FLAG(peer->af_flags[afi][safi],
			       PEER_FLAG_MAX_PREFIX_WARNING))
			return false;

		/* Convert AFI, SAFI to values for packet. */
		pkt_afi = afi_int2iana(afi);
		pkt_safi = safi_int2iana(safi);
		{
			uint8_t ndata[7];

			ndata[0] = (pkt_afi >> 8);
			ndata[1] = pkt_afi;
			ndata[2] = pkt_safi;
			ndata[3] = (peer->pmax[afi][safi] >> 24);
			ndata[4] = (peer->pmax[afi][safi] >> 16);
			ndata[5] = (peer->pmax[afi][safi] >> 8);
			ndata[6] = (peer->pmax[afi][safi]);

			SET_FLAG(peer->sflags, PEER_STATUS_PREFIX_OVERFLOW);
			bgp_notify_send_with_data(peer, BGP_NOTIFY_CEASE,
						  BGP_NOTIFY_CEASE_MAX_PREFIX,
						  ndata, 7);
		}

		/* Dynamic peers will just close their connection. */
		if (peer_dynamic_neighbor(peer))
			return true;

		/* restart timer start */
		if (peer->pmax_restart[afi][safi]) {
			peer->v_pmax_restart =
				peer->pmax_restart[afi][safi] * 60;

			if (bgp_debug_neighbor_events(peer))
				zlog_debug(
					"%s Maximum-prefix restart timer started for %d secs",
					peer->host, peer->v_pmax_restart);

			BGP_TIMER_ON(peer->t_pmax_restart,
				     bgp_maximum_prefix_restart_timer,
				     peer->v_pmax_restart);
		}

		return true;
	} else
		UNSET_FLAG(peer->af_sflags[afi][safi],
			   PEER_STATUS_PREFIX_LIMIT);

	if (peer->pcount[afi][safi]
	    > (peer->pmax[afi][safi] * peer->pmax_threshold[afi][safi] / 100)) {
		if (CHECK_FLAG(peer->af_sflags[afi][safi],
			       PEER_STATUS_PREFIX_THRESHOLD)
		    && !always)
			return false;

		zlog_info(
			"%%MAXPFX: No. of %s prefix received from %s reaches %u, max %u",
			get_afi_safi_str(afi, safi, false), peer->host,
			peer->pcount[afi][safi], peer->pmax[afi][safi]);
		SET_FLAG(peer->af_sflags[afi][safi],
			 PEER_STATUS_PREFIX_THRESHOLD);
	} else
		UNSET_FLAG(peer->af_sflags[afi][safi],
			   PEER_STATUS_PREFIX_THRESHOLD);
	return false;
}

/* Unconditionally remove the route from the RIB, without taking
 * damping into consideration (eg, because the session went down)
 */
void bgp_rib_remove(struct bgp_dest *dest, struct bgp_path_info *pi,
		    struct peer *peer, afi_t afi, safi_t safi)
{

	struct bgp *bgp = NULL;
	bool delete_route = false;

	bgp_aggregate_decrement(peer->bgp, bgp_dest_get_prefix(dest), pi, afi,
				safi);

	if (!CHECK_FLAG(pi->flags, BGP_PATH_HISTORY)) {
		bgp_path_info_delete(dest, pi); /* keep historical info */

		/* If the selected path is removed, reset BGP_NODE_SELECT_DEFER
		 * flag
		 */
		if (CHECK_FLAG(pi->flags, BGP_PATH_SELECTED))
			delete_route = true;
		else if (bgp_dest_set_defer_flag(dest, true) < 0)
			delete_route = true;
		if (delete_route) {
			if (CHECK_FLAG(dest->flags, BGP_NODE_SELECT_DEFER)) {
				UNSET_FLAG(dest->flags, BGP_NODE_SELECT_DEFER);
				bgp = pi->peer->bgp;
				if ((dest->rt_node)
				    && (bgp->gr_info[afi][safi].route_list)) {
					list_delete_node(bgp->gr_info[afi][safi]
								 .route_list,
							 dest->rt_node);
					dest->rt_node = NULL;
				}
			}
		}
	}

	hook_call(bgp_process, peer->bgp, afi, safi, dest, peer, true);
	bgp_process(peer->bgp, dest, afi, safi);
}

static void bgp_rib_withdraw(struct bgp_dest *dest, struct bgp_path_info *pi,
			     struct peer *peer, afi_t afi, safi_t safi,
			     struct prefix_rd *prd)
{
	const struct prefix *p = bgp_dest_get_prefix(dest);

	/* apply dampening, if result is suppressed, we'll be retaining
	 * the bgp_path_info in the RIB for historical reference.
	 */
	if (CHECK_FLAG(peer->bgp->af_flags[afi][safi], BGP_CONFIG_DAMPENING)
	    && peer->sort == BGP_PEER_EBGP)
		if ((bgp_damp_withdraw(pi, dest, afi, safi, 0))
		    == BGP_DAMP_SUPPRESSED) {
			bgp_aggregate_decrement(peer->bgp, p, pi, afi,
						safi);
			return;
		}

#ifdef ENABLE_BGP_VNC
	if (safi == SAFI_MPLS_VPN) {
		struct bgp_dest *pdest = NULL;
		struct bgp_table *table = NULL;

		pdest = bgp_node_get(peer->bgp->rib[afi][safi],
				     (struct prefix *)prd);
		if (bgp_dest_has_bgp_path_info_data(pdest)) {
			table = bgp_dest_get_bgp_table_info(pdest);

			vnc_import_bgp_del_vnc_host_route_mode_resolve_nve(
				peer->bgp, prd, table, p, pi);
		}
		bgp_dest_unlock_node(pdest);
	}
	if ((afi == AFI_IP || afi == AFI_IP6) && (safi == SAFI_UNICAST)) {
		if (CHECK_FLAG(pi->flags, BGP_PATH_SELECTED)) {

			vnc_import_bgp_del_route(peer->bgp, p, pi);
			vnc_import_bgp_exterior_del_route(peer->bgp, p, pi);
		}
	}
#endif

	/* If this is an EVPN route, process for un-import. */
	if (safi == SAFI_EVPN)
		bgp_evpn_unimport_route(peer->bgp, afi, safi, p, pi);

	bgp_rib_remove(dest, pi, peer, afi, safi);
}

struct bgp_path_info *info_make(int type, int sub_type, unsigned short instance,
				struct peer *peer, struct attr *attr,
				struct bgp_dest *dest)
{
	struct bgp_path_info *new;

	/* Make new BGP info. */
	new = XCALLOC(MTYPE_BGP_ROUTE, sizeof(struct bgp_path_info));
	new->type = type;
	new->instance = instance;
	new->sub_type = sub_type;
	new->peer = peer;
	new->attr = attr;
	new->uptime = bgp_clock();
	new->net = dest;
	return new;
}

static void overlay_index_update(struct attr *attr,
				 struct eth_segment_id *eth_s_id,
				 union gw_addr *gw_ip)
{
	if (!attr)
		return;

	if (eth_s_id == NULL) {
		memset(&(attr->evpn_overlay.eth_s_id), 0,
		       sizeof(struct eth_segment_id));
	} else {
		memcpy(&(attr->evpn_overlay.eth_s_id), eth_s_id,
		       sizeof(struct eth_segment_id));
	}
	if (gw_ip == NULL) {
		memset(&(attr->evpn_overlay.gw_ip), 0, sizeof(union gw_addr));
	} else {
		memcpy(&(attr->evpn_overlay.gw_ip), gw_ip,
		       sizeof(union gw_addr));
	}
}

static bool overlay_index_equal(afi_t afi, struct bgp_path_info *path,
				struct eth_segment_id *eth_s_id,
				union gw_addr *gw_ip)
{
	struct eth_segment_id *path_eth_s_id, *path_eth_s_id_remote;
	union gw_addr *path_gw_ip, *path_gw_ip_remote;
	union {
		struct eth_segment_id esi;
		union gw_addr ip;
	} temp;

	if (afi != AFI_L2VPN)
		return true;

	path_eth_s_id = &(path->attr->evpn_overlay.eth_s_id);
	path_gw_ip = &(path->attr->evpn_overlay.gw_ip);

	if (gw_ip == NULL) {
		memset(&temp, 0, sizeof(temp));
		path_gw_ip_remote = &temp.ip;
	} else
		path_gw_ip_remote = gw_ip;

	if (eth_s_id == NULL) {
		memset(&temp, 0, sizeof(temp));
		path_eth_s_id_remote = &temp.esi;
	} else
		path_eth_s_id_remote = eth_s_id;

	if (!memcmp(path_gw_ip, path_gw_ip_remote, sizeof(union gw_addr)))
		return false;

	return !memcmp(path_eth_s_id, path_eth_s_id_remote,
		       sizeof(struct eth_segment_id));
}

/* Check if received nexthop is valid or not. */
bool bgp_update_martian_nexthop(struct bgp *bgp, afi_t afi, safi_t safi,
				uint8_t type, uint8_t stype, struct attr *attr,
				struct bgp_dest *dest)
{
	bool ret = false;
	bool is_bgp_static_route =
		(type == ZEBRA_ROUTE_BGP && stype == BGP_ROUTE_STATIC) ? true
								       : false;

	/* Only validated for unicast and multicast currently. */
	/* Also valid for EVPN where the nexthop is an IP address. */
	if (safi != SAFI_UNICAST && safi != SAFI_MULTICAST && safi != SAFI_EVPN)
		return false;

	/* If NEXT_HOP is present, validate it. */
	if (attr->flag & ATTR_FLAG_BIT(BGP_ATTR_NEXT_HOP)) {
		if ((attr->nexthop.s_addr == INADDR_ANY && !is_bgp_static_route)
		    || IPV4_CLASS_DE(ntohl(attr->nexthop.s_addr))
		    || bgp_nexthop_self(bgp, afi, type, stype, attr, dest))
			return true;
	}

	/* If MP_NEXTHOP is present, validate it. */
	/* Note: For IPv6 nexthops, we only validate the global (1st) nexthop;
	 * there is code in bgp_attr.c to ignore the link-local (2nd) nexthop if
	 * it is not an IPv6 link-local address.
	 *
	 * If we receive an UPDATE with nexthop length set to 32 bytes
	 * we shouldn't discard an UPDATE if it's set to (::).
	 * The link-local (2st) is validated along the code path later.
	 */
	if (attr->mp_nexthop_len) {
		switch (attr->mp_nexthop_len) {
		case BGP_ATTR_NHLEN_IPV4:
		case BGP_ATTR_NHLEN_VPNV4:
			ret = ((attr->mp_nexthop_global_in.s_addr == INADDR_ANY
				&& !is_bgp_static_route)
			       || IPV4_CLASS_DE(
				       ntohl(attr->mp_nexthop_global_in.s_addr))
			       || bgp_nexthop_self(bgp, afi, type, stype, attr,
						   dest));
			break;

		case BGP_ATTR_NHLEN_IPV6_GLOBAL:
		case BGP_ATTR_NHLEN_VPNV6_GLOBAL:
			ret = ((IN6_IS_ADDR_UNSPECIFIED(
					&attr->mp_nexthop_global)
				&& !is_bgp_static_route)
			       || IN6_IS_ADDR_LOOPBACK(&attr->mp_nexthop_global)
			       || IN6_IS_ADDR_MULTICAST(
				       &attr->mp_nexthop_global)
			       || bgp_nexthop_self(bgp, afi, type, stype, attr,
						   dest));
			break;
		case BGP_ATTR_NHLEN_IPV6_GLOBAL_AND_LL:
			ret = (IN6_IS_ADDR_LOOPBACK(&attr->mp_nexthop_global)
			       || IN6_IS_ADDR_MULTICAST(
				       &attr->mp_nexthop_global)
			       || bgp_nexthop_self(bgp, afi, type, stype, attr,
						   dest));
			break;

		default:
			ret = true;
			break;
		}
	}

	return ret;
}

int bgp_update(struct peer *peer, const struct prefix *p, uint32_t addpath_id,
	       struct attr *attr, afi_t afi, safi_t safi, int type,
	       int sub_type, struct prefix_rd *prd, mpls_label_t *label,
	       uint32_t num_labels, int soft_reconfig,
	       struct bgp_route_evpn *evpn)
{
	int ret;
	int aspath_loop_count = 0;
	struct bgp_dest *dest;
	struct bgp *bgp;
	struct attr new_attr;
	struct attr *attr_new;
	struct bgp_path_info *pi;
	struct bgp_path_info *new;
	struct bgp_path_info_extra *extra;
	const char *reason;
	char pfx_buf[BGP_PRD_PATH_STRLEN];
	int connected = 0;
	int do_loop_check = 1;
	int has_valid_label = 0;
	afi_t nh_afi;
	uint8_t pi_type = 0;
	uint8_t pi_sub_type = 0;

#ifdef ENABLE_BGP_VNC
	int vnc_implicit_withdraw = 0;
#endif
	int same_attr = 0;

	memset(&new_attr, 0, sizeof(struct attr));
	new_attr.label_index = BGP_INVALID_LABEL_INDEX;
	new_attr.label = MPLS_INVALID_LABEL;

	bgp = peer->bgp;
	dest = bgp_afi_node_get(bgp->rib[afi][safi], afi, safi, p, prd);
	/* TODO: Check to see if we can get rid of "is_valid_label" */
	if (afi == AFI_L2VPN && safi == SAFI_EVPN)
		has_valid_label = (num_labels > 0) ? 1 : 0;
	else
		has_valid_label = bgp_is_valid_label(label);

	/* When peer's soft reconfiguration enabled.  Record input packet in
	   Adj-RIBs-In.  */
	if (!soft_reconfig
	    && CHECK_FLAG(peer->af_flags[afi][safi], PEER_FLAG_SOFT_RECONFIG)
	    && peer != bgp->peer_self)
		bgp_adj_in_set(dest, peer, attr, addpath_id);

	/* Check previously received route. */
	for (pi = bgp_dest_get_bgp_path_info(dest); pi; pi = pi->next)
		if (pi->peer == peer && pi->type == type
		    && pi->sub_type == sub_type
		    && pi->addpath_rx_id == addpath_id)
			break;

	/* AS path local-as loop check. */
	if (peer->change_local_as) {
		if (peer->allowas_in[afi][safi])
			aspath_loop_count = peer->allowas_in[afi][safi];
		else if (!CHECK_FLAG(peer->flags,
				     PEER_FLAG_LOCAL_AS_NO_PREPEND))
			aspath_loop_count = 1;

		if (aspath_loop_check(attr->aspath, peer->change_local_as)
		    > aspath_loop_count) {
			peer->stat_pfx_aspath_loop++;
			reason = "as-path contains our own AS A;";
			goto filtered;
		}
	}

	/* If the peer is configured for "allowas-in origin" and the last ASN in
	 * the
	 * as-path is our ASN then we do not need to call aspath_loop_check
	 */
	if (CHECK_FLAG(peer->af_flags[afi][safi], PEER_FLAG_ALLOWAS_IN_ORIGIN))
		if (aspath_get_last_as(attr->aspath) == bgp->as)
			do_loop_check = 0;

	/* AS path loop check. */
	if (do_loop_check) {
		if (aspath_loop_check(attr->aspath, bgp->as)
			    > peer->allowas_in[afi][safi]
		    || (CHECK_FLAG(bgp->config, BGP_CONFIG_CONFEDERATION)
			&& aspath_loop_check(attr->aspath, bgp->confed_id)
				   > peer->allowas_in[afi][safi])) {
			peer->stat_pfx_aspath_loop++;
			reason = "as-path contains our own AS;";
			goto filtered;
		}
	}

	/* Route reflector originator ID check.  */
	if (attr->flag & ATTR_FLAG_BIT(BGP_ATTR_ORIGINATOR_ID)
	    && IPV4_ADDR_SAME(&bgp->router_id, &attr->originator_id)) {
		peer->stat_pfx_originator_loop++;
		reason = "originator is us;";
		goto filtered;
	}

	/* Route reflector cluster ID check.  */
	if (bgp_cluster_filter(peer, attr)) {
		peer->stat_pfx_cluster_loop++;
		reason = "reflected from the same cluster;";
		goto filtered;
	}

	/* Apply incoming filter.  */
	if (bgp_input_filter(peer, p, attr, afi, safi) == FILTER_DENY) {
		peer->stat_pfx_filter++;
		reason = "filter;";
		goto filtered;
	}

	/* RFC 8212 to prevent route leaks.
	 * This specification intends to improve this situation by requiring the
	 * explicit configuration of both BGP Import and Export Policies for any
	 * External BGP (EBGP) session such as customers, peers, or
	 * confederation boundaries for all enabled address families. Through
	 * codification of the aforementioned requirement, operators will
	 * benefit from consistent behavior across different BGP
	 * implementations.
	 */
	if (CHECK_FLAG(bgp->flags, BGP_FLAG_EBGP_REQUIRES_POLICY))
		if (!bgp_inbound_policy_exists(peer,
					       &peer->filter[afi][safi])) {
			reason = "inbound policy missing";
			goto filtered;
		}

	/* draft-ietf-idr-deprecate-as-set-confed-set
	 * Filter routes having AS_SET or AS_CONFED_SET in the path.
	 * Eventually, This document (if approved) updates RFC 4271
	 * and RFC 5065 by eliminating AS_SET and AS_CONFED_SET types,
	 * and obsoletes RFC 6472.
	 */
	if (peer->bgp->reject_as_sets)
		if (aspath_check_as_sets(attr->aspath)) {
			reason =
				"as-path contains AS_SET or AS_CONFED_SET type;";
			goto filtered;
		}

	new_attr = *attr;

	/* Apply incoming route-map.
	 * NB: new_attr may now contain newly allocated values from route-map
	 * "set"
	 * commands, so we need bgp_attr_flush in the error paths, until we
	 * intern
	 * the attr (which takes over the memory references) */
	if (bgp_input_modifier(peer, p, &new_attr, afi, safi, NULL, label,
			       num_labels, dest)
	    == RMAP_DENY) {
		peer->stat_pfx_filter++;
		reason = "route-map;";
		bgp_attr_flush(&new_attr);
		goto filtered;
	}

	if (pi && pi->attr->rmap_table_id != new_attr.rmap_table_id) {
		if (CHECK_FLAG(pi->flags, BGP_PATH_SELECTED))
			/* remove from RIB previous entry */
			bgp_zebra_withdraw(p, pi, bgp, safi);
	}

	if (peer->sort == BGP_PEER_EBGP) {

		/* If we receive the graceful-shutdown community from an eBGP
		 * peer we must lower local-preference */
		if (new_attr.community
		    && community_include(new_attr.community, COMMUNITY_GSHUT)) {
			new_attr.flag |= ATTR_FLAG_BIT(BGP_ATTR_LOCAL_PREF);
			new_attr.local_pref = BGP_GSHUT_LOCAL_PREF;

			/* If graceful-shutdown is configured then add the GSHUT
			 * community to all paths received from eBGP peers */
		} else if (CHECK_FLAG(peer->bgp->flags,
				      BGP_FLAG_GRACEFUL_SHUTDOWN))
			bgp_attr_add_gshut_community(&new_attr);
	}

	if (pi) {
		pi_type = pi->type;
		pi_sub_type = pi->sub_type;
	}

	/* next hop check.  */
	if (!CHECK_FLAG(peer->flags, PEER_FLAG_IS_RFAPI_HD)
	    && bgp_update_martian_nexthop(bgp, afi, safi, pi_type, pi_sub_type,
					  &new_attr, dest)) {
		peer->stat_pfx_nh_invalid++;
		reason = "martian or self next-hop;";
		bgp_attr_flush(&new_attr);
		goto filtered;
	}

	if (bgp_mac_entry_exists(p) || bgp_mac_exist(&attr->rmac)) {
		peer->stat_pfx_nh_invalid++;
		reason = "self mac;";
		goto filtered;
	}

	attr_new = bgp_attr_intern(&new_attr);

	/* If the update is implicit withdraw. */
	if (pi) {
		pi->uptime = bgp_clock();
		same_attr = attrhash_cmp(pi->attr, attr_new);

		hook_call(bgp_process, bgp, afi, safi, dest, peer, true);

		/* Same attribute comes in. */
		if (!CHECK_FLAG(pi->flags, BGP_PATH_REMOVED)
		    && attrhash_cmp(pi->attr, attr_new)
		    && (!has_valid_label
			|| memcmp(&(bgp_path_info_extra_get(pi))->label, label,
				  num_labels * sizeof(mpls_label_t))
				   == 0)
		    && (overlay_index_equal(
			       afi, pi, evpn == NULL ? NULL : &evpn->eth_s_id,
			       evpn == NULL ? NULL : &evpn->gw_ip))) {
			if (CHECK_FLAG(bgp->af_flags[afi][safi],
				       BGP_CONFIG_DAMPENING)
			    && peer->sort == BGP_PEER_EBGP
			    && CHECK_FLAG(pi->flags, BGP_PATH_HISTORY)) {
				if (bgp_debug_update(peer, p, NULL, 1)) {
					bgp_debug_rdpfxpath2str(
						afi, safi, prd, p, label,
						num_labels, addpath_id ? 1 : 0,
						addpath_id, pfx_buf,
						sizeof(pfx_buf));
					zlog_debug("%s rcvd %s", peer->host,
						   pfx_buf);
				}

				if (bgp_damp_update(pi, dest, afi, safi)
				    != BGP_DAMP_SUPPRESSED) {
					bgp_aggregate_increment(bgp, p, pi, afi,
								safi);
					bgp_process(bgp, dest, afi, safi);
				}
			} else /* Duplicate - odd */
			{
				if (bgp_debug_update(peer, p, NULL, 1)) {
					if (!peer->rcvd_attr_printed) {
						zlog_debug(
							"%s rcvd UPDATE w/ attr: %s",
							peer->host,
							peer->rcvd_attr_str);
						peer->rcvd_attr_printed = 1;
					}

					bgp_debug_rdpfxpath2str(
						afi, safi, prd, p, label,
						num_labels, addpath_id ? 1 : 0,
						addpath_id, pfx_buf,
						sizeof(pfx_buf));
					zlog_debug(
						"%s rcvd %s...duplicate ignored",
						peer->host, pfx_buf);
				}

				/* graceful restart STALE flag unset. */
				if (CHECK_FLAG(pi->flags, BGP_PATH_STALE)) {
					bgp_path_info_unset_flag(
						dest, pi, BGP_PATH_STALE);
					bgp_dest_set_defer_flag(dest, false);
					bgp_process(bgp, dest, afi, safi);
				}
			}

			bgp_dest_unlock_node(dest);
			bgp_attr_unintern(&attr_new);

			return 0;
		}

		/* Withdraw/Announce before we fully processed the withdraw */
		if (CHECK_FLAG(pi->flags, BGP_PATH_REMOVED)) {
			if (bgp_debug_update(peer, p, NULL, 1)) {
				bgp_debug_rdpfxpath2str(
					afi, safi, prd, p, label, num_labels,
					addpath_id ? 1 : 0, addpath_id, pfx_buf,
					sizeof(pfx_buf));
				zlog_debug(
					"%s rcvd %s, flapped quicker than processing",
					peer->host, pfx_buf);
			}

			bgp_path_info_restore(dest, pi);
		}

		/* Received Logging. */
		if (bgp_debug_update(peer, p, NULL, 1)) {
			bgp_debug_rdpfxpath2str(afi, safi, prd, p, label,
						num_labels, addpath_id ? 1 : 0,
						addpath_id, pfx_buf,
						sizeof(pfx_buf));
			zlog_debug("%s rcvd %s", peer->host, pfx_buf);
		}

		/* graceful restart STALE flag unset. */
		if (CHECK_FLAG(pi->flags, BGP_PATH_STALE)) {
			bgp_path_info_unset_flag(dest, pi, BGP_PATH_STALE);
			bgp_dest_set_defer_flag(dest, false);
		}

		/* The attribute is changed. */
		bgp_path_info_set_flag(dest, pi, BGP_PATH_ATTR_CHANGED);

		/* implicit withdraw, decrement aggregate and pcount here.
		 * only if update is accepted, they'll increment below.
		 */
		bgp_aggregate_decrement(bgp, p, pi, afi, safi);

		/* Update bgp route dampening information.  */
		if (CHECK_FLAG(bgp->af_flags[afi][safi], BGP_CONFIG_DAMPENING)
		    && peer->sort == BGP_PEER_EBGP) {
			/* This is implicit withdraw so we should update
			   dampening
			   information.  */
			if (!CHECK_FLAG(pi->flags, BGP_PATH_HISTORY))
				bgp_damp_withdraw(pi, dest, afi, safi, 1);
		}
#ifdef ENABLE_BGP_VNC
		if (safi == SAFI_MPLS_VPN) {
			struct bgp_dest *pdest = NULL;
			struct bgp_table *table = NULL;

			pdest = bgp_node_get(bgp->rib[afi][safi],
					     (struct prefix *)prd);
			if (bgp_dest_has_bgp_path_info_data(pdest)) {
				table = bgp_dest_get_bgp_table_info(pdest);

				vnc_import_bgp_del_vnc_host_route_mode_resolve_nve(
					bgp, prd, table, p, pi);
			}
			bgp_dest_unlock_node(pdest);
		}
		if ((afi == AFI_IP || afi == AFI_IP6)
		    && (safi == SAFI_UNICAST)) {
			if (CHECK_FLAG(pi->flags, BGP_PATH_SELECTED)) {
				/*
				 * Implicit withdraw case.
				 */
				++vnc_implicit_withdraw;
				vnc_import_bgp_del_route(bgp, p, pi);
				vnc_import_bgp_exterior_del_route(bgp, p, pi);
			}
		}
#endif

		/* Special handling for EVPN update of an existing route. If the
		 * extended community attribute has changed, we need to
		 * un-import
		 * the route using its existing extended community. It will be
		 * subsequently processed for import with the new extended
		 * community.
		 */
		if (((safi == SAFI_EVPN) || (safi == SAFI_MPLS_VPN))
		    && !same_attr) {
			if ((pi->attr->flag
			     & ATTR_FLAG_BIT(BGP_ATTR_EXT_COMMUNITIES))
			    && (attr_new->flag
				& ATTR_FLAG_BIT(BGP_ATTR_EXT_COMMUNITIES))) {
				int cmp;

				cmp = ecommunity_cmp(pi->attr->ecommunity,
						     attr_new->ecommunity);
				if (!cmp) {
					if (bgp_debug_update(peer, p, NULL, 1))
						zlog_debug(
							"Change in EXT-COMM, existing %s new %s",
							ecommunity_str(
								pi->attr->ecommunity),
							ecommunity_str(
								attr_new->ecommunity));
					if (safi == SAFI_EVPN)
						bgp_evpn_unimport_route(
							bgp, afi, safi, p, pi);
					else /* SAFI_MPLS_VPN */
						vpn_leak_to_vrf_withdraw(bgp,
									 pi);
				}
			}
		}

		/* Update to new attribute.  */
		bgp_attr_unintern(&pi->attr);
		pi->attr = attr_new;

		/* Update MPLS label */
		if (has_valid_label) {
			extra = bgp_path_info_extra_get(pi);
			if (extra->label != label) {
				memcpy(&extra->label, label,
				       num_labels * sizeof(mpls_label_t));
				extra->num_labels = num_labels;
			}
			if (!(afi == AFI_L2VPN && safi == SAFI_EVPN))
				bgp_set_valid_label(&extra->label[0]);
		}

		/* Update SRv6 SID */
		if (attr->srv6_l3vpn) {
			extra = bgp_path_info_extra_get(pi);
			if (sid_diff(&extra->sid[0], &attr->srv6_l3vpn->sid)) {
				sid_copy(&extra->sid[0],
					 &attr->srv6_l3vpn->sid);
				extra->num_sids = 1;
			}
		} else if (attr->srv6_vpn) {
			extra = bgp_path_info_extra_get(pi);
			if (sid_diff(&extra->sid[0], &attr->srv6_vpn->sid)) {
				sid_copy(&extra->sid[0], &attr->srv6_vpn->sid);
				extra->num_sids = 1;
			}
		}

#ifdef ENABLE_BGP_VNC
		if ((afi == AFI_IP || afi == AFI_IP6)
		    && (safi == SAFI_UNICAST)) {
			if (vnc_implicit_withdraw) {
				/*
				 * Add back the route with its new attributes
				 * (e.g., nexthop).
				 * The route is still selected, until the route
				 * selection
				 * queued by bgp_process actually runs. We have
				 * to make this
				 * update to the VNC side immediately to avoid
				 * racing against
				 * configuration changes (e.g., route-map
				 * changes) which
				 * trigger re-importation of the entire RIB.
				 */
				vnc_import_bgp_add_route(bgp, p, pi);
				vnc_import_bgp_exterior_add_route(bgp, p, pi);
			}
		}
#endif
		/* Update Overlay Index */
		if (afi == AFI_L2VPN) {
			overlay_index_update(
				pi->attr, evpn == NULL ? NULL : &evpn->eth_s_id,
				evpn == NULL ? NULL : &evpn->gw_ip);
		}

		/* Update bgp route dampening information.  */
		if (CHECK_FLAG(bgp->af_flags[afi][safi], BGP_CONFIG_DAMPENING)
		    && peer->sort == BGP_PEER_EBGP) {
			/* Now we do normal update dampening.  */
			ret = bgp_damp_update(pi, dest, afi, safi);
			if (ret == BGP_DAMP_SUPPRESSED) {
				bgp_dest_unlock_node(dest);
				return 0;
			}
		}

		/* Nexthop reachability check - for unicast and
		 * labeled-unicast.. */
		if (((afi == AFI_IP || afi == AFI_IP6)
		    && (safi == SAFI_UNICAST || safi == SAFI_LABELED_UNICAST))
		    || (safi == SAFI_EVPN &&
			bgp_evpn_is_prefix_nht_supported(p))) {
			if (safi != SAFI_EVPN && peer->sort == BGP_PEER_EBGP
			    && peer->ttl == BGP_DEFAULT_TTL
			    && !CHECK_FLAG(peer->flags,
					   PEER_FLAG_DISABLE_CONNECTED_CHECK)
			    && !CHECK_FLAG(bgp->flags,
					   BGP_FLAG_DISABLE_NH_CONNECTED_CHK))
				connected = 1;
			else
				connected = 0;

			struct bgp *bgp_nexthop = bgp;

			if (pi->extra && pi->extra->bgp_orig)
				bgp_nexthop = pi->extra->bgp_orig;

			nh_afi = BGP_ATTR_NH_AFI(afi, pi->attr);

			if (bgp_find_or_add_nexthop(bgp, bgp_nexthop, nh_afi,
						    pi, NULL, connected)
			    || CHECK_FLAG(peer->flags, PEER_FLAG_IS_RFAPI_HD))
				bgp_path_info_set_flag(dest, pi,
						       BGP_PATH_VALID);
			else {
				if (BGP_DEBUG(nht, NHT)) {
					char buf1[INET6_ADDRSTRLEN];
					inet_ntop(AF_INET,
						  (const void *)&attr_new
							  ->nexthop,
						  buf1, INET6_ADDRSTRLEN);
					zlog_debug("%s(%s): NH unresolved",
						   __func__, buf1);
				}
				bgp_path_info_unset_flag(dest, pi,
							 BGP_PATH_VALID);
			}
		} else
			bgp_path_info_set_flag(dest, pi, BGP_PATH_VALID);

#ifdef ENABLE_BGP_VNC
		if (safi == SAFI_MPLS_VPN) {
			struct bgp_dest *pdest = NULL;
			struct bgp_table *table = NULL;

			pdest = bgp_node_get(bgp->rib[afi][safi],
					     (struct prefix *)prd);
			if (bgp_dest_has_bgp_path_info_data(pdest)) {
				table = bgp_dest_get_bgp_table_info(pdest);

				vnc_import_bgp_add_vnc_host_route_mode_resolve_nve(
					bgp, prd, table, p, pi);
			}
			bgp_dest_unlock_node(pdest);
		}
#endif

		/* If this is an EVPN route and some attribute has changed,
		 * process
		 * route for import. If the extended community has changed, we
		 * would
		 * have done the un-import earlier and the import would result
		 * in the
		 * route getting injected into appropriate L2 VNIs. If it is
		 * just
		 * some other attribute change, the import will result in
		 * updating
		 * the attributes for the route in the VNI(s).
		 */
		if (safi == SAFI_EVPN && !same_attr &&
		    CHECK_FLAG(pi->flags, BGP_PATH_VALID))
			bgp_evpn_import_route(bgp, afi, safi, p, pi);

		/* Process change. */
		bgp_aggregate_increment(bgp, p, pi, afi, safi);

		bgp_process(bgp, dest, afi, safi);
		bgp_dest_unlock_node(dest);

		if (SAFI_UNICAST == safi
		    && (bgp->inst_type == BGP_INSTANCE_TYPE_VRF
			|| bgp->inst_type == BGP_INSTANCE_TYPE_DEFAULT)) {

			vpn_leak_from_vrf_update(bgp_get_default(), bgp, pi);
		}
		if ((SAFI_MPLS_VPN == safi)
		    && (bgp->inst_type == BGP_INSTANCE_TYPE_DEFAULT)) {

			vpn_leak_to_vrf_update(bgp, pi);
		}

#ifdef ENABLE_BGP_VNC
		if (SAFI_MPLS_VPN == safi) {
			mpls_label_t label_decoded = decode_label(label);

			rfapiProcessUpdate(peer, NULL, p, prd, attr, afi, safi,
					   type, sub_type, &label_decoded);
		}
		if (SAFI_ENCAP == safi) {
			rfapiProcessUpdate(peer, NULL, p, prd, attr, afi, safi,
					   type, sub_type, NULL);
		}
#endif

		return 0;
	} // End of implicit withdraw

	/* Received Logging. */
	if (bgp_debug_update(peer, p, NULL, 1)) {
		if (!peer->rcvd_attr_printed) {
			zlog_debug("%s rcvd UPDATE w/ attr: %s", peer->host,
				   peer->rcvd_attr_str);
			peer->rcvd_attr_printed = 1;
		}

		bgp_debug_rdpfxpath2str(afi, safi, prd, p, label, num_labels,
					addpath_id ? 1 : 0, addpath_id, pfx_buf,
					sizeof(pfx_buf));
		zlog_debug("%s rcvd %s", peer->host, pfx_buf);
	}

	/* Make new BGP info. */
	new = info_make(type, sub_type, 0, peer, attr_new, dest);

	/* Update MPLS label */
	if (has_valid_label) {
		extra = bgp_path_info_extra_get(new);
		if (extra->label != label) {
			memcpy(&extra->label, label,
			       num_labels * sizeof(mpls_label_t));
			extra->num_labels = num_labels;
		}
		if (!(afi == AFI_L2VPN && safi == SAFI_EVPN))
			bgp_set_valid_label(&extra->label[0]);
	}

	/* Update SRv6 SID */
	if (safi == SAFI_MPLS_VPN) {
		extra = bgp_path_info_extra_get(new);
		if (attr->srv6_l3vpn) {
			sid_copy(&extra->sid[0], &attr->srv6_l3vpn->sid);
			extra->num_sids = 1;
		} else if (attr->srv6_vpn) {
			sid_copy(&extra->sid[0], &attr->srv6_vpn->sid);
			extra->num_sids = 1;
		}
	}

	/* Update Overlay Index */
	if (afi == AFI_L2VPN) {
		overlay_index_update(new->attr,
				     evpn == NULL ? NULL : &evpn->eth_s_id,
				     evpn == NULL ? NULL : &evpn->gw_ip);
	}
	/* Nexthop reachability check. */
	if (((afi == AFI_IP || afi == AFI_IP6)
	    && (safi == SAFI_UNICAST || safi == SAFI_LABELED_UNICAST))
	    || (safi == SAFI_EVPN && bgp_evpn_is_prefix_nht_supported(p))) {
		if (safi != SAFI_EVPN && peer->sort == BGP_PEER_EBGP
		    && peer->ttl == BGP_DEFAULT_TTL
		    && !CHECK_FLAG(peer->flags,
				   PEER_FLAG_DISABLE_CONNECTED_CHECK)
		    && !CHECK_FLAG(bgp->flags,
				   BGP_FLAG_DISABLE_NH_CONNECTED_CHK))
			connected = 1;
		else
			connected = 0;

		nh_afi = BGP_ATTR_NH_AFI(afi, new->attr);

		if (bgp_find_or_add_nexthop(bgp, bgp, nh_afi, new, NULL,
					    connected)
		    || CHECK_FLAG(peer->flags, PEER_FLAG_IS_RFAPI_HD))
			bgp_path_info_set_flag(dest, new, BGP_PATH_VALID);
		else {
			if (BGP_DEBUG(nht, NHT)) {
				char buf1[INET6_ADDRSTRLEN];
				inet_ntop(AF_INET,
					  (const void *)&attr_new->nexthop,
					  buf1, INET6_ADDRSTRLEN);
				zlog_debug("%s(%s): NH unresolved", __func__,
					   buf1);
			}
			bgp_path_info_unset_flag(dest, new, BGP_PATH_VALID);
		}
	} else
		bgp_path_info_set_flag(dest, new, BGP_PATH_VALID);

	/* Addpath ID */
	new->addpath_rx_id = addpath_id;

	/* Increment prefix */
	bgp_aggregate_increment(bgp, p, new, afi, safi);

	/* Register new BGP information. */
	bgp_path_info_add(dest, new);

	/* route_node_get lock */
	bgp_dest_unlock_node(dest);

#ifdef ENABLE_BGP_VNC
	if (safi == SAFI_MPLS_VPN) {
		struct bgp_dest *pdest = NULL;
		struct bgp_table *table = NULL;

		pdest = bgp_node_get(bgp->rib[afi][safi], (struct prefix *)prd);
		if (bgp_dest_has_bgp_path_info_data(pdest)) {
			table = bgp_dest_get_bgp_table_info(pdest);

			vnc_import_bgp_add_vnc_host_route_mode_resolve_nve(
				bgp, prd, table, p, new);
		}
		bgp_dest_unlock_node(pdest);
	}
#endif

	/* If maximum prefix count is configured and current prefix
	   count exeed it. */
	if (bgp_maximum_prefix_overflow(peer, afi, safi, 0))
		return -1;

	/* If this is an EVPN route, process for import. */
	if (safi == SAFI_EVPN && CHECK_FLAG(new->flags, BGP_PATH_VALID))
		bgp_evpn_import_route(bgp, afi, safi, p, new);

	hook_call(bgp_process, bgp, afi, safi, dest, peer, false);

	/* Process change. */
	bgp_process(bgp, dest, afi, safi);

	if (SAFI_UNICAST == safi
	    && (bgp->inst_type == BGP_INSTANCE_TYPE_VRF
		|| bgp->inst_type == BGP_INSTANCE_TYPE_DEFAULT)) {
		vpn_leak_from_vrf_update(bgp_get_default(), bgp, new);
	}
	if ((SAFI_MPLS_VPN == safi)
	    && (bgp->inst_type == BGP_INSTANCE_TYPE_DEFAULT)) {

		vpn_leak_to_vrf_update(bgp, new);
	}
#ifdef ENABLE_BGP_VNC
	if (SAFI_MPLS_VPN == safi) {
		mpls_label_t label_decoded = decode_label(label);

		rfapiProcessUpdate(peer, NULL, p, prd, attr, afi, safi, type,
				   sub_type, &label_decoded);
	}
	if (SAFI_ENCAP == safi) {
		rfapiProcessUpdate(peer, NULL, p, prd, attr, afi, safi, type,
				   sub_type, NULL);
	}
#endif

	return 0;

/* This BGP update is filtered.  Log the reason then update BGP
   entry.  */
filtered:
	hook_call(bgp_process, bgp, afi, safi, dest, peer, true);

	if (bgp_debug_update(peer, p, NULL, 1)) {
		if (!peer->rcvd_attr_printed) {
			zlog_debug("%s rcvd UPDATE w/ attr: %s", peer->host,
				   peer->rcvd_attr_str);
			peer->rcvd_attr_printed = 1;
		}

		bgp_debug_rdpfxpath2str(afi, safi, prd, p, label, num_labels,
					addpath_id ? 1 : 0, addpath_id, pfx_buf,
					sizeof(pfx_buf));
		zlog_debug("%s rcvd UPDATE about %s -- DENIED due to: %s",
			   peer->host, pfx_buf, reason);
	}

	if (pi) {
		/* If this is an EVPN route, un-import it as it is now filtered.
		 */
		if (safi == SAFI_EVPN)
			bgp_evpn_unimport_route(bgp, afi, safi, p, pi);

		if (SAFI_UNICAST == safi
		    && (bgp->inst_type == BGP_INSTANCE_TYPE_VRF
			|| bgp->inst_type == BGP_INSTANCE_TYPE_DEFAULT)) {

			vpn_leak_from_vrf_withdraw(bgp_get_default(), bgp, pi);
		}
		if ((SAFI_MPLS_VPN == safi)
		    && (bgp->inst_type == BGP_INSTANCE_TYPE_DEFAULT)) {

			vpn_leak_to_vrf_withdraw(bgp, pi);
		}

		bgp_rib_remove(dest, pi, peer, afi, safi);
	}

	bgp_dest_unlock_node(dest);

#ifdef ENABLE_BGP_VNC
	/*
	 * Filtered update is treated as an implicit withdrawal (see
	 * bgp_rib_remove()
	 * a few lines above)
	 */
	if ((SAFI_MPLS_VPN == safi) || (SAFI_ENCAP == safi)) {
		rfapiProcessWithdraw(peer, NULL, p, prd, NULL, afi, safi, type,
				     0);
	}
#endif

	return 0;
}

int bgp_withdraw(struct peer *peer, const struct prefix *p, uint32_t addpath_id,
		 struct attr *attr, afi_t afi, safi_t safi, int type,
		 int sub_type, struct prefix_rd *prd, mpls_label_t *label,
		 uint32_t num_labels, struct bgp_route_evpn *evpn)
{
	struct bgp *bgp;
	char pfx_buf[BGP_PRD_PATH_STRLEN];
	struct bgp_dest *dest;
	struct bgp_path_info *pi;

#ifdef ENABLE_BGP_VNC
	if ((SAFI_MPLS_VPN == safi) || (SAFI_ENCAP == safi)) {
		rfapiProcessWithdraw(peer, NULL, p, prd, NULL, afi, safi, type,
				     0);
	}
#endif

	bgp = peer->bgp;

	/* Lookup node. */
	dest = bgp_afi_node_get(bgp->rib[afi][safi], afi, safi, p, prd);

	/* If peer is soft reconfiguration enabled.  Record input packet for
	 * further calculation.
	 *
	 * Cisco IOS 12.4(24)T4 on session establishment sends withdraws for all
	 * routes that are filtered.  This tanks out Quagga RS pretty badly due
	 * to
	 * the iteration over all RS clients.
	 * Since we need to remove the entry from adj_in anyway, do that first
	 * and
	 * if there was no entry, we don't need to do anything more.
	 */
	if (CHECK_FLAG(peer->af_flags[afi][safi], PEER_FLAG_SOFT_RECONFIG)
	    && peer != bgp->peer_self)
		if (!bgp_adj_in_unset(dest, peer, addpath_id)) {
			peer->stat_pfx_dup_withdraw++;

			if (bgp_debug_update(peer, p, NULL, 1)) {
				bgp_debug_rdpfxpath2str(
					afi, safi, prd, p, label, num_labels,
					addpath_id ? 1 : 0, addpath_id, pfx_buf,
					sizeof(pfx_buf));
				zlog_debug(
					"%s withdrawing route %s not in adj-in",
					peer->host, pfx_buf);
			}
			bgp_dest_unlock_node(dest);
			return 0;
		}

	/* Lookup withdrawn route. */
	for (pi = bgp_dest_get_bgp_path_info(dest); pi; pi = pi->next)
		if (pi->peer == peer && pi->type == type
		    && pi->sub_type == sub_type
		    && pi->addpath_rx_id == addpath_id)
			break;

	/* Logging. */
	if (bgp_debug_update(peer, p, NULL, 1)) {
		bgp_debug_rdpfxpath2str(afi, safi, prd, p, label, num_labels,
					addpath_id ? 1 : 0, addpath_id, pfx_buf,
					sizeof(pfx_buf));
		zlog_debug("%s rcvd UPDATE about %s -- withdrawn", peer->host,
			   pfx_buf);
	}

	/* Withdraw specified route from routing table. */
	if (pi && !CHECK_FLAG(pi->flags, BGP_PATH_HISTORY)) {
		bgp_rib_withdraw(dest, pi, peer, afi, safi, prd);
		if (SAFI_UNICAST == safi
		    && (bgp->inst_type == BGP_INSTANCE_TYPE_VRF
			|| bgp->inst_type == BGP_INSTANCE_TYPE_DEFAULT)) {
			vpn_leak_from_vrf_withdraw(bgp_get_default(), bgp, pi);
		}
		if ((SAFI_MPLS_VPN == safi)
		    && (bgp->inst_type == BGP_INSTANCE_TYPE_DEFAULT)) {

			vpn_leak_to_vrf_withdraw(bgp, pi);
		}
	} else if (bgp_debug_update(peer, p, NULL, 1)) {
		bgp_debug_rdpfxpath2str(afi, safi, prd, p, label, num_labels,
					addpath_id ? 1 : 0, addpath_id, pfx_buf,
					sizeof(pfx_buf));
		zlog_debug("%s Can't find the route %s", peer->host, pfx_buf);
	}

	/* Unlock bgp_node_get() lock. */
	bgp_dest_unlock_node(dest);

	return 0;
}

void bgp_default_originate(struct peer *peer, afi_t afi, safi_t safi,
			   int withdraw)
{
	struct update_subgroup *subgrp;
	subgrp = peer_subgroup(peer, afi, safi);
	subgroup_default_originate(subgrp, withdraw);
}


/*
 * bgp_stop_announce_route_timer
 */
void bgp_stop_announce_route_timer(struct peer_af *paf)
{
	if (!paf->t_announce_route)
		return;

	THREAD_TIMER_OFF(paf->t_announce_route);
}

/*
 * bgp_announce_route_timer_expired
 *
 * Callback that is invoked when the route announcement timer for a
 * peer_af expires.
 */
static int bgp_announce_route_timer_expired(struct thread *t)
{
	struct peer_af *paf;
	struct peer *peer;

	paf = THREAD_ARG(t);
	peer = paf->peer;

	if (peer->status != Established)
		return 0;

	if (!peer->afc_nego[paf->afi][paf->safi])
		return 0;

	peer_af_announce_route(paf, 1);
	return 0;
}

/*
 * bgp_announce_route
 *
 * *Triggers* announcement of routes of a given AFI/SAFI to a peer.
 */
void bgp_announce_route(struct peer *peer, afi_t afi, safi_t safi)
{
	struct peer_af *paf;
	struct update_subgroup *subgrp;

	paf = peer_af_find(peer, afi, safi);
	if (!paf)
		return;
	subgrp = PAF_SUBGRP(paf);

	/*
	 * Ignore if subgroup doesn't exist (implies AF is not negotiated)
	 * or a refresh has already been triggered.
	 */
	if (!subgrp || paf->t_announce_route)
		return;

	/*
	 * Start a timer to stagger/delay the announce. This serves
	 * two purposes - announcement can potentially be combined for
	 * multiple peers and the announcement doesn't happen in the
	 * vty context.
	 */
	thread_add_timer_msec(bm->master, bgp_announce_route_timer_expired, paf,
			      (subgrp->peer_count == 1)
				      ? BGP_ANNOUNCE_ROUTE_SHORT_DELAY_MS
				      : BGP_ANNOUNCE_ROUTE_DELAY_MS,
			      &paf->t_announce_route);
}

/*
 * Announce routes from all AF tables to a peer.
 *
 * This should ONLY be called when there is a need to refresh the
 * routes to the peer based on a policy change for this peer alone
 * or a route refresh request received from the peer.
 * The operation will result in splitting the peer from its existing
 * subgroups and putting it in new subgroups.
 */
void bgp_announce_route_all(struct peer *peer)
{
	afi_t afi;
	safi_t safi;

	FOREACH_AFI_SAFI (afi, safi)
		bgp_announce_route(peer, afi, safi);
}

static void bgp_soft_reconfig_table(struct peer *peer, afi_t afi, safi_t safi,
				    struct bgp_table *table,
				    struct prefix_rd *prd)
{
	int ret;
	struct bgp_dest *dest;
	struct bgp_adj_in *ain;

	if (!table)
		table = peer->bgp->rib[afi][safi];

	for (dest = bgp_table_top(table); dest; dest = bgp_route_next(dest))
		for (ain = dest->adj_in; ain; ain = ain->next) {
			if (ain->peer != peer)
				continue;

			struct bgp_path_info *pi;
			uint32_t num_labels = 0;
			mpls_label_t *label_pnt = NULL;
			struct bgp_route_evpn evpn;

			for (pi = bgp_dest_get_bgp_path_info(dest); pi;
			     pi = pi->next)
				if (pi->peer == peer)
					break;

			if (pi && pi->extra)
				num_labels = pi->extra->num_labels;
			if (num_labels)
				label_pnt = &pi->extra->label[0];
			if (pi)
				memcpy(&evpn, &pi->attr->evpn_overlay,
				       sizeof(evpn));
			else
				memset(&evpn, 0, sizeof(evpn));

			ret = bgp_update(peer, bgp_dest_get_prefix(dest),
					 ain->addpath_rx_id, ain->attr, afi,
					 safi, ZEBRA_ROUTE_BGP,
					 BGP_ROUTE_NORMAL, prd, label_pnt,
					 num_labels, 1, &evpn);

			if (ret < 0) {
				bgp_dest_unlock_node(dest);
				return;
			}
		}
}

void bgp_soft_reconfig_in(struct peer *peer, afi_t afi, safi_t safi)
{
	struct bgp_dest *dest;
	struct bgp_table *table;

	if (peer->status != Established)
		return;

	if ((safi != SAFI_MPLS_VPN) && (safi != SAFI_ENCAP)
	    && (safi != SAFI_EVPN))
		bgp_soft_reconfig_table(peer, afi, safi, NULL, NULL);
	else
		for (dest = bgp_table_top(peer->bgp->rib[afi][safi]); dest;
		     dest = bgp_route_next(dest)) {
			table = bgp_dest_get_bgp_table_info(dest);

			if (table == NULL)
				continue;

			const struct prefix *p = bgp_dest_get_prefix(dest);
			struct prefix_rd prd;

			prd.family = AF_UNSPEC;
			prd.prefixlen = 64;
			memcpy(&prd.val, p->u.val, 8);

			bgp_soft_reconfig_table(peer, afi, safi, table, &prd);
		}
}


struct bgp_clear_node_queue {
	struct bgp_dest *dest;
};

static wq_item_status bgp_clear_route_node(struct work_queue *wq, void *data)
{
	struct bgp_clear_node_queue *cnq = data;
	struct bgp_dest *dest = cnq->dest;
	struct peer *peer = wq->spec.data;
	struct bgp_path_info *pi;
	struct bgp *bgp;
	afi_t afi = bgp_dest_table(dest)->afi;
	safi_t safi = bgp_dest_table(dest)->safi;

	assert(dest && peer);
	bgp = peer->bgp;

	/* It is possible that we have multiple paths for a prefix from a peer
	 * if that peer is using AddPath.
	 */
	for (pi = bgp_dest_get_bgp_path_info(dest); pi; pi = pi->next) {
		if (pi->peer != peer)
			continue;

		/* graceful restart STALE flag set. */
		if (CHECK_FLAG(peer->sflags, PEER_STATUS_NSF_WAIT)
		    && peer->nsf[afi][safi]
		    && !CHECK_FLAG(pi->flags, BGP_PATH_STALE)
		    && !CHECK_FLAG(pi->flags, BGP_PATH_UNUSEABLE))
			bgp_path_info_set_flag(dest, pi, BGP_PATH_STALE);
		else {
			/* If this is an EVPN route, process for
			 * un-import. */
			if (safi == SAFI_EVPN)
				bgp_evpn_unimport_route(
					bgp, afi, safi,
					bgp_dest_get_prefix(dest), pi);
			/* Handle withdraw for VRF route-leaking and L3VPN */
			if (SAFI_UNICAST == safi
			    && (bgp->inst_type == BGP_INSTANCE_TYPE_VRF ||
				bgp->inst_type == BGP_INSTANCE_TYPE_DEFAULT)) {
				vpn_leak_from_vrf_withdraw(bgp_get_default(),
							   bgp, pi);
			}
			if (SAFI_MPLS_VPN == safi &&
			    bgp->inst_type == BGP_INSTANCE_TYPE_DEFAULT) {
				vpn_leak_to_vrf_withdraw(bgp, pi);
			}

			bgp_rib_remove(dest, pi, peer, afi, safi);
		}
	}
	return WQ_SUCCESS;
}

static void bgp_clear_node_queue_del(struct work_queue *wq, void *data)
{
	struct bgp_clear_node_queue *cnq = data;
	struct bgp_dest *dest = cnq->dest;
	struct bgp_table *table = bgp_dest_table(dest);

	bgp_dest_unlock_node(dest);
	bgp_table_unlock(table);
	XFREE(MTYPE_BGP_CLEAR_NODE_QUEUE, cnq);
}

static void bgp_clear_node_complete(struct work_queue *wq)
{
	struct peer *peer = wq->spec.data;

	/* Tickle FSM to start moving again */
	BGP_EVENT_ADD(peer, Clearing_Completed);

	peer_unlock(peer); /* bgp_clear_route */
}

static void bgp_clear_node_queue_init(struct peer *peer)
{
	char wname[sizeof("clear xxxx:xxxx:xxxx:xxxx:xxxx:xxxx:xxxx:xxxx")];

	snprintf(wname, sizeof(wname), "clear %s", peer->host);
#undef CLEAR_QUEUE_NAME_LEN

	peer->clear_node_queue = work_queue_new(bm->master, wname);
	peer->clear_node_queue->spec.hold = 10;
	peer->clear_node_queue->spec.workfunc = &bgp_clear_route_node;
	peer->clear_node_queue->spec.del_item_data = &bgp_clear_node_queue_del;
	peer->clear_node_queue->spec.completion_func = &bgp_clear_node_complete;
	peer->clear_node_queue->spec.max_retries = 0;

	/* we only 'lock' this peer reference when the queue is actually active
	 */
	peer->clear_node_queue->spec.data = peer;
}

static void bgp_clear_route_table(struct peer *peer, afi_t afi, safi_t safi,
				  struct bgp_table *table)
{
	struct bgp_dest *dest;
	int force = bm->process_main_queue ? 0 : 1;

	if (!table)
		table = peer->bgp->rib[afi][safi];

	/* If still no table => afi/safi isn't configured at all or smth. */
	if (!table)
		return;

	for (dest = bgp_table_top(table); dest; dest = bgp_route_next(dest)) {
		struct bgp_path_info *pi, *next;
		struct bgp_adj_in *ain;
		struct bgp_adj_in *ain_next;

		/* XXX:TODO: This is suboptimal, every non-empty route_node is
		 * queued for every clearing peer, regardless of whether it is
		 * relevant to the peer at hand.
		 *
		 * Overview: There are 3 different indices which need to be
		 * scrubbed, potentially, when a peer is removed:
		 *
		 * 1 peer's routes visible via the RIB (ie accepted routes)
		 * 2 peer's routes visible by the (optional) peer's adj-in index
		 * 3 other routes visible by the peer's adj-out index
		 *
		 * 3 there is no hurry in scrubbing, once the struct peer is
		 * removed from bgp->peer, we could just GC such deleted peer's
		 * adj-outs at our leisure.
		 *
		 * 1 and 2 must be 'scrubbed' in some way, at least made
		 * invisible via RIB index before peer session is allowed to be
		 * brought back up. So one needs to know when such a 'search' is
		 * complete.
		 *
		 * Ideally:
		 *
		 * - there'd be a single global queue or a single RIB walker
		 * - rather than tracking which route_nodes still need to be
		 *   examined on a peer basis, we'd track which peers still
		 *   aren't cleared
		 *
		 * Given that our per-peer prefix-counts now should be reliable,
		 * this may actually be achievable. It doesn't seem to be a huge
		 * problem at this time,
		 *
		 * It is possible that we have multiple paths for a prefix from
		 * a peer
		 * if that peer is using AddPath.
		 */
		ain = dest->adj_in;
		while (ain) {
			ain_next = ain->next;

			if (ain->peer == peer) {
				bgp_adj_in_remove(dest, ain);
				bgp_dest_unlock_node(dest);
			}

			ain = ain_next;
		}

		for (pi = bgp_dest_get_bgp_path_info(dest); pi; pi = next) {
			next = pi->next;
			if (pi->peer != peer)
				continue;

			if (force)
				bgp_path_info_reap(dest, pi);
			else {
				struct bgp_clear_node_queue *cnq;

				/* both unlocked in bgp_clear_node_queue_del */
				bgp_table_lock(bgp_dest_table(dest));
				bgp_dest_lock_node(dest);
				cnq = XCALLOC(
					MTYPE_BGP_CLEAR_NODE_QUEUE,
					sizeof(struct bgp_clear_node_queue));
				cnq->dest = dest;
				work_queue_add(peer->clear_node_queue, cnq);
				break;
			}
		}
	}
	return;
}

void bgp_clear_route(struct peer *peer, afi_t afi, safi_t safi)
{
	struct bgp_dest *dest;
	struct bgp_table *table;

	if (peer->clear_node_queue == NULL)
		bgp_clear_node_queue_init(peer);

	/* bgp_fsm.c keeps sessions in state Clearing, not transitioning to
	 * Idle until it receives a Clearing_Completed event. This protects
	 * against peers which flap faster than we can we clear, which could
	 * lead to:
	 *
	 * a) race with routes from the new session being installed before
	 *    clear_route_node visits the node (to delete the route of that
	 *    peer)
	 * b) resource exhaustion, clear_route_node likely leads to an entry
	 *    on the process_main queue. Fast-flapping could cause that queue
	 *    to grow and grow.
	 */

	/* lock peer in assumption that clear-node-queue will get nodes; if so,
	 * the unlock will happen upon work-queue completion; other wise, the
	 * unlock happens at the end of this function.
	 */
	if (!peer->clear_node_queue->thread)
		peer_lock(peer);

	if (safi != SAFI_MPLS_VPN && safi != SAFI_ENCAP && safi != SAFI_EVPN)
		bgp_clear_route_table(peer, afi, safi, NULL);
	else
		for (dest = bgp_table_top(peer->bgp->rib[afi][safi]); dest;
		     dest = bgp_route_next(dest)) {
			table = bgp_dest_get_bgp_table_info(dest);
			if (!table)
				continue;

			bgp_clear_route_table(peer, afi, safi, table);
		}

	/* unlock if no nodes got added to the clear-node-queue. */
	if (!peer->clear_node_queue->thread)
		peer_unlock(peer);
}

void bgp_clear_route_all(struct peer *peer)
{
	afi_t afi;
	safi_t safi;

	FOREACH_AFI_SAFI (afi, safi)
		bgp_clear_route(peer, afi, safi);

#ifdef ENABLE_BGP_VNC
	rfapiProcessPeerDown(peer);
#endif
}

void bgp_clear_adj_in(struct peer *peer, afi_t afi, safi_t safi)
{
	struct bgp_table *table;
	struct bgp_dest *dest;
	struct bgp_adj_in *ain;
	struct bgp_adj_in *ain_next;

	table = peer->bgp->rib[afi][safi];

	/* It is possible that we have multiple paths for a prefix from a peer
	 * if that peer is using AddPath.
	 */
	for (dest = bgp_table_top(table); dest; dest = bgp_route_next(dest)) {
		ain = dest->adj_in;

		while (ain) {
			ain_next = ain->next;

			if (ain->peer == peer) {
				bgp_adj_in_remove(dest, ain);
				bgp_dest_unlock_node(dest);
			}

			ain = ain_next;
		}
	}
}

void bgp_clear_stale_route(struct peer *peer, afi_t afi, safi_t safi)
{
	struct bgp_dest *dest;
	struct bgp_path_info *pi;
	struct bgp_table *table;

	if (safi == SAFI_MPLS_VPN) {
		for (dest = bgp_table_top(peer->bgp->rib[afi][safi]); dest;
		     dest = bgp_route_next(dest)) {
			struct bgp_dest *rm;

			/* look for neighbor in tables */
			table = bgp_dest_get_bgp_table_info(dest);
			if (!table)
				continue;

			for (rm = bgp_table_top(table); rm;
			     rm = bgp_route_next(rm))
				for (pi = bgp_dest_get_bgp_path_info(rm); pi;
				     pi = pi->next) {
					if (pi->peer != peer)
						continue;
					if (!CHECK_FLAG(pi->flags,
							BGP_PATH_STALE))
						break;

					bgp_rib_remove(rm, pi, peer, afi, safi);
					break;
				}
		}
	} else {
		for (dest = bgp_table_top(peer->bgp->rib[afi][safi]); dest;
		     dest = bgp_route_next(dest))
			for (pi = bgp_dest_get_bgp_path_info(dest); pi;
			     pi = pi->next) {
				if (pi->peer != peer)
					continue;
				if (!CHECK_FLAG(pi->flags, BGP_PATH_STALE))
					break;
				bgp_rib_remove(dest, pi, peer, afi, safi);
				break;
			}
	}
}

bool bgp_outbound_policy_exists(struct peer *peer, struct bgp_filter *filter)
{
	if (peer->sort == BGP_PEER_IBGP)
		return true;

	if (peer->sort == BGP_PEER_EBGP
	    && (ROUTE_MAP_OUT_NAME(filter) || PREFIX_LIST_OUT_NAME(filter)
		|| FILTER_LIST_OUT_NAME(filter)
		|| DISTRIBUTE_OUT_NAME(filter)))
		return true;
	return false;
}

bool bgp_inbound_policy_exists(struct peer *peer, struct bgp_filter *filter)
{
	if (peer->sort == BGP_PEER_IBGP)
		return true;

	if (peer->sort == BGP_PEER_EBGP
	    && (ROUTE_MAP_IN_NAME(filter) || PREFIX_LIST_IN_NAME(filter)
		|| FILTER_LIST_IN_NAME(filter)
		|| DISTRIBUTE_IN_NAME(filter)))
		return true;
	return false;
}

static void bgp_cleanup_table(struct bgp *bgp, struct bgp_table *table,
			      safi_t safi)
{
	struct bgp_dest *dest;
	struct bgp_path_info *pi;
	struct bgp_path_info *next;

	for (dest = bgp_table_top(table); dest; dest = bgp_route_next(dest))
		for (pi = bgp_dest_get_bgp_path_info(dest); pi; pi = next) {
			const struct prefix *p = bgp_dest_get_prefix(dest);

			next = pi->next;

			/* Unimport EVPN routes from VRFs */
			if (safi == SAFI_EVPN)
				bgp_evpn_unimport_route(bgp, AFI_L2VPN,
							SAFI_EVPN, p, pi);

			if (CHECK_FLAG(pi->flags, BGP_PATH_SELECTED)
			    && pi->type == ZEBRA_ROUTE_BGP
			    && (pi->sub_type == BGP_ROUTE_NORMAL
				|| pi->sub_type == BGP_ROUTE_AGGREGATE
				|| pi->sub_type == BGP_ROUTE_IMPORTED)) {

				if (bgp_fibupd_safi(safi))
					bgp_zebra_withdraw(p, pi, bgp, safi);
			}

			bgp_path_info_reap(dest, pi);
		}
}

/* Delete all kernel routes. */
void bgp_cleanup_routes(struct bgp *bgp)
{
	afi_t afi;
	struct bgp_dest *dest;
	struct bgp_table *table;

	for (afi = AFI_IP; afi < AFI_MAX; ++afi) {
		if (afi == AFI_L2VPN)
			continue;
		bgp_cleanup_table(bgp, bgp->rib[afi][SAFI_UNICAST],
				  SAFI_UNICAST);
		/*
		 * VPN and ENCAP and EVPN tables are two-level (RD is top level)
		 */
		if (afi != AFI_L2VPN) {
			safi_t safi;
			safi = SAFI_MPLS_VPN;
			for (dest = bgp_table_top(bgp->rib[afi][safi]); dest;
			     dest = bgp_route_next(dest)) {
				table = bgp_dest_get_bgp_table_info(dest);
				if (table != NULL) {
					bgp_cleanup_table(bgp, table, safi);
					bgp_table_finish(&table);
					bgp_dest_set_bgp_table_info(dest, NULL);
					bgp_dest_unlock_node(dest);
				}
			}
			safi = SAFI_ENCAP;
			for (dest = bgp_table_top(bgp->rib[afi][safi]); dest;
			     dest = bgp_route_next(dest)) {
				table = bgp_dest_get_bgp_table_info(dest);
				if (table != NULL) {
					bgp_cleanup_table(bgp, table, safi);
					bgp_table_finish(&table);
					bgp_dest_set_bgp_table_info(dest, NULL);
					bgp_dest_unlock_node(dest);
				}
			}
		}
	}
	for (dest = bgp_table_top(bgp->rib[AFI_L2VPN][SAFI_EVPN]); dest;
	     dest = bgp_route_next(dest)) {
		table = bgp_dest_get_bgp_table_info(dest);
		if (table != NULL) {
			bgp_cleanup_table(bgp, table, SAFI_EVPN);
			bgp_table_finish(&table);
			bgp_dest_set_bgp_table_info(dest, NULL);
			bgp_dest_unlock_node(dest);
		}
	}
}

void bgp_reset(void)
{
	vty_reset();
	bgp_zclient_reset();
	access_list_reset();
	prefix_list_reset();
}

static int bgp_addpath_encode_rx(struct peer *peer, afi_t afi, safi_t safi)
{
	return (CHECK_FLAG(peer->af_cap[afi][safi], PEER_CAP_ADDPATH_AF_RX_ADV)
		&& CHECK_FLAG(peer->af_cap[afi][safi],
			      PEER_CAP_ADDPATH_AF_TX_RCV));
}

/* Parse NLRI stream.  Withdraw NLRI is recognized by NULL attr
   value. */
int bgp_nlri_parse_ip(struct peer *peer, struct attr *attr,
		      struct bgp_nlri *packet)
{
	uint8_t *pnt;
	uint8_t *lim;
	struct prefix p;
	int psize;
	int ret;
	afi_t afi;
	safi_t safi;
	int addpath_encoded;
	uint32_t addpath_id;

	pnt = packet->nlri;
	lim = pnt + packet->length;
	afi = packet->afi;
	safi = packet->safi;
	addpath_id = 0;
	addpath_encoded = bgp_addpath_encode_rx(peer, afi, safi);

	/* RFC4771 6.3 The NLRI field in the UPDATE message is checked for
	   syntactic validity.  If the field is syntactically incorrect,
	   then the Error Subcode is set to Invalid Network Field. */
	for (; pnt < lim; pnt += psize) {
		/* Clear prefix structure. */
		memset(&p, 0, sizeof(struct prefix));

		if (addpath_encoded) {

			/* When packet overflow occurs return immediately. */
			if (pnt + BGP_ADDPATH_ID_LEN >= lim)
				return BGP_NLRI_PARSE_ERROR_PACKET_OVERFLOW;

			memcpy(&addpath_id, pnt, BGP_ADDPATH_ID_LEN);
			addpath_id = ntohl(addpath_id);
			pnt += BGP_ADDPATH_ID_LEN;
		}

		/* Fetch prefix length. */
		p.prefixlen = *pnt++;
		/* afi/safi validity already verified by caller,
		 * bgp_update_receive */
		p.family = afi2family(afi);

		/* Prefix length check. */
		if (p.prefixlen > prefix_blen(&p) * 8) {
			flog_err(
				EC_BGP_UPDATE_RCV,
				"%s [Error] Update packet error (wrong prefix length %d for afi %u)",
				peer->host, p.prefixlen, packet->afi);
			return BGP_NLRI_PARSE_ERROR_PREFIX_LENGTH;
		}

		/* Packet size overflow check. */
		psize = PSIZE(p.prefixlen);

		/* When packet overflow occur return immediately. */
		if (pnt + psize > lim) {
			flog_err(
				EC_BGP_UPDATE_RCV,
				"%s [Error] Update packet error (prefix length %d overflows packet)",
				peer->host, p.prefixlen);
			return BGP_NLRI_PARSE_ERROR_PACKET_OVERFLOW;
		}

		/* Defensive coding, double-check the psize fits in a struct
		 * prefix */
		if (psize > (ssize_t)sizeof(p.u)) {
			flog_err(
				EC_BGP_UPDATE_RCV,
				"%s [Error] Update packet error (prefix length %d too large for prefix storage %zu)",
				peer->host, p.prefixlen, sizeof(p.u));
			return BGP_NLRI_PARSE_ERROR_PACKET_LENGTH;
		}

		/* Fetch prefix from NLRI packet. */
		memcpy(p.u.val, pnt, psize);

		/* Check address. */
		if (afi == AFI_IP && safi == SAFI_UNICAST) {
			if (IN_CLASSD(ntohl(p.u.prefix4.s_addr))) {
				/* From RFC4271 Section 6.3:
				 *
				 * If a prefix in the NLRI field is semantically
				 * incorrect
				 * (e.g., an unexpected multicast IP address),
				 * an error SHOULD
				 * be logged locally, and the prefix SHOULD be
				 * ignored.
				 */
				flog_err(
					EC_BGP_UPDATE_RCV,
					"%s: IPv4 unicast NLRI is multicast address %s, ignoring",
					peer->host, inet_ntoa(p.u.prefix4));
				continue;
			}
		}

		/* Check address. */
		if (afi == AFI_IP6 && safi == SAFI_UNICAST) {
			if (IN6_IS_ADDR_LINKLOCAL(&p.u.prefix6)) {
				char buf[BUFSIZ];

				flog_err(
					EC_BGP_UPDATE_RCV,
					"%s: IPv6 unicast NLRI is link-local address %s, ignoring",
					peer->host,
					inet_ntop(AF_INET6, &p.u.prefix6, buf,
						  BUFSIZ));

				continue;
			}
			if (IN6_IS_ADDR_MULTICAST(&p.u.prefix6)) {
				char buf[BUFSIZ];

				flog_err(
					EC_BGP_UPDATE_RCV,
					"%s: IPv6 unicast NLRI is multicast address %s, ignoring",
					peer->host,
					inet_ntop(AF_INET6, &p.u.prefix6, buf,
						  BUFSIZ));

				continue;
			}
		}

		/* Normal process. */
		if (attr)
			ret = bgp_update(peer, &p, addpath_id, attr, afi, safi,
					 ZEBRA_ROUTE_BGP, BGP_ROUTE_NORMAL,
					 NULL, NULL, 0, 0, NULL);
		else
			ret = bgp_withdraw(peer, &p, addpath_id, attr, afi,
					   safi, ZEBRA_ROUTE_BGP,
					   BGP_ROUTE_NORMAL, NULL, NULL, 0,
					   NULL);

		/* Do not send BGP notification twice when maximum-prefix count
		 * overflow. */
		if (CHECK_FLAG(peer->sflags, PEER_STATUS_PREFIX_OVERFLOW))
			return BGP_NLRI_PARSE_ERROR_PREFIX_OVERFLOW;

		/* Address family configuration mismatch. */
		if (ret < 0)
			return BGP_NLRI_PARSE_ERROR_ADDRESS_FAMILY;
	}

	/* Packet length consistency check. */
	if (pnt != lim) {
		flog_err(
			EC_BGP_UPDATE_RCV,
			"%s [Error] Update packet error (prefix length mismatch with total length)",
			peer->host);
		return BGP_NLRI_PARSE_ERROR_PACKET_LENGTH;
	}

	return BGP_NLRI_PARSE_OK;
}

static struct bgp_static *bgp_static_new(void)
{
	return XCALLOC(MTYPE_BGP_STATIC, sizeof(struct bgp_static));
}

static void bgp_static_free(struct bgp_static *bgp_static)
{
	XFREE(MTYPE_ROUTE_MAP_NAME, bgp_static->rmap.name);
	route_map_counter_decrement(bgp_static->rmap.map);

	XFREE(MTYPE_ATTR, bgp_static->eth_s_id);
	XFREE(MTYPE_BGP_STATIC, bgp_static);
}

void bgp_static_update(struct bgp *bgp, const struct prefix *p,
		       struct bgp_static *bgp_static, afi_t afi, safi_t safi)
{
	struct bgp_dest *dest;
	struct bgp_path_info *pi;
	struct bgp_path_info *new;
	struct bgp_path_info rmap_path;
	struct attr attr;
	struct attr *attr_new;
	route_map_result_t ret;
#ifdef ENABLE_BGP_VNC
	int vnc_implicit_withdraw = 0;
#endif

	assert(bgp_static);

	dest = bgp_afi_node_get(bgp->rib[afi][safi], afi, safi, p, NULL);

	bgp_attr_default_set(&attr, BGP_ORIGIN_IGP);

	attr.nexthop = bgp_static->igpnexthop;
	attr.med = bgp_static->igpmetric;
	attr.flag |= ATTR_FLAG_BIT(BGP_ATTR_MULTI_EXIT_DISC);

	if (bgp_static->atomic)
		attr.flag |= ATTR_FLAG_BIT(BGP_ATTR_ATOMIC_AGGREGATE);

	/* Store label index, if required. */
	if (bgp_static->label_index != BGP_INVALID_LABEL_INDEX) {
		attr.label_index = bgp_static->label_index;
		attr.flag |= ATTR_FLAG_BIT(BGP_ATTR_PREFIX_SID);
	}

	/* Apply route-map. */
	if (bgp_static->rmap.name) {
		struct attr attr_tmp = attr;

		memset(&rmap_path, 0, sizeof(struct bgp_path_info));
		rmap_path.peer = bgp->peer_self;
		rmap_path.attr = &attr_tmp;

		SET_FLAG(bgp->peer_self->rmap_type, PEER_RMAP_TYPE_NETWORK);

		ret = route_map_apply(bgp_static->rmap.map, p, RMAP_BGP,
				      &rmap_path);

		bgp->peer_self->rmap_type = 0;

		if (ret == RMAP_DENYMATCH) {
			/* Free uninterned attribute. */
			bgp_attr_flush(&attr_tmp);

			/* Unintern original. */
			aspath_unintern(&attr.aspath);
			bgp_static_withdraw(bgp, p, afi, safi);
			return;
		}

		if (CHECK_FLAG(bgp->flags, BGP_FLAG_GRACEFUL_SHUTDOWN))
			bgp_attr_add_gshut_community(&attr_tmp);

		attr_new = bgp_attr_intern(&attr_tmp);
	} else {

		if (CHECK_FLAG(bgp->flags, BGP_FLAG_GRACEFUL_SHUTDOWN))
			bgp_attr_add_gshut_community(&attr);

		attr_new = bgp_attr_intern(&attr);
	}

	for (pi = bgp_dest_get_bgp_path_info(dest); pi; pi = pi->next)
		if (pi->peer == bgp->peer_self && pi->type == ZEBRA_ROUTE_BGP
		    && pi->sub_type == BGP_ROUTE_STATIC)
			break;

	if (pi) {
		if (attrhash_cmp(pi->attr, attr_new)
		    && !CHECK_FLAG(pi->flags, BGP_PATH_REMOVED)
		    && !CHECK_FLAG(bgp->flags, BGP_FLAG_FORCE_STATIC_PROCESS)) {
			bgp_dest_unlock_node(dest);
			bgp_attr_unintern(&attr_new);
			aspath_unintern(&attr.aspath);
			return;
		} else {
			/* The attribute is changed. */
			bgp_path_info_set_flag(dest, pi, BGP_PATH_ATTR_CHANGED);

			/* Rewrite BGP route information. */
			if (CHECK_FLAG(pi->flags, BGP_PATH_REMOVED))
				bgp_path_info_restore(dest, pi);
			else
				bgp_aggregate_decrement(bgp, p, pi, afi, safi);
#ifdef ENABLE_BGP_VNC
			if ((afi == AFI_IP || afi == AFI_IP6)
			    && (safi == SAFI_UNICAST)) {
				if (CHECK_FLAG(pi->flags, BGP_PATH_SELECTED)) {
					/*
					 * Implicit withdraw case.
					 * We have to do this before pi is
					 * changed
					 */
					++vnc_implicit_withdraw;
					vnc_import_bgp_del_route(bgp, p, pi);
					vnc_import_bgp_exterior_del_route(
						bgp, p, pi);
				}
			}
#endif
			bgp_attr_unintern(&pi->attr);
			pi->attr = attr_new;
			pi->uptime = bgp_clock();
#ifdef ENABLE_BGP_VNC
			if ((afi == AFI_IP || afi == AFI_IP6)
			    && (safi == SAFI_UNICAST)) {
				if (vnc_implicit_withdraw) {
					vnc_import_bgp_add_route(bgp, p, pi);
					vnc_import_bgp_exterior_add_route(
						bgp, p, pi);
				}
			}
#endif

			/* Nexthop reachability check. */
			if (CHECK_FLAG(bgp->flags, BGP_FLAG_IMPORT_CHECK)
			    && (safi == SAFI_UNICAST
				|| safi == SAFI_LABELED_UNICAST)) {

				struct bgp *bgp_nexthop = bgp;

				if (pi->extra && pi->extra->bgp_orig)
					bgp_nexthop = pi->extra->bgp_orig;

				if (bgp_find_or_add_nexthop(bgp, bgp_nexthop,
							    afi, pi, NULL, 0))
					bgp_path_info_set_flag(dest, pi,
							       BGP_PATH_VALID);
				else {
					if (BGP_DEBUG(nht, NHT)) {
						char buf1[INET6_ADDRSTRLEN];
						inet_ntop(p->family,
							  &p->u.prefix, buf1,
							  INET6_ADDRSTRLEN);
						zlog_debug(
							"%s(%s): Route not in table, not advertising",
							__func__, buf1);
					}
					bgp_path_info_unset_flag(
						dest, pi, BGP_PATH_VALID);
				}
			} else {
				/* Delete the NHT structure if any, if we're
				 * toggling between
				 * enabling/disabling import check. We
				 * deregister the route
				 * from NHT to avoid overloading NHT and the
				 * process interaction
				 */
				bgp_unlink_nexthop(pi);
				bgp_path_info_set_flag(dest, pi,
						       BGP_PATH_VALID);
			}
			/* Process change. */
			bgp_aggregate_increment(bgp, p, pi, afi, safi);
			bgp_process(bgp, dest, afi, safi);

			if (SAFI_UNICAST == safi
			    && (bgp->inst_type == BGP_INSTANCE_TYPE_VRF
				|| bgp->inst_type
					   == BGP_INSTANCE_TYPE_DEFAULT)) {
				vpn_leak_from_vrf_update(bgp_get_default(), bgp,
							 pi);
			}

			bgp_dest_unlock_node(dest);
			aspath_unintern(&attr.aspath);
			return;
		}
	}

	/* Make new BGP info. */
	new = info_make(ZEBRA_ROUTE_BGP, BGP_ROUTE_STATIC, 0, bgp->peer_self,
			attr_new, dest);
	/* Nexthop reachability check. */
	if (CHECK_FLAG(bgp->flags, BGP_FLAG_IMPORT_CHECK)
	    && (safi == SAFI_UNICAST || safi == SAFI_LABELED_UNICAST)) {
		if (bgp_find_or_add_nexthop(bgp, bgp, afi, new, NULL, 0))
			bgp_path_info_set_flag(dest, new, BGP_PATH_VALID);
		else {
			if (BGP_DEBUG(nht, NHT)) {
				char buf1[INET6_ADDRSTRLEN];
				inet_ntop(p->family, &p->u.prefix, buf1,
					  INET6_ADDRSTRLEN);
				zlog_debug(
					"%s(%s): Route not in table, not advertising",
					__func__, buf1);
			}
			bgp_path_info_unset_flag(dest, new, BGP_PATH_VALID);
		}
	} else {
		/* Delete the NHT structure if any, if we're toggling between
		 * enabling/disabling import check. We deregister the route
		 * from NHT to avoid overloading NHT and the process interaction
		 */
		bgp_unlink_nexthop(new);

		bgp_path_info_set_flag(dest, new, BGP_PATH_VALID);
	}

	/* Aggregate address increment. */
	bgp_aggregate_increment(bgp, p, new, afi, safi);

	/* Register new BGP information. */
	bgp_path_info_add(dest, new);

	/* route_node_get lock */
	bgp_dest_unlock_node(dest);

	/* Process change. */
	bgp_process(bgp, dest, afi, safi);

	if (SAFI_UNICAST == safi
	    && (bgp->inst_type == BGP_INSTANCE_TYPE_VRF
		|| bgp->inst_type == BGP_INSTANCE_TYPE_DEFAULT)) {
		vpn_leak_from_vrf_update(bgp_get_default(), bgp, new);
	}

	/* Unintern original. */
	aspath_unintern(&attr.aspath);
}

void bgp_static_withdraw(struct bgp *bgp, const struct prefix *p, afi_t afi,
			 safi_t safi)
{
	struct bgp_dest *dest;
	struct bgp_path_info *pi;

	dest = bgp_afi_node_get(bgp->rib[afi][safi], afi, safi, p, NULL);

	/* Check selected route and self inserted route. */
	for (pi = bgp_dest_get_bgp_path_info(dest); pi; pi = pi->next)
		if (pi->peer == bgp->peer_self && pi->type == ZEBRA_ROUTE_BGP
		    && pi->sub_type == BGP_ROUTE_STATIC)
			break;

	/* Withdraw static BGP route from routing table. */
	if (pi) {
		if (SAFI_UNICAST == safi
		    && (bgp->inst_type == BGP_INSTANCE_TYPE_VRF
			|| bgp->inst_type == BGP_INSTANCE_TYPE_DEFAULT)) {
			vpn_leak_from_vrf_withdraw(bgp_get_default(), bgp, pi);
		}
		bgp_aggregate_decrement(bgp, p, pi, afi, safi);
		bgp_unlink_nexthop(pi);
		bgp_path_info_delete(dest, pi);
		bgp_process(bgp, dest, afi, safi);
	}

	/* Unlock bgp_node_lookup. */
	bgp_dest_unlock_node(dest);
}

/*
 * Used for SAFI_MPLS_VPN and SAFI_ENCAP
 */
static void bgp_static_withdraw_safi(struct bgp *bgp, const struct prefix *p,
				     afi_t afi, safi_t safi,
				     struct prefix_rd *prd)
{
	struct bgp_dest *dest;
	struct bgp_path_info *pi;

	dest = bgp_afi_node_get(bgp->rib[afi][safi], afi, safi, p, prd);

	/* Check selected route and self inserted route. */
	for (pi = bgp_dest_get_bgp_path_info(dest); pi; pi = pi->next)
		if (pi->peer == bgp->peer_self && pi->type == ZEBRA_ROUTE_BGP
		    && pi->sub_type == BGP_ROUTE_STATIC)
			break;

	/* Withdraw static BGP route from routing table. */
	if (pi) {
#ifdef ENABLE_BGP_VNC
		rfapiProcessWithdraw(
			pi->peer, NULL, p, prd, pi->attr, afi, safi, pi->type,
			1); /* Kill, since it is an administrative change */
#endif
		if (SAFI_MPLS_VPN == safi
		    && bgp->inst_type == BGP_INSTANCE_TYPE_DEFAULT) {
			vpn_leak_to_vrf_withdraw(bgp, pi);
		}
		bgp_aggregate_decrement(bgp, p, pi, afi, safi);
		bgp_path_info_delete(dest, pi);
		bgp_process(bgp, dest, afi, safi);
	}

	/* Unlock bgp_node_lookup. */
	bgp_dest_unlock_node(dest);
}

static void bgp_static_update_safi(struct bgp *bgp, const struct prefix *p,
				   struct bgp_static *bgp_static, afi_t afi,
				   safi_t safi)
{
	struct bgp_dest *dest;
	struct bgp_path_info *new;
	struct attr *attr_new;
	struct attr attr = {0};
	struct bgp_path_info *pi;
#ifdef ENABLE_BGP_VNC
	mpls_label_t label = 0;
#endif
	uint32_t num_labels = 0;
	union gw_addr add;

	assert(bgp_static);

	if (bgp_static->label != MPLS_INVALID_LABEL)
		num_labels = 1;
	dest = bgp_afi_node_get(bgp->rib[afi][safi], afi, safi, p,
				&bgp_static->prd);

	bgp_attr_default_set(&attr, BGP_ORIGIN_IGP);

	attr.nexthop = bgp_static->igpnexthop;
	attr.med = bgp_static->igpmetric;
	attr.flag |= ATTR_FLAG_BIT(BGP_ATTR_MULTI_EXIT_DISC);

	if ((safi == SAFI_EVPN) || (safi == SAFI_MPLS_VPN)
	    || (safi == SAFI_ENCAP)) {
		if (afi == AFI_IP) {
			attr.mp_nexthop_global_in = bgp_static->igpnexthop;
			attr.mp_nexthop_len = IPV4_MAX_BYTELEN;
		}
	}
	if (afi == AFI_L2VPN) {
		if (bgp_static->gatewayIp.family == AF_INET)
			add.ipv4.s_addr =
				bgp_static->gatewayIp.u.prefix4.s_addr;
		else if (bgp_static->gatewayIp.family == AF_INET6)
			memcpy(&(add.ipv6), &(bgp_static->gatewayIp.u.prefix6),
			       sizeof(struct in6_addr));
		overlay_index_update(&attr, bgp_static->eth_s_id, &add);
		if (bgp_static->encap_tunneltype == BGP_ENCAP_TYPE_VXLAN) {
			struct bgp_encap_type_vxlan bet;
			memset(&bet, 0, sizeof(struct bgp_encap_type_vxlan));
			bet.vnid = p->u.prefix_evpn.prefix_addr.eth_tag;
			bgp_encap_type_vxlan_to_tlv(&bet, &attr);
		}
		if (bgp_static->router_mac) {
			bgp_add_routermac_ecom(&attr, bgp_static->router_mac);
		}
	}
	/* Apply route-map. */
	if (bgp_static->rmap.name) {
		struct attr attr_tmp = attr;
		struct bgp_path_info rmap_path;
		route_map_result_t ret;

		rmap_path.peer = bgp->peer_self;
		rmap_path.attr = &attr_tmp;

		SET_FLAG(bgp->peer_self->rmap_type, PEER_RMAP_TYPE_NETWORK);

		ret = route_map_apply(bgp_static->rmap.map, p, RMAP_BGP,
				      &rmap_path);

		bgp->peer_self->rmap_type = 0;

		if (ret == RMAP_DENYMATCH) {
			/* Free uninterned attribute. */
			bgp_attr_flush(&attr_tmp);

			/* Unintern original. */
			aspath_unintern(&attr.aspath);
			bgp_static_withdraw_safi(bgp, p, afi, safi,
						 &bgp_static->prd);
			return;
		}

		attr_new = bgp_attr_intern(&attr_tmp);
	} else {
		attr_new = bgp_attr_intern(&attr);
	}

	for (pi = bgp_dest_get_bgp_path_info(dest); pi; pi = pi->next)
		if (pi->peer == bgp->peer_self && pi->type == ZEBRA_ROUTE_BGP
		    && pi->sub_type == BGP_ROUTE_STATIC)
			break;

	if (pi) {
		memset(&add, 0, sizeof(union gw_addr));
		if (attrhash_cmp(pi->attr, attr_new)
		    && overlay_index_equal(afi, pi, bgp_static->eth_s_id, &add)
		    && !CHECK_FLAG(pi->flags, BGP_PATH_REMOVED)) {
			bgp_dest_unlock_node(dest);
			bgp_attr_unintern(&attr_new);
			aspath_unintern(&attr.aspath);
			return;
		} else {
			/* The attribute is changed. */
			bgp_path_info_set_flag(dest, pi, BGP_PATH_ATTR_CHANGED);

			/* Rewrite BGP route information. */
			if (CHECK_FLAG(pi->flags, BGP_PATH_REMOVED))
				bgp_path_info_restore(dest, pi);
			else
				bgp_aggregate_decrement(bgp, p, pi, afi, safi);
			bgp_attr_unintern(&pi->attr);
			pi->attr = attr_new;
			pi->uptime = bgp_clock();
#ifdef ENABLE_BGP_VNC
			if (pi->extra)
				label = decode_label(&pi->extra->label[0]);
#endif

			/* Process change. */
			bgp_aggregate_increment(bgp, p, pi, afi, safi);
			bgp_process(bgp, dest, afi, safi);

			if (SAFI_MPLS_VPN == safi
			    && bgp->inst_type == BGP_INSTANCE_TYPE_DEFAULT) {
				vpn_leak_to_vrf_update(bgp, pi);
			}
#ifdef ENABLE_BGP_VNC
			rfapiProcessUpdate(pi->peer, NULL, p, &bgp_static->prd,
					   pi->attr, afi, safi, pi->type,
					   pi->sub_type, &label);
#endif
			bgp_dest_unlock_node(dest);
			aspath_unintern(&attr.aspath);
			return;
		}
	}


	/* Make new BGP info. */
	new = info_make(ZEBRA_ROUTE_BGP, BGP_ROUTE_STATIC, 0, bgp->peer_self,
			attr_new, dest);
	SET_FLAG(new->flags, BGP_PATH_VALID);
	new->extra = bgp_path_info_extra_new();
	if (num_labels) {
		new->extra->label[0] = bgp_static->label;
		new->extra->num_labels = num_labels;
	}
#ifdef ENABLE_BGP_VNC
	label = decode_label(&bgp_static->label);
#endif

	/* Aggregate address increment. */
	bgp_aggregate_increment(bgp, p, new, afi, safi);

	/* Register new BGP information. */
	bgp_path_info_add(dest, new);
	/* route_node_get lock */
	bgp_dest_unlock_node(dest);

	/* Process change. */
	bgp_process(bgp, dest, afi, safi);

	if (SAFI_MPLS_VPN == safi
	    && bgp->inst_type == BGP_INSTANCE_TYPE_DEFAULT) {
		vpn_leak_to_vrf_update(bgp, new);
	}
#ifdef ENABLE_BGP_VNC
	rfapiProcessUpdate(new->peer, NULL, p, &bgp_static->prd, new->attr, afi,
			   safi, new->type, new->sub_type, &label);
#endif

	/* Unintern original. */
	aspath_unintern(&attr.aspath);
}

/* Configure static BGP network.  When user don't run zebra, static
   route should be installed as valid.  */
static int bgp_static_set(struct vty *vty, const char *negate,
			  const char *ip_str, afi_t afi, safi_t safi,
			  const char *rmap, int backdoor, uint32_t label_index)
{
	VTY_DECLVAR_CONTEXT(bgp, bgp);
	int ret;
	struct prefix p;
	struct bgp_static *bgp_static;
	struct bgp_dest *dest;
	uint8_t need_update = 0;

	/* Convert IP prefix string to struct prefix. */
	ret = str2prefix(ip_str, &p);
	if (!ret) {
		vty_out(vty, "%% Malformed prefix\n");
		return CMD_WARNING_CONFIG_FAILED;
	}
	if (afi == AFI_IP6 && IN6_IS_ADDR_LINKLOCAL(&p.u.prefix6)) {
		vty_out(vty, "%% Malformed prefix (link-local address)\n");
		return CMD_WARNING_CONFIG_FAILED;
	}

	apply_mask(&p);

	if (negate) {

		/* Set BGP static route configuration. */
		dest = bgp_node_lookup(bgp->route[afi][safi], &p);

		if (!dest) {
			vty_out(vty, "%% Can't find static route specified\n");
			return CMD_WARNING_CONFIG_FAILED;
		}

		bgp_static = bgp_dest_get_bgp_static_info(dest);

		if ((label_index != BGP_INVALID_LABEL_INDEX)
		    && (label_index != bgp_static->label_index)) {
			vty_out(vty,
				"%% label-index doesn't match static route\n");
			return CMD_WARNING_CONFIG_FAILED;
		}

		if ((rmap && bgp_static->rmap.name)
		    && strcmp(rmap, bgp_static->rmap.name)) {
			vty_out(vty,
				"%% route-map name doesn't match static route\n");
			return CMD_WARNING_CONFIG_FAILED;
		}

		/* Update BGP RIB. */
		if (!bgp_static->backdoor)
			bgp_static_withdraw(bgp, &p, afi, safi);

		/* Clear configuration. */
		bgp_static_free(bgp_static);
		bgp_dest_set_bgp_static_info(dest, NULL);
		bgp_dest_unlock_node(dest);
		bgp_dest_unlock_node(dest);
	} else {

		/* Set BGP static route configuration. */
		dest = bgp_node_get(bgp->route[afi][safi], &p);
		bgp_static = bgp_dest_get_bgp_static_info(dest);
		if (bgp_static) {
			/* Configuration change. */
			/* Label index cannot be changed. */
			if (bgp_static->label_index != label_index) {
				vty_out(vty, "%% cannot change label-index\n");
				return CMD_WARNING_CONFIG_FAILED;
			}

			/* Check previous routes are installed into BGP.  */
			if (bgp_static->valid
			    && bgp_static->backdoor != backdoor)
				need_update = 1;

			bgp_static->backdoor = backdoor;

			if (rmap) {
				XFREE(MTYPE_ROUTE_MAP_NAME,
				      bgp_static->rmap.name);
				route_map_counter_decrement(
					bgp_static->rmap.map);
				bgp_static->rmap.name =
					XSTRDUP(MTYPE_ROUTE_MAP_NAME, rmap);
				bgp_static->rmap.map =
					route_map_lookup_by_name(rmap);
				route_map_counter_increment(
					bgp_static->rmap.map);
			} else {
				XFREE(MTYPE_ROUTE_MAP_NAME,
				      bgp_static->rmap.name);
				route_map_counter_decrement(
					bgp_static->rmap.map);
				bgp_static->rmap.map = NULL;
				bgp_static->valid = 0;
			}
			bgp_dest_unlock_node(dest);
		} else {
			/* New configuration. */
			bgp_static = bgp_static_new();
			bgp_static->backdoor = backdoor;
			bgp_static->valid = 0;
			bgp_static->igpmetric = 0;
			bgp_static->igpnexthop.s_addr = INADDR_ANY;
			bgp_static->label_index = label_index;

			if (rmap) {
				XFREE(MTYPE_ROUTE_MAP_NAME,
				      bgp_static->rmap.name);
				route_map_counter_decrement(
					bgp_static->rmap.map);
				bgp_static->rmap.name =
					XSTRDUP(MTYPE_ROUTE_MAP_NAME, rmap);
				bgp_static->rmap.map =
					route_map_lookup_by_name(rmap);
				route_map_counter_increment(
					bgp_static->rmap.map);
			}
			bgp_dest_set_bgp_static_info(dest, bgp_static);
		}

		bgp_static->valid = 1;
		if (need_update)
			bgp_static_withdraw(bgp, &p, afi, safi);

		if (!bgp_static->backdoor)
			bgp_static_update(bgp, &p, bgp_static, afi, safi);
	}

	return CMD_SUCCESS;
}

void bgp_static_add(struct bgp *bgp)
{
	afi_t afi;
	safi_t safi;
	struct bgp_dest *dest;
	struct bgp_dest *rm;
	struct bgp_table *table;
	struct bgp_static *bgp_static;

	FOREACH_AFI_SAFI (afi, safi)
		for (dest = bgp_table_top(bgp->route[afi][safi]); dest;
		     dest = bgp_route_next(dest)) {
			if (!bgp_dest_has_bgp_path_info_data(dest))
				continue;

			if ((safi == SAFI_MPLS_VPN) || (safi == SAFI_ENCAP)
			    || (safi == SAFI_EVPN)) {
				table = bgp_dest_get_bgp_table_info(dest);

				for (rm = bgp_table_top(table); rm;
				     rm = bgp_route_next(rm)) {
					bgp_static =
						bgp_dest_get_bgp_static_info(
							rm);
					bgp_static_update_safi(
						bgp, bgp_dest_get_prefix(rm),
						bgp_static, afi, safi);
				}
			} else {
				bgp_static_update(
					bgp, bgp_dest_get_prefix(dest),
					bgp_dest_get_bgp_static_info(dest), afi,
					safi);
			}
		}
}

/* Called from bgp_delete().  Delete all static routes from the BGP
   instance. */
void bgp_static_delete(struct bgp *bgp)
{
	afi_t afi;
	safi_t safi;
	struct bgp_dest *dest;
	struct bgp_dest *rm;
	struct bgp_table *table;
	struct bgp_static *bgp_static;

	FOREACH_AFI_SAFI (afi, safi)
		for (dest = bgp_table_top(bgp->route[afi][safi]); dest;
		     dest = bgp_route_next(dest)) {
			if (!bgp_dest_has_bgp_path_info_data(dest))
				continue;

			if ((safi == SAFI_MPLS_VPN) || (safi == SAFI_ENCAP)
			    || (safi == SAFI_EVPN)) {
				table = bgp_dest_get_bgp_table_info(dest);

				for (rm = bgp_table_top(table); rm;
				     rm = bgp_route_next(rm)) {
					bgp_static =
						bgp_dest_get_bgp_static_info(
							rm);
					if (!bgp_static)
						continue;

					bgp_static_withdraw_safi(
						bgp, bgp_dest_get_prefix(rm),
						AFI_IP, safi,
						(struct prefix_rd *)
							bgp_dest_get_prefix(
								dest));
					bgp_static_free(bgp_static);
					bgp_dest_set_bgp_static_info(dest,
								     NULL);
					bgp_dest_unlock_node(dest);
				}
			} else {
				bgp_static = bgp_dest_get_bgp_static_info(dest);
				bgp_static_withdraw(bgp,
						    bgp_dest_get_prefix(dest),
						    afi, safi);
				bgp_static_free(bgp_static);
				bgp_dest_set_bgp_static_info(dest, NULL);
				bgp_dest_unlock_node(dest);
			}
		}
}

void bgp_static_redo_import_check(struct bgp *bgp)
{
	afi_t afi;
	safi_t safi;
	struct bgp_dest *dest;
	struct bgp_dest *rm;
	struct bgp_table *table;
	struct bgp_static *bgp_static;

	/* Use this flag to force reprocessing of the route */
	SET_FLAG(bgp->flags, BGP_FLAG_FORCE_STATIC_PROCESS);
	FOREACH_AFI_SAFI (afi, safi) {
		for (dest = bgp_table_top(bgp->route[afi][safi]); dest;
		     dest = bgp_route_next(dest)) {
			if (!bgp_dest_has_bgp_path_info_data(dest))
				continue;

			if ((safi == SAFI_MPLS_VPN) || (safi == SAFI_ENCAP)
			    || (safi == SAFI_EVPN)) {
				table = bgp_dest_get_bgp_table_info(dest);

				for (rm = bgp_table_top(table); rm;
				     rm = bgp_route_next(rm)) {
					bgp_static =
						bgp_dest_get_bgp_static_info(
							rm);
					bgp_static_update_safi(
						bgp, bgp_dest_get_prefix(rm),
						bgp_static, afi, safi);
				}
			} else {
				bgp_static = bgp_dest_get_bgp_static_info(dest);
				bgp_static_update(bgp,
						  bgp_dest_get_prefix(dest),
						  bgp_static, afi, safi);
			}
		}
	}
	UNSET_FLAG(bgp->flags, BGP_FLAG_FORCE_STATIC_PROCESS);
}

static void bgp_purge_af_static_redist_routes(struct bgp *bgp, afi_t afi,
					      safi_t safi)
{
	struct bgp_table *table;
	struct bgp_dest *dest;
	struct bgp_path_info *pi;

	/* Do not install the aggregate route if BGP is in the
	 * process of termination.
	 */
	if (CHECK_FLAG(bgp->flags, BGP_FLAG_DELETE_IN_PROGRESS)
	    || (bgp->peer_self == NULL))
		return;

	table = bgp->rib[afi][safi];
	for (dest = bgp_table_top(table); dest; dest = bgp_route_next(dest)) {
		for (pi = bgp_dest_get_bgp_path_info(dest); pi; pi = pi->next) {
			if (pi->peer == bgp->peer_self
			    && ((pi->type == ZEBRA_ROUTE_BGP
				 && pi->sub_type == BGP_ROUTE_STATIC)
				|| (pi->type != ZEBRA_ROUTE_BGP
				    && pi->sub_type
					       == BGP_ROUTE_REDISTRIBUTE))) {
				bgp_aggregate_decrement(
					bgp, bgp_dest_get_prefix(dest), pi, afi,
					safi);
				bgp_unlink_nexthop(pi);
				bgp_path_info_delete(dest, pi);
				bgp_process(bgp, dest, afi, safi);
			}
		}
	}
}

/*
 * Purge all networks and redistributed routes from routing table.
 * Invoked upon the instance going down.
 */
void bgp_purge_static_redist_routes(struct bgp *bgp)
{
	afi_t afi;
	safi_t safi;

	FOREACH_AFI_SAFI (afi, safi)
		bgp_purge_af_static_redist_routes(bgp, afi, safi);
}

/*
 * gpz 110624
 * Currently this is used to set static routes for VPN and ENCAP.
 * I think it can probably be factored with bgp_static_set.
 */
int bgp_static_set_safi(afi_t afi, safi_t safi, struct vty *vty,
			const char *ip_str, const char *rd_str,
			const char *label_str, const char *rmap_str,
			int evpn_type, const char *esi, const char *gwip,
			const char *ethtag, const char *routermac)
{
	VTY_DECLVAR_CONTEXT(bgp, bgp);
	int ret;
	struct prefix p;
	struct prefix_rd prd;
	struct bgp_dest *pdest;
	struct bgp_dest *dest;
	struct bgp_table *table;
	struct bgp_static *bgp_static;
	mpls_label_t label = MPLS_INVALID_LABEL;
	struct prefix gw_ip;

	/* validate ip prefix */
	ret = str2prefix(ip_str, &p);
	if (!ret) {
		vty_out(vty, "%% Malformed prefix\n");
		return CMD_WARNING_CONFIG_FAILED;
	}
	apply_mask(&p);
	if ((afi == AFI_L2VPN)
	    && (bgp_build_evpn_prefix(evpn_type,
				      ethtag != NULL ? atol(ethtag) : 0, &p))) {
		vty_out(vty, "%% L2VPN prefix could not be forged\n");
		return CMD_WARNING_CONFIG_FAILED;
	}

	ret = str2prefix_rd(rd_str, &prd);
	if (!ret) {
		vty_out(vty, "%% Malformed rd\n");
		return CMD_WARNING_CONFIG_FAILED;
	}

	if (label_str) {
		unsigned long label_val;
		label_val = strtoul(label_str, NULL, 10);
		encode_label(label_val, &label);
	}

	if (safi == SAFI_EVPN) {
		if (esi && str2esi(esi, NULL) == 0) {
			vty_out(vty, "%% Malformed ESI\n");
			return CMD_WARNING_CONFIG_FAILED;
		}
		if (routermac && prefix_str2mac(routermac, NULL) == 0) {
			vty_out(vty, "%% Malformed Router MAC\n");
			return CMD_WARNING_CONFIG_FAILED;
		}
		if (gwip) {
			memset(&gw_ip, 0, sizeof(struct prefix));
			ret = str2prefix(gwip, &gw_ip);
			if (!ret) {
				vty_out(vty, "%% Malformed GatewayIp\n");
				return CMD_WARNING_CONFIG_FAILED;
			}
			if ((gw_ip.family == AF_INET
			     && is_evpn_prefix_ipaddr_v6(
					(struct prefix_evpn *)&p))
			    || (gw_ip.family == AF_INET6
				&& is_evpn_prefix_ipaddr_v4(
					   (struct prefix_evpn *)&p))) {
				vty_out(vty,
					"%% GatewayIp family differs with IP prefix\n");
				return CMD_WARNING_CONFIG_FAILED;
			}
		}
	}
	pdest = bgp_node_get(bgp->route[afi][safi], (struct prefix *)&prd);
	if (!bgp_dest_has_bgp_path_info_data(pdest))
		bgp_dest_set_bgp_table_info(pdest,
					    bgp_table_init(bgp, afi, safi));
	table = bgp_dest_get_bgp_table_info(pdest);

	dest = bgp_node_get(table, &p);

	if (bgp_dest_has_bgp_path_info_data(dest)) {
		vty_out(vty, "%% Same network configuration exists\n");
		bgp_dest_unlock_node(dest);
	} else {
		/* New configuration. */
		bgp_static = bgp_static_new();
		bgp_static->backdoor = 0;
		bgp_static->valid = 0;
		bgp_static->igpmetric = 0;
		bgp_static->igpnexthop.s_addr = INADDR_ANY;
		bgp_static->label = label;
		bgp_static->prd = prd;

		if (rmap_str) {
			XFREE(MTYPE_ROUTE_MAP_NAME, bgp_static->rmap.name);
			route_map_counter_decrement(bgp_static->rmap.map);
			bgp_static->rmap.name =
				XSTRDUP(MTYPE_ROUTE_MAP_NAME, rmap_str);
			bgp_static->rmap.map =
				route_map_lookup_by_name(rmap_str);
			route_map_counter_increment(bgp_static->rmap.map);
		}

		if (safi == SAFI_EVPN) {
			if (esi) {
				bgp_static->eth_s_id =
					XCALLOC(MTYPE_ATTR,
						sizeof(struct eth_segment_id));
				str2esi(esi, bgp_static->eth_s_id);
			}
			if (routermac) {
				bgp_static->router_mac =
					XCALLOC(MTYPE_ATTR, ETH_ALEN + 1);
				(void)prefix_str2mac(routermac,
						     bgp_static->router_mac);
			}
			if (gwip)
				prefix_copy(&bgp_static->gatewayIp, &gw_ip);
		}
		bgp_dest_set_bgp_static_info(dest, bgp_static);

		bgp_static->valid = 1;
		bgp_static_update_safi(bgp, &p, bgp_static, afi, safi);
	}

	return CMD_SUCCESS;
}

/* Configure static BGP network. */
int bgp_static_unset_safi(afi_t afi, safi_t safi, struct vty *vty,
			  const char *ip_str, const char *rd_str,
			  const char *label_str, int evpn_type, const char *esi,
			  const char *gwip, const char *ethtag)
{
	VTY_DECLVAR_CONTEXT(bgp, bgp);
	int ret;
	struct prefix p;
	struct prefix_rd prd;
	struct bgp_dest *pdest;
	struct bgp_dest *dest;
	struct bgp_table *table;
	struct bgp_static *bgp_static;
	mpls_label_t label = MPLS_INVALID_LABEL;

	/* Convert IP prefix string to struct prefix. */
	ret = str2prefix(ip_str, &p);
	if (!ret) {
		vty_out(vty, "%% Malformed prefix\n");
		return CMD_WARNING_CONFIG_FAILED;
	}
	apply_mask(&p);
	if ((afi == AFI_L2VPN)
	    && (bgp_build_evpn_prefix(evpn_type,
				      ethtag != NULL ? atol(ethtag) : 0, &p))) {
		vty_out(vty, "%% L2VPN prefix could not be forged\n");
		return CMD_WARNING_CONFIG_FAILED;
	}
	ret = str2prefix_rd(rd_str, &prd);
	if (!ret) {
		vty_out(vty, "%% Malformed rd\n");
		return CMD_WARNING_CONFIG_FAILED;
	}

	if (label_str) {
		unsigned long label_val;
		label_val = strtoul(label_str, NULL, 10);
		encode_label(label_val, &label);
	}

	pdest = bgp_node_get(bgp->route[afi][safi], (struct prefix *)&prd);
	if (!bgp_dest_has_bgp_path_info_data(pdest))
		bgp_dest_set_bgp_table_info(pdest,
					    bgp_table_init(bgp, afi, safi));
	else
		bgp_dest_unlock_node(pdest);
	table = bgp_dest_get_bgp_table_info(pdest);

	dest = bgp_node_lookup(table, &p);

	if (dest) {
		bgp_static_withdraw_safi(bgp, &p, afi, safi, &prd);

		bgp_static = bgp_dest_get_bgp_static_info(dest);
		bgp_static_free(bgp_static);
		bgp_dest_set_bgp_static_info(dest, NULL);
		bgp_dest_unlock_node(dest);
		bgp_dest_unlock_node(dest);
	} else
		vty_out(vty, "%% Can't find the route\n");

	return CMD_SUCCESS;
}

static int bgp_table_map_set(struct vty *vty, afi_t afi, safi_t safi,
			     const char *rmap_name)
{
	VTY_DECLVAR_CONTEXT(bgp, bgp);
	struct bgp_rmap *rmap;

	rmap = &bgp->table_map[afi][safi];
	if (rmap_name) {
		XFREE(MTYPE_ROUTE_MAP_NAME, rmap->name);
		route_map_counter_decrement(rmap->map);
		rmap->name = XSTRDUP(MTYPE_ROUTE_MAP_NAME, rmap_name);
		rmap->map = route_map_lookup_by_name(rmap_name);
		route_map_counter_increment(rmap->map);
	} else {
		XFREE(MTYPE_ROUTE_MAP_NAME, rmap->name);
		route_map_counter_decrement(rmap->map);
		rmap->map = NULL;
	}

	if (bgp_fibupd_safi(safi))
		bgp_zebra_announce_table(bgp, afi, safi);

	return CMD_SUCCESS;
}

static int bgp_table_map_unset(struct vty *vty, afi_t afi, safi_t safi,
			       const char *rmap_name)
{
	VTY_DECLVAR_CONTEXT(bgp, bgp);
	struct bgp_rmap *rmap;

	rmap = &bgp->table_map[afi][safi];
	XFREE(MTYPE_ROUTE_MAP_NAME, rmap->name);
	route_map_counter_decrement(rmap->map);
	rmap->map = NULL;

	if (bgp_fibupd_safi(safi))
		bgp_zebra_announce_table(bgp, afi, safi);

	return CMD_SUCCESS;
}

void bgp_config_write_table_map(struct vty *vty, struct bgp *bgp, afi_t afi,
				safi_t safi)
{
	if (bgp->table_map[afi][safi].name) {
		vty_out(vty, "  table-map %s\n",
			bgp->table_map[afi][safi].name);
	}
}

DEFUN (bgp_table_map,
       bgp_table_map_cmd,
       "table-map WORD",
       "BGP table to RIB route download filter\n"
       "Name of the route map\n")
{
	int idx_word = 1;
	return bgp_table_map_set(vty, bgp_node_afi(vty), bgp_node_safi(vty),
				 argv[idx_word]->arg);
}
DEFUN (no_bgp_table_map,
       no_bgp_table_map_cmd,
       "no table-map WORD",
       NO_STR
       "BGP table to RIB route download filter\n"
       "Name of the route map\n")
{
	int idx_word = 2;
	return bgp_table_map_unset(vty, bgp_node_afi(vty), bgp_node_safi(vty),
				   argv[idx_word]->arg);
}

DEFPY(bgp_network,
	bgp_network_cmd,
	"[no] network \
	<A.B.C.D/M$prefix|A.B.C.D$address [mask A.B.C.D$netmask]> \
	[{route-map WORD$map_name|label-index (0-1048560)$label_index| \
	backdoor$backdoor}]",
	NO_STR
	"Specify a network to announce via BGP\n"
	"IPv4 prefix\n"
	"Network number\n"
	"Network mask\n"
	"Network mask\n"
	"Route-map to modify the attributes\n"
	"Name of the route map\n"
	"Label index to associate with the prefix\n"
	"Label index value\n"
	"Specify a BGP backdoor route\n")
{
	char addr_prefix_str[BUFSIZ];

	if (address_str) {
		int ret;

		ret = netmask_str2prefix_str(address_str, netmask_str,
					     addr_prefix_str);
		if (!ret) {
			vty_out(vty, "%% Inconsistent address and mask\n");
			return CMD_WARNING_CONFIG_FAILED;
		}
	}

	return bgp_static_set(
		vty, no, address_str ? addr_prefix_str : prefix_str, AFI_IP,
		bgp_node_safi(vty), map_name, backdoor ? 1 : 0,
		label_index ? (uint32_t)label_index : BGP_INVALID_LABEL_INDEX);
}

DEFPY(ipv6_bgp_network,
	ipv6_bgp_network_cmd,
	"[no] network X:X::X:X/M$prefix \
	[{route-map WORD$map_name|label-index (0-1048560)$label_index}]",
	NO_STR
	"Specify a network to announce via BGP\n"
	"IPv6 prefix\n"
	"Route-map to modify the attributes\n"
	"Name of the route map\n"
	"Label index to associate with the prefix\n"
	"Label index value\n")
{
	return bgp_static_set(
		vty, no, prefix_str, AFI_IP6, bgp_node_safi(vty), map_name, 0,
		label_index ? (uint32_t)label_index : BGP_INVALID_LABEL_INDEX);
}

static struct bgp_aggregate *bgp_aggregate_new(void)
{
	return XCALLOC(MTYPE_BGP_AGGREGATE, sizeof(struct bgp_aggregate));
}

static void bgp_aggregate_free(struct bgp_aggregate *aggregate)
{
	XFREE(MTYPE_ROUTE_MAP_NAME, aggregate->rmap.name);
	route_map_counter_decrement(aggregate->rmap.map);
	XFREE(MTYPE_BGP_AGGREGATE, aggregate);
}

static bool bgp_aggregate_info_same(struct bgp_path_info *pi, uint8_t origin,
				    struct aspath *aspath,
				    struct community *comm,
				    struct ecommunity *ecomm,
				    struct lcommunity *lcomm)
{
	static struct aspath *ae = NULL;

	if (!ae)
		ae = aspath_empty();

	if (!pi)
		return false;

	if (origin != pi->attr->origin)
		return false;

	if (!aspath_cmp(pi->attr->aspath, (aspath) ? aspath : ae))
		return false;

	if (!community_cmp(pi->attr->community, comm))
		return false;

	if (!ecommunity_cmp(pi->attr->ecommunity, ecomm))
		return false;

	if (!lcommunity_cmp(pi->attr->lcommunity, lcomm))
		return false;

	if (!CHECK_FLAG(pi->flags, BGP_PATH_VALID))
		return false;

	return true;
}

static void bgp_aggregate_install(
	struct bgp *bgp, afi_t afi, safi_t safi, const struct prefix *p,
	uint8_t origin, struct aspath *aspath, struct community *community,
	struct ecommunity *ecommunity, struct lcommunity *lcommunity,
	uint8_t atomic_aggregate, struct bgp_aggregate *aggregate)
{
	struct bgp_dest *dest;
	struct bgp_table *table;
	struct bgp_path_info *pi, *orig, *new;
	struct attr *attr;

	table = bgp->rib[afi][safi];

	dest = bgp_node_get(table, p);

	for (orig = pi = bgp_dest_get_bgp_path_info(dest); pi; pi = pi->next)
		if (pi->peer == bgp->peer_self && pi->type == ZEBRA_ROUTE_BGP
		    && pi->sub_type == BGP_ROUTE_AGGREGATE)
			break;

	if (aggregate->count > 0) {
		/*
		 * If the aggregate information has not changed
		 * no need to re-install it again.
		 */
		if (bgp_aggregate_info_same(orig, origin, aspath, community,
					    ecommunity, lcommunity)) {
			bgp_dest_unlock_node(dest);

			if (aspath)
				aspath_free(aspath);
			if (community)
				community_free(&community);
			if (ecommunity)
				ecommunity_free(&ecommunity);
			if (lcommunity)
				lcommunity_free(&lcommunity);

			return;
		}

		/*
		 * Mark the old as unusable
		 */
		if (pi)
			bgp_path_info_delete(dest, pi);

		attr = bgp_attr_aggregate_intern(
			bgp, origin, aspath, community, ecommunity, lcommunity,
			aggregate, atomic_aggregate, p);

		if (!attr) {
			bgp_aggregate_delete(bgp, p, afi, safi, aggregate);
			return;
		}

		new = info_make(ZEBRA_ROUTE_BGP, BGP_ROUTE_AGGREGATE, 0,
				bgp->peer_self, attr, dest);

		SET_FLAG(new->flags, BGP_PATH_VALID);

		bgp_path_info_add(dest, new);
		bgp_process(bgp, dest, afi, safi);
	} else {
		for (pi = orig; pi; pi = pi->next)
			if (pi->peer == bgp->peer_self
			    && pi->type == ZEBRA_ROUTE_BGP
			    && pi->sub_type == BGP_ROUTE_AGGREGATE)
				break;

		/* Withdraw static BGP route from routing table. */
		if (pi) {
			bgp_path_info_delete(dest, pi);
			bgp_process(bgp, dest, afi, safi);
		}
	}

	bgp_dest_unlock_node(dest);
}

/* Update an aggregate as routes are added/removed from the BGP table */
void bgp_aggregate_route(struct bgp *bgp, const struct prefix *p, afi_t afi,
			 safi_t safi, struct bgp_aggregate *aggregate)
{
	struct bgp_table *table;
	struct bgp_dest *top;
	struct bgp_dest *dest;
	uint8_t origin;
	struct aspath *aspath = NULL;
	struct community *community = NULL;
	struct ecommunity *ecommunity = NULL;
	struct lcommunity *lcommunity = NULL;
	struct bgp_path_info *pi;
	unsigned long match = 0;
	uint8_t atomic_aggregate = 0;

	/* If the bgp instance is being deleted or self peer is deleted
	 * then do not create aggregate route
	 */
	if (CHECK_FLAG(bgp->flags, BGP_FLAG_DELETE_IN_PROGRESS)
	    || (bgp->peer_self == NULL))
		return;

	/* ORIGIN attribute: If at least one route among routes that are
	   aggregated has ORIGIN with the value INCOMPLETE, then the
	   aggregated route must have the ORIGIN attribute with the value
	   INCOMPLETE. Otherwise, if at least one route among routes that
	   are aggregated has ORIGIN with the value EGP, then the aggregated
	   route must have the origin attribute with the value EGP. In all
	   other case the value of the ORIGIN attribute of the aggregated
	   route is INTERNAL. */
	origin = BGP_ORIGIN_IGP;

	table = bgp->rib[afi][safi];

	top = bgp_node_get(table, p);
	for (dest = bgp_node_get(table, p); dest;
	     dest = bgp_route_next_until(dest, top)) {
		const struct prefix *dest_p = bgp_dest_get_prefix(dest);

		if (dest_p->prefixlen <= p->prefixlen)
			continue;

		match = 0;

		for (pi = bgp_dest_get_bgp_path_info(dest); pi; pi = pi->next) {
			if (BGP_PATH_HOLDDOWN(pi))
				continue;

			if (pi->attr->flag
			    & ATTR_FLAG_BIT(BGP_ATTR_ATOMIC_AGGREGATE))
				atomic_aggregate = 1;

			if (pi->sub_type == BGP_ROUTE_AGGREGATE)
				continue;

			/*
			 * summary-only aggregate route suppress
			 * aggregated route announcements.
			 */
			if (aggregate->summary_only) {
				(bgp_path_info_extra_get(pi))->suppress++;
				bgp_path_info_set_flag(dest, pi,
						       BGP_PATH_ATTR_CHANGED);
				match++;
			}

			aggregate->count++;

			/*
                        * If at least one route among routes that are
                        * aggregated has ORIGIN with the value INCOMPLETE,
                        * then the aggregated route MUST have the ORIGIN
                        * attribute with the value INCOMPLETE.  Otherwise, if
                        * at least one route among routes that are aggregated
                        * has ORIGIN with the value EGP, then the aggregated
                        * route MUST have the ORIGIN attribute with the value
                        * EGP.
                        */
			switch (pi->attr->origin) {
			case BGP_ORIGIN_INCOMPLETE:
				aggregate->incomplete_origin_count++;
			break;
			case BGP_ORIGIN_EGP:
				aggregate->egp_origin_count++;
			break;
			default:
				/*Do nothing.
				 */
			break;
			}

			if (!aggregate->as_set)
				continue;

			/*
			 * as-set aggregate route generate origin, as path,
			 * and community aggregation.
			 */
			/* Compute aggregate route's as-path.
			 */
			bgp_compute_aggregate_aspath_hash(aggregate,
							  pi->attr->aspath);

			/* Compute aggregate route's community.
			 */
			if (pi->attr->community)
				bgp_compute_aggregate_community_hash(
							aggregate,
							pi->attr->community);

			/* Compute aggregate route's extended community.
			 */
			if (pi->attr->ecommunity)
				bgp_compute_aggregate_ecommunity_hash(
							aggregate,
							pi->attr->ecommunity);

			/* Compute aggregate route's large community.
			 */
			if (pi->attr->lcommunity)
				bgp_compute_aggregate_lcommunity_hash(
							aggregate,
							pi->attr->lcommunity);
		}
		if (match)
			bgp_process(bgp, dest, afi, safi);
	}
	if (aggregate->as_set) {
		bgp_compute_aggregate_aspath_val(aggregate);
		bgp_compute_aggregate_community_val(aggregate);
		bgp_compute_aggregate_ecommunity_val(aggregate);
		bgp_compute_aggregate_lcommunity_val(aggregate);
	}


	bgp_dest_unlock_node(top);


	if (aggregate->incomplete_origin_count > 0)
		origin = BGP_ORIGIN_INCOMPLETE;
	else if (aggregate->egp_origin_count > 0)
		origin = BGP_ORIGIN_EGP;

	if (aggregate->origin != BGP_ORIGIN_UNSPECIFIED)
		origin = aggregate->origin;

	if (aggregate->as_set) {
		if (aggregate->aspath)
			/* Retrieve aggregate route's as-path.
			 */
			aspath = aspath_dup(aggregate->aspath);

		if (aggregate->community)
			/* Retrieve aggregate route's community.
			 */
			community = community_dup(aggregate->community);

		if (aggregate->ecommunity)
			/* Retrieve aggregate route's ecommunity.
			 */
			ecommunity = ecommunity_dup(aggregate->ecommunity);

		if (aggregate->lcommunity)
			/* Retrieve aggregate route's lcommunity.
			 */
			lcommunity = lcommunity_dup(aggregate->lcommunity);
	}

	bgp_aggregate_install(bgp, afi, safi, p, origin, aspath, community,
			      ecommunity, lcommunity, atomic_aggregate,
			      aggregate);
}

void bgp_aggregate_delete(struct bgp *bgp, const struct prefix *p, afi_t afi,
			  safi_t safi, struct bgp_aggregate *aggregate)
{
	struct bgp_table *table;
	struct bgp_dest *top;
	struct bgp_dest *dest;
	struct bgp_path_info *pi;
	unsigned long match;

	table = bgp->rib[afi][safi];

	/* If routes exists below this node, generate aggregate routes. */
	top = bgp_node_get(table, p);
	for (dest = bgp_node_get(table, p); dest;
	     dest = bgp_route_next_until(dest, top)) {
		const struct prefix *dest_p = bgp_dest_get_prefix(dest);

		if (dest_p->prefixlen <= p->prefixlen)
			continue;
		match = 0;

		for (pi = bgp_dest_get_bgp_path_info(dest); pi; pi = pi->next) {
			if (BGP_PATH_HOLDDOWN(pi))
				continue;

			if (pi->sub_type == BGP_ROUTE_AGGREGATE)
				continue;

			if (aggregate->summary_only && pi->extra) {
				pi->extra->suppress--;

				if (pi->extra->suppress == 0) {
					bgp_path_info_set_flag(
						dest, pi,
						BGP_PATH_ATTR_CHANGED);
					match++;
				}
			}
			aggregate->count--;

			if (pi->attr->origin == BGP_ORIGIN_INCOMPLETE)
				aggregate->incomplete_origin_count--;
			else if (pi->attr->origin == BGP_ORIGIN_EGP)
				aggregate->egp_origin_count--;

			if (aggregate->as_set) {
				/* Remove as-path from aggregate.
				 */
				bgp_remove_aspath_from_aggregate_hash(
							aggregate,
							pi->attr->aspath);

				if (pi->attr->community)
					/* Remove community from aggregate.
					 */
					bgp_remove_comm_from_aggregate_hash(
							aggregate,
							pi->attr->community);

				if (pi->attr->ecommunity)
					/* Remove ecommunity from aggregate.
					 */
					bgp_remove_ecomm_from_aggregate_hash(
							aggregate,
							pi->attr->ecommunity);

				if (pi->attr->lcommunity)
					/* Remove lcommunity from aggregate.
					 */
					bgp_remove_lcomm_from_aggregate_hash(
							aggregate,
							pi->attr->lcommunity);
			}
		}

		/* If this node was suppressed, process the change. */
		if (match)
			bgp_process(bgp, dest, afi, safi);
	}
	if (aggregate->as_set) {
		aspath_free(aggregate->aspath);
		aggregate->aspath = NULL;
		if (aggregate->community)
			community_free(&aggregate->community);
		if (aggregate->ecommunity)
			ecommunity_free(&aggregate->ecommunity);
		if (aggregate->lcommunity)
			lcommunity_free(&aggregate->lcommunity);
	}

	bgp_dest_unlock_node(top);
}

static void bgp_add_route_to_aggregate(struct bgp *bgp,
				       const struct prefix *aggr_p,
				       struct bgp_path_info *pinew, afi_t afi,
				       safi_t safi,
				       struct bgp_aggregate *aggregate)
{
	uint8_t origin;
	struct aspath *aspath = NULL;
	uint8_t atomic_aggregate = 0;
	struct community *community = NULL;
	struct ecommunity *ecommunity = NULL;
	struct lcommunity *lcommunity = NULL;

	/* ORIGIN attribute: If at least one route among routes that are
	 * aggregated has ORIGIN with the value INCOMPLETE, then the
	 * aggregated route must have the ORIGIN attribute with the value
	 * INCOMPLETE. Otherwise, if at least one route among routes that
	 * are aggregated has ORIGIN with the value EGP, then the aggregated
	 * route must have the origin attribute with the value EGP. In all
	 * other case the value of the ORIGIN attribute of the aggregated
	 * route is INTERNAL.
	 */
	origin = BGP_ORIGIN_IGP;

	aggregate->count++;

	if (aggregate->summary_only)
		(bgp_path_info_extra_get(pinew))->suppress++;

	switch (pinew->attr->origin) {
	case BGP_ORIGIN_INCOMPLETE:
		aggregate->incomplete_origin_count++;
	break;
	case BGP_ORIGIN_EGP:
		aggregate->egp_origin_count++;
	break;
	default:
		/* Do nothing.
		 */
	break;
	}

	if (aggregate->incomplete_origin_count > 0)
		origin = BGP_ORIGIN_INCOMPLETE;
	else if (aggregate->egp_origin_count > 0)
		origin = BGP_ORIGIN_EGP;

	if (aggregate->origin != BGP_ORIGIN_UNSPECIFIED)
		origin = aggregate->origin;

	if (aggregate->as_set) {
		/* Compute aggregate route's as-path.
		 */
		bgp_compute_aggregate_aspath(aggregate,
					     pinew->attr->aspath);

		/* Compute aggregate route's community.
		 */
		if (pinew->attr->community)
			bgp_compute_aggregate_community(
						aggregate,
						pinew->attr->community);

		/* Compute aggregate route's extended community.
		 */
		if (pinew->attr->ecommunity)
			bgp_compute_aggregate_ecommunity(
					aggregate,
					pinew->attr->ecommunity);

		/* Compute aggregate route's large community.
		 */
		if (pinew->attr->lcommunity)
			bgp_compute_aggregate_lcommunity(
					aggregate,
					pinew->attr->lcommunity);

		/* Retrieve aggregate route's as-path.
		 */
		if (aggregate->aspath)
			aspath = aspath_dup(aggregate->aspath);

		/* Retrieve aggregate route's community.
		 */
		if (aggregate->community)
			community = community_dup(aggregate->community);

		/* Retrieve aggregate route's ecommunity.
		 */
		if (aggregate->ecommunity)
			ecommunity = ecommunity_dup(aggregate->ecommunity);

		/* Retrieve aggregate route's lcommunity.
		 */
		if (aggregate->lcommunity)
			lcommunity = lcommunity_dup(aggregate->lcommunity);
	}

	bgp_aggregate_install(bgp, afi, safi, aggr_p, origin,
			      aspath, community, ecommunity,
			      lcommunity, atomic_aggregate, aggregate);
}

static void bgp_remove_route_from_aggregate(struct bgp *bgp, afi_t afi,
					    safi_t safi,
					    struct bgp_path_info *pi,
					    struct bgp_aggregate *aggregate,
					    const struct prefix *aggr_p)
{
	uint8_t origin;
	struct aspath *aspath = NULL;
	uint8_t atomic_aggregate = 0;
	struct community *community = NULL;
	struct ecommunity *ecommunity = NULL;
	struct lcommunity *lcommunity = NULL;
	unsigned long match = 0;

	if (BGP_PATH_HOLDDOWN(pi))
		return;

	if (pi->sub_type == BGP_ROUTE_AGGREGATE)
		return;

	if (aggregate->summary_only
		&& pi->extra
		&& pi->extra->suppress > 0) {
		pi->extra->suppress--;

		if (pi->extra->suppress == 0) {
			bgp_path_info_set_flag(pi->net, pi,
					       BGP_PATH_ATTR_CHANGED);
			match++;
		}
	}

	if (aggregate->count > 0)
		aggregate->count--;

	if (pi->attr->origin == BGP_ORIGIN_INCOMPLETE)
		aggregate->incomplete_origin_count--;
	else if (pi->attr->origin == BGP_ORIGIN_EGP)
		aggregate->egp_origin_count--;

	if (aggregate->as_set) {
		/* Remove as-path from aggregate.
		 */
		bgp_remove_aspath_from_aggregate(aggregate,
						 pi->attr->aspath);

		if (pi->attr->community)
			/* Remove community from aggregate.
			 */
			bgp_remove_community_from_aggregate(
							aggregate,
							pi->attr->community);

		if (pi->attr->ecommunity)
			/* Remove ecommunity from aggregate.
			 */
			bgp_remove_ecommunity_from_aggregate(
							aggregate,
							pi->attr->ecommunity);

		if (pi->attr->lcommunity)
			/* Remove lcommunity from aggregate.
			 */
			bgp_remove_lcommunity_from_aggregate(
							aggregate,
							pi->attr->lcommunity);
	}

	/* If this node was suppressed, process the change. */
	if (match)
		bgp_process(bgp, pi->net, afi, safi);

	origin = BGP_ORIGIN_IGP;
	if (aggregate->incomplete_origin_count > 0)
		origin = BGP_ORIGIN_INCOMPLETE;
	else if (aggregate->egp_origin_count > 0)
		origin = BGP_ORIGIN_EGP;

	if (aggregate->origin != BGP_ORIGIN_UNSPECIFIED)
		origin = aggregate->origin;

	if (aggregate->as_set) {
		/* Retrieve aggregate route's as-path.
		 */
		if (aggregate->aspath)
			aspath = aspath_dup(aggregate->aspath);

		/* Retrieve aggregate route's community.
		 */
		if (aggregate->community)
			community = community_dup(aggregate->community);

		/* Retrieve aggregate route's ecommunity.
		 */
		if (aggregate->ecommunity)
			ecommunity = ecommunity_dup(aggregate->ecommunity);

		/* Retrieve aggregate route's lcommunity.
		 */
		if (aggregate->lcommunity)
			lcommunity = lcommunity_dup(aggregate->lcommunity);
	}

	bgp_aggregate_install(bgp, afi, safi, aggr_p, origin,
			      aspath, community, ecommunity,
			      lcommunity, atomic_aggregate, aggregate);
}

void bgp_aggregate_increment(struct bgp *bgp, const struct prefix *p,
			     struct bgp_path_info *pi, afi_t afi, safi_t safi)
{
	struct bgp_dest *child;
	struct bgp_dest *dest;
	struct bgp_aggregate *aggregate;
	struct bgp_table *table;

	table = bgp->aggregate[afi][safi];

	/* No aggregates configured. */
	if (bgp_table_top_nolock(table) == NULL)
		return;

	if (p->prefixlen == 0)
		return;

	if (BGP_PATH_HOLDDOWN(pi))
		return;

	child = bgp_node_get(table, p);

	/* Aggregate address configuration check. */
	for (dest = child; dest; dest = bgp_dest_parent_nolock(dest)) {
		const struct prefix *dest_p = bgp_dest_get_prefix(dest);

		aggregate = bgp_dest_get_bgp_aggregate_info(dest);
		if (aggregate != NULL && dest_p->prefixlen < p->prefixlen) {
			bgp_add_route_to_aggregate(bgp, dest_p, pi, afi, safi,
						   aggregate);
		}
	}
	bgp_dest_unlock_node(child);
}

void bgp_aggregate_decrement(struct bgp *bgp, const struct prefix *p,
			     struct bgp_path_info *del, afi_t afi, safi_t safi)
{
	struct bgp_dest *child;
	struct bgp_dest *dest;
	struct bgp_aggregate *aggregate;
	struct bgp_table *table;

	table = bgp->aggregate[afi][safi];

	/* No aggregates configured. */
	if (bgp_table_top_nolock(table) == NULL)
		return;

	if (p->prefixlen == 0)
		return;

	child = bgp_node_get(table, p);

	/* Aggregate address configuration check. */
	for (dest = child; dest; dest = bgp_dest_parent_nolock(dest)) {
		const struct prefix *dest_p = bgp_dest_get_prefix(dest);

		aggregate = bgp_dest_get_bgp_aggregate_info(dest);
		if (aggregate != NULL && dest_p->prefixlen < p->prefixlen) {
			bgp_remove_route_from_aggregate(bgp, afi, safi, del,
							aggregate, dest_p);
		}
	}
	bgp_dest_unlock_node(child);
}

/* Aggregate route attribute. */
#define AGGREGATE_SUMMARY_ONLY 1
#define AGGREGATE_AS_SET       1
#define AGGREGATE_AS_UNSET     0

static const char *bgp_origin2str(uint8_t origin)
{
	switch (origin) {
	case BGP_ORIGIN_IGP:
		return "igp";
	case BGP_ORIGIN_EGP:
		return "egp";
	case BGP_ORIGIN_INCOMPLETE:
		return "incomplete";
	}
	return "n/a";
}

static int bgp_aggregate_unset(struct vty *vty, const char *prefix_str,
			       afi_t afi, safi_t safi)
{
	VTY_DECLVAR_CONTEXT(bgp, bgp);
	int ret;
	struct prefix p;
	struct bgp_dest *dest;
	struct bgp_aggregate *aggregate;

	/* Convert string to prefix structure. */
	ret = str2prefix(prefix_str, &p);
	if (!ret) {
		vty_out(vty, "Malformed prefix\n");
		return CMD_WARNING_CONFIG_FAILED;
	}
	apply_mask(&p);

	/* Old configuration check. */
	dest = bgp_node_lookup(bgp->aggregate[afi][safi], &p);
	if (!dest) {
		vty_out(vty,
			"%% There is no aggregate-address configuration.\n");
		return CMD_WARNING_CONFIG_FAILED;
	}

	aggregate = bgp_dest_get_bgp_aggregate_info(dest);
	bgp_aggregate_delete(bgp, &p, afi, safi, aggregate);
	bgp_aggregate_install(bgp, afi, safi, &p, 0, NULL, NULL,
			      NULL, NULL,  0, aggregate);

	/* Unlock aggregate address configuration. */
	bgp_dest_set_bgp_aggregate_info(dest, NULL);

	if (aggregate->community)
		community_free(&aggregate->community);

	if (aggregate->community_hash) {
		/* Delete all communities in the hash.
		 */
		hash_clean(aggregate->community_hash,
			   bgp_aggr_community_remove);
		/* Free up the community_hash.
		 */
		hash_free(aggregate->community_hash);
	}

	if (aggregate->ecommunity)
		ecommunity_free(&aggregate->ecommunity);

	if (aggregate->ecommunity_hash) {
		/* Delete all ecommunities in the hash.
		 */
		hash_clean(aggregate->ecommunity_hash,
			   bgp_aggr_ecommunity_remove);
		/* Free up the ecommunity_hash.
		 */
		hash_free(aggregate->ecommunity_hash);
	}

	if (aggregate->lcommunity)
		lcommunity_free(&aggregate->lcommunity);

	if (aggregate->lcommunity_hash) {
		/* Delete all lcommunities in the hash.
		 */
		hash_clean(aggregate->lcommunity_hash,
			   bgp_aggr_lcommunity_remove);
		/* Free up the lcommunity_hash.
		 */
		hash_free(aggregate->lcommunity_hash);
	}

	if (aggregate->aspath)
		aspath_free(aggregate->aspath);

	if (aggregate->aspath_hash) {
		/* Delete all as-paths in the hash.
		 */
		hash_clean(aggregate->aspath_hash,
			   bgp_aggr_aspath_remove);
		/* Free up the aspath_hash.
		 */
		hash_free(aggregate->aspath_hash);
	}

	bgp_aggregate_free(aggregate);
	bgp_dest_unlock_node(dest);
	bgp_dest_unlock_node(dest);

	return CMD_SUCCESS;
}

static int bgp_aggregate_set(struct vty *vty, const char *prefix_str, afi_t afi,
			     safi_t safi, const char *rmap,
			     uint8_t summary_only, uint8_t as_set,
			     uint8_t origin)
{
	VTY_DECLVAR_CONTEXT(bgp, bgp);
	int ret;
	struct prefix p;
	struct bgp_dest *dest;
	struct bgp_aggregate *aggregate;
	uint8_t as_set_new = as_set;

	/* Convert string to prefix structure. */
	ret = str2prefix(prefix_str, &p);
	if (!ret) {
		vty_out(vty, "Malformed prefix\n");
		return CMD_WARNING_CONFIG_FAILED;
	}
	apply_mask(&p);

	if ((afi == AFI_IP && p.prefixlen == IPV4_MAX_BITLEN) ||
	    (afi == AFI_IP6 && p.prefixlen == IPV6_MAX_BITLEN)) {
		vty_out(vty, "Specified prefix: %s will not result in any useful aggregation, disallowing\n",
			prefix_str);
		return CMD_WARNING_CONFIG_FAILED;
	}

	/* Old configuration check. */
	dest = bgp_node_get(bgp->aggregate[afi][safi], &p);
	aggregate = bgp_dest_get_bgp_aggregate_info(dest);

	if (aggregate) {
		vty_out(vty, "There is already same aggregate network.\n");
		/* try to remove the old entry */
		ret = bgp_aggregate_unset(vty, prefix_str, afi, safi);
		if (ret) {
			vty_out(vty, "Error deleting aggregate.\n");
			bgp_dest_unlock_node(dest);
			return CMD_WARNING_CONFIG_FAILED;
		}
	}

	/* Make aggregate address structure. */
	aggregate = bgp_aggregate_new();
	aggregate->summary_only = summary_only;

	/* Network operators MUST NOT locally generate any new
	 * announcements containing AS_SET or AS_CONFED_SET. If they have
	 * announced routes with AS_SET or AS_CONFED_SET in them, then they
	 * SHOULD withdraw those routes and re-announce routes for the
	 * aggregate or component prefixes (i.e., the more-specific routes
	 * subsumed by the previously aggregated route) without AS_SET
	 * or AS_CONFED_SET in the updates.
	 */
	if (bgp->reject_as_sets) {
		if (as_set == AGGREGATE_AS_SET) {
			as_set_new = AGGREGATE_AS_UNSET;
			zlog_warn(
				"%s: Ignoring as-set because `bgp reject-as-sets` is enabled.",
				__func__);
			vty_out(vty,
				"Ignoring as-set because `bgp reject-as-sets` is enabled.\n");
		}
	}

	aggregate->as_set = as_set_new;
	aggregate->safi = safi;
	/* Override ORIGIN attribute if defined.
	 * E.g.: Cisco and Juniper set ORIGIN for aggregated address
	 * to IGP which is not what rfc4271 says.
	 * This enables the same behavior, optionally.
	 */
	aggregate->origin = origin;

	if (rmap) {
		XFREE(MTYPE_ROUTE_MAP_NAME, aggregate->rmap.name);
		route_map_counter_decrement(aggregate->rmap.map);
		aggregate->rmap.name =
			XSTRDUP(MTYPE_ROUTE_MAP_NAME, rmap);
		aggregate->rmap.map = route_map_lookup_by_name(rmap);
		route_map_counter_increment(aggregate->rmap.map);
	}
	bgp_dest_set_bgp_aggregate_info(dest, aggregate);

	/* Aggregate address insert into BGP routing table. */
	bgp_aggregate_route(bgp, &p, afi, safi, aggregate);

	return CMD_SUCCESS;
}

DEFUN (aggregate_address,
       aggregate_address_cmd,
       "aggregate-address A.B.C.D/M [<as-set [summary-only]|summary-only [as-set]>] [route-map WORD] [origin <egp|igp|incomplete>]",
       "Configure BGP aggregate entries\n"
       "Aggregate prefix\n"
       "Generate AS set path information\n"
       "Filter more specific routes from updates\n"
       "Filter more specific routes from updates\n"
       "Generate AS set path information\n"
       "Apply route map to aggregate network\n"
       "Name of route map\n"
       "BGP origin code\n"
       "Remote EGP\n"
       "Local IGP\n"
       "Unknown heritage\n")
{
	int idx = 0;
	argv_find(argv, argc, "A.B.C.D/M", &idx);
	char *prefix = argv[idx]->arg;
	char *rmap = NULL;
	uint8_t origin = BGP_ORIGIN_UNSPECIFIED;
	int as_set = argv_find(argv, argc, "as-set", &idx) ? AGGREGATE_AS_SET
							   : AGGREGATE_AS_UNSET;
	idx = 0;
	int summary_only = argv_find(argv, argc, "summary-only", &idx)
				   ? AGGREGATE_SUMMARY_ONLY
				   : 0;

	idx = 0;
	argv_find(argv, argc, "WORD", &idx);
	if (idx)
		rmap = argv[idx]->arg;

	idx = 0;
	if (argv_find(argv, argc, "origin", &idx)) {
		if (strncmp(argv[idx + 1]->arg, "igp", 2) == 0)
			origin = BGP_ORIGIN_IGP;
		if (strncmp(argv[idx + 1]->arg, "egp", 1) == 0)
			origin = BGP_ORIGIN_EGP;
		if (strncmp(argv[idx + 1]->arg, "incomplete", 2) == 0)
			origin = BGP_ORIGIN_INCOMPLETE;
	}

	return bgp_aggregate_set(vty, prefix, AFI_IP, bgp_node_safi(vty), rmap,
				 summary_only, as_set, origin);
}

DEFUN (aggregate_address_mask,
       aggregate_address_mask_cmd,
       "aggregate-address A.B.C.D A.B.C.D [<as-set [summary-only]|summary-only [as-set]>] [route-map WORD] [origin <egp|igp|incomplete>]",
       "Configure BGP aggregate entries\n"
       "Aggregate address\n"
       "Aggregate mask\n"
       "Generate AS set path information\n"
       "Filter more specific routes from updates\n"
       "Filter more specific routes from updates\n"
       "Generate AS set path information\n"
       "Apply route map to aggregate network\n"
       "Name of route map\n"
       "BGP origin code\n"
       "Remote EGP\n"
       "Local IGP\n"
       "Unknown heritage\n")
{
	int idx = 0;
	argv_find(argv, argc, "A.B.C.D", &idx);
	char *prefix = argv[idx]->arg;
	char *mask = argv[idx + 1]->arg;
	bool rmap_found;
	char *rmap = NULL;
	uint8_t origin = BGP_ORIGIN_UNSPECIFIED;
	int as_set = argv_find(argv, argc, "as-set", &idx) ? AGGREGATE_AS_SET
							   : AGGREGATE_AS_UNSET;
	idx = 0;
	int summary_only = argv_find(argv, argc, "summary-only", &idx)
				   ? AGGREGATE_SUMMARY_ONLY
				   : 0;

	rmap_found = argv_find(argv, argc, "WORD", &idx);
	if (rmap_found)
		rmap = argv[idx]->arg;

	char prefix_str[BUFSIZ];
	int ret = netmask_str2prefix_str(prefix, mask, prefix_str);

	if (!ret) {
		vty_out(vty, "%% Inconsistent address and mask\n");
		return CMD_WARNING_CONFIG_FAILED;
	}

	idx = 0;
	if (argv_find(argv, argc, "origin", &idx)) {
		if (strncmp(argv[idx + 1]->arg, "igp", 2) == 0)
			origin = BGP_ORIGIN_IGP;
		if (strncmp(argv[idx + 1]->arg, "egp", 1) == 0)
			origin = BGP_ORIGIN_EGP;
		if (strncmp(argv[idx + 1]->arg, "incomplete", 2) == 0)
			origin = BGP_ORIGIN_INCOMPLETE;
	}

	return bgp_aggregate_set(vty, prefix_str, AFI_IP, bgp_node_safi(vty),
				 rmap, summary_only, as_set, origin);
}

DEFUN (no_aggregate_address,
       no_aggregate_address_cmd,
       "no aggregate-address A.B.C.D/M [<as-set [summary-only]|summary-only [as-set]>] [route-map WORD] [origin <egp|igp|incomplete>]",
       NO_STR
       "Configure BGP aggregate entries\n"
       "Aggregate prefix\n"
       "Generate AS set path information\n"
       "Filter more specific routes from updates\n"
       "Filter more specific routes from updates\n"
       "Generate AS set path information\n"
       "Apply route map to aggregate network\n"
       "Name of route map\n"
       "BGP origin code\n"
       "Remote EGP\n"
       "Local IGP\n"
       "Unknown heritage\n")
{
	int idx = 0;
	argv_find(argv, argc, "A.B.C.D/M", &idx);
	char *prefix = argv[idx]->arg;
	return bgp_aggregate_unset(vty, prefix, AFI_IP, bgp_node_safi(vty));
}

DEFUN (no_aggregate_address_mask,
       no_aggregate_address_mask_cmd,
       "no aggregate-address A.B.C.D A.B.C.D [<as-set [summary-only]|summary-only [as-set]>] [route-map WORD] [origin <egp|igp|incomplete>]",
       NO_STR
       "Configure BGP aggregate entries\n"
       "Aggregate address\n"
       "Aggregate mask\n"
       "Generate AS set path information\n"
       "Filter more specific routes from updates\n"
       "Filter more specific routes from updates\n"
       "Generate AS set path information\n"
       "Apply route map to aggregate network\n"
       "Name of route map\n"
       "BGP origin code\n"
       "Remote EGP\n"
       "Local IGP\n"
       "Unknown heritage\n")
{
	int idx = 0;
	argv_find(argv, argc, "A.B.C.D", &idx);
	char *prefix = argv[idx]->arg;
	char *mask = argv[idx + 1]->arg;

	char prefix_str[BUFSIZ];
	int ret = netmask_str2prefix_str(prefix, mask, prefix_str);

	if (!ret) {
		vty_out(vty, "%% Inconsistent address and mask\n");
		return CMD_WARNING_CONFIG_FAILED;
	}

	return bgp_aggregate_unset(vty, prefix_str, AFI_IP, bgp_node_safi(vty));
}

DEFUN (ipv6_aggregate_address,
       ipv6_aggregate_address_cmd,
       "aggregate-address X:X::X:X/M [<as-set [summary-only]|summary-only [as-set]>] [route-map WORD] [origin <egp|igp|incomplete>]",
       "Configure BGP aggregate entries\n"
       "Aggregate prefix\n"
       "Generate AS set path information\n"
       "Filter more specific routes from updates\n"
       "Filter more specific routes from updates\n"
       "Generate AS set path information\n"
       "Apply route map to aggregate network\n"
       "Name of route map\n"
       "BGP origin code\n"
       "Remote EGP\n"
       "Local IGP\n"
       "Unknown heritage\n")
{
	int idx = 0;
	argv_find(argv, argc, "X:X::X:X/M", &idx);
	char *prefix = argv[idx]->arg;
	char *rmap = NULL;
	bool rmap_found;
	uint8_t origin = BGP_ORIGIN_UNSPECIFIED;
	int as_set = argv_find(argv, argc, "as-set", &idx) ? AGGREGATE_AS_SET
							   : AGGREGATE_AS_UNSET;

	idx = 0;
	int sum_only = argv_find(argv, argc, "summary-only", &idx)
			       ? AGGREGATE_SUMMARY_ONLY
			       : 0;

	rmap_found = argv_find(argv, argc, "WORD", &idx);
	if (rmap_found)
		rmap = argv[idx]->arg;

	idx = 0;
	if (argv_find(argv, argc, "origin", &idx)) {
		if (strncmp(argv[idx + 1]->arg, "igp", 2) == 0)
			origin = BGP_ORIGIN_IGP;
		if (strncmp(argv[idx + 1]->arg, "egp", 1) == 0)
			origin = BGP_ORIGIN_EGP;
		if (strncmp(argv[idx + 1]->arg, "incomplete", 2) == 0)
			origin = BGP_ORIGIN_INCOMPLETE;
	}

	return bgp_aggregate_set(vty, prefix, AFI_IP6, SAFI_UNICAST, rmap,
				 sum_only, as_set, origin);
}

DEFUN (no_ipv6_aggregate_address,
       no_ipv6_aggregate_address_cmd,
       "no aggregate-address X:X::X:X/M [<as-set [summary-only]|summary-only [as-set]>] [route-map WORD] [origin <egp|igp|incomplete>]",
       NO_STR
       "Configure BGP aggregate entries\n"
       "Aggregate prefix\n"
       "Generate AS set path information\n"
       "Filter more specific routes from updates\n"
       "Filter more specific routes from updates\n"
       "Generate AS set path information\n"
       "Apply route map to aggregate network\n"
       "Name of route map\n"
       "BGP origin code\n"
       "Remote EGP\n"
       "Local IGP\n"
       "Unknown heritage\n")
{
	int idx = 0;
	argv_find(argv, argc, "X:X::X:X/M", &idx);
	char *prefix = argv[idx]->arg;
	return bgp_aggregate_unset(vty, prefix, AFI_IP6, SAFI_UNICAST);
}

/* Redistribute route treatment. */
void bgp_redistribute_add(struct bgp *bgp, struct prefix *p,
			  const union g_addr *nexthop, ifindex_t ifindex,
			  enum nexthop_types_t nhtype, uint32_t metric,
			  uint8_t type, unsigned short instance,
			  route_tag_t tag)
{
	struct bgp_path_info *new;
	struct bgp_path_info *bpi;
	struct bgp_path_info rmap_path;
	struct bgp_dest *bn;
	struct attr attr;
	struct attr *new_attr;
	afi_t afi;
	route_map_result_t ret;
	struct bgp_redist *red;

	/* Make default attribute. */
	bgp_attr_default_set(&attr, BGP_ORIGIN_INCOMPLETE);
	/*
	 * This must not be NULL to satisfy Coverity SA
	 */
	assert(attr.aspath);

	switch (nhtype) {
	case NEXTHOP_TYPE_IFINDEX:
		break;
	case NEXTHOP_TYPE_IPV4:
	case NEXTHOP_TYPE_IPV4_IFINDEX:
		attr.nexthop = nexthop->ipv4;
		break;
	case NEXTHOP_TYPE_IPV6:
	case NEXTHOP_TYPE_IPV6_IFINDEX:
		attr.mp_nexthop_global = nexthop->ipv6;
		attr.mp_nexthop_len = BGP_ATTR_NHLEN_IPV6_GLOBAL;
		break;
	case NEXTHOP_TYPE_BLACKHOLE:
		switch (p->family) {
		case AF_INET:
			attr.nexthop.s_addr = INADDR_ANY;
			break;
		case AF_INET6:
			memset(&attr.mp_nexthop_global, 0,
			       sizeof(attr.mp_nexthop_global));
			attr.mp_nexthop_len = BGP_ATTR_NHLEN_IPV6_GLOBAL;
			break;
		}
		break;
	}
	attr.nh_ifindex = ifindex;

	attr.med = metric;
	attr.flag |= ATTR_FLAG_BIT(BGP_ATTR_MULTI_EXIT_DISC);
	attr.tag = tag;

	afi = family2afi(p->family);

	red = bgp_redist_lookup(bgp, afi, type, instance);
	if (red) {
		struct attr attr_new;

		/* Copy attribute for modification. */
		attr_new = attr;

		if (red->redist_metric_flag)
			attr_new.med = red->redist_metric;

		/* Apply route-map. */
		if (red->rmap.name) {
			memset(&rmap_path, 0, sizeof(struct bgp_path_info));
			rmap_path.peer = bgp->peer_self;
			rmap_path.attr = &attr_new;

			SET_FLAG(bgp->peer_self->rmap_type,
				 PEER_RMAP_TYPE_REDISTRIBUTE);

			ret = route_map_apply(red->rmap.map, p, RMAP_BGP,
					      &rmap_path);

			bgp->peer_self->rmap_type = 0;

			if (ret == RMAP_DENYMATCH) {
				/* Free uninterned attribute. */
				bgp_attr_flush(&attr_new);

				/* Unintern original. */
				aspath_unintern(&attr.aspath);
				bgp_redistribute_delete(bgp, p, type, instance);
				return;
			}
		}

		if (CHECK_FLAG(bgp->flags, BGP_FLAG_GRACEFUL_SHUTDOWN))
			bgp_attr_add_gshut_community(&attr_new);

		bn = bgp_afi_node_get(bgp->rib[afi][SAFI_UNICAST], afi,
				      SAFI_UNICAST, p, NULL);

		new_attr = bgp_attr_intern(&attr_new);

		for (bpi = bgp_dest_get_bgp_path_info(bn); bpi; bpi = bpi->next)
			if (bpi->peer == bgp->peer_self
			    && bpi->sub_type == BGP_ROUTE_REDISTRIBUTE)
				break;

		if (bpi) {
			/* Ensure the (source route) type is updated. */
			bpi->type = type;
			if (attrhash_cmp(bpi->attr, new_attr)
			    && !CHECK_FLAG(bpi->flags, BGP_PATH_REMOVED)) {
				bgp_attr_unintern(&new_attr);
				aspath_unintern(&attr.aspath);
				bgp_dest_unlock_node(bn);
				return;
			} else {
				/* The attribute is changed. */
				bgp_path_info_set_flag(bn, bpi,
						       BGP_PATH_ATTR_CHANGED);

				/* Rewrite BGP route information. */
				if (CHECK_FLAG(bpi->flags, BGP_PATH_REMOVED))
					bgp_path_info_restore(bn, bpi);
				else
					bgp_aggregate_decrement(
						bgp, p, bpi, afi, SAFI_UNICAST);
				bgp_attr_unintern(&bpi->attr);
				bpi->attr = new_attr;
				bpi->uptime = bgp_clock();

				/* Process change. */
				bgp_aggregate_increment(bgp, p, bpi, afi,
							SAFI_UNICAST);
				bgp_process(bgp, bn, afi, SAFI_UNICAST);
				bgp_dest_unlock_node(bn);
				aspath_unintern(&attr.aspath);

				if ((bgp->inst_type == BGP_INSTANCE_TYPE_VRF)
				    || (bgp->inst_type
					== BGP_INSTANCE_TYPE_DEFAULT)) {

					vpn_leak_from_vrf_update(
						bgp_get_default(), bgp, bpi);
				}
				return;
			}
		}

		new = info_make(type, BGP_ROUTE_REDISTRIBUTE, instance,
				bgp->peer_self, new_attr, bn);
		SET_FLAG(new->flags, BGP_PATH_VALID);

		bgp_aggregate_increment(bgp, p, new, afi, SAFI_UNICAST);
		bgp_path_info_add(bn, new);
		bgp_dest_unlock_node(bn);
		bgp_process(bgp, bn, afi, SAFI_UNICAST);

		if ((bgp->inst_type == BGP_INSTANCE_TYPE_VRF)
		    || (bgp->inst_type == BGP_INSTANCE_TYPE_DEFAULT)) {

			vpn_leak_from_vrf_update(bgp_get_default(), bgp, new);
		}
	}

	/* Unintern original. */
	aspath_unintern(&attr.aspath);
}

void bgp_redistribute_delete(struct bgp *bgp, struct prefix *p, uint8_t type,
			     unsigned short instance)
{
	afi_t afi;
	struct bgp_dest *dest;
	struct bgp_path_info *pi;
	struct bgp_redist *red;

	afi = family2afi(p->family);

	red = bgp_redist_lookup(bgp, afi, type, instance);
	if (red) {
		dest = bgp_afi_node_get(bgp->rib[afi][SAFI_UNICAST], afi,
					SAFI_UNICAST, p, NULL);

		for (pi = bgp_dest_get_bgp_path_info(dest); pi; pi = pi->next)
			if (pi->peer == bgp->peer_self && pi->type == type)
				break;

		if (pi) {
			if ((bgp->inst_type == BGP_INSTANCE_TYPE_VRF)
			    || (bgp->inst_type == BGP_INSTANCE_TYPE_DEFAULT)) {

				vpn_leak_from_vrf_withdraw(bgp_get_default(),
							   bgp, pi);
			}
			bgp_aggregate_decrement(bgp, p, pi, afi, SAFI_UNICAST);
			bgp_path_info_delete(dest, pi);
			bgp_process(bgp, dest, afi, SAFI_UNICAST);
		}
		bgp_dest_unlock_node(dest);
	}
}

/* Withdraw specified route type's route. */
void bgp_redistribute_withdraw(struct bgp *bgp, afi_t afi, int type,
			       unsigned short instance)
{
	struct bgp_dest *dest;
	struct bgp_path_info *pi;
	struct bgp_table *table;

	table = bgp->rib[afi][SAFI_UNICAST];

	for (dest = bgp_table_top(table); dest; dest = bgp_route_next(dest)) {
		for (pi = bgp_dest_get_bgp_path_info(dest); pi; pi = pi->next)
			if (pi->peer == bgp->peer_self && pi->type == type
			    && pi->instance == instance)
				break;

		if (pi) {
			if ((bgp->inst_type == BGP_INSTANCE_TYPE_VRF)
			    || (bgp->inst_type == BGP_INSTANCE_TYPE_DEFAULT)) {

				vpn_leak_from_vrf_withdraw(bgp_get_default(),
							   bgp, pi);
			}
			bgp_aggregate_decrement(bgp, bgp_dest_get_prefix(dest),
						pi, afi, SAFI_UNICAST);
			bgp_path_info_delete(dest, pi);
			bgp_process(bgp, dest, afi, SAFI_UNICAST);
		}
	}
}

/* Static function to display route. */
static void route_vty_out_route(const struct prefix *p, struct vty *vty,
				json_object *json, bool wide)
{
	int len = 0;
	char buf[BUFSIZ];
	char buf2[BUFSIZ];

	if (p->family == AF_INET) {
		if (!json) {
			len = vty_out(
				vty, "%s/%d",
				inet_ntop(p->family, &p->u.prefix, buf, BUFSIZ),
				p->prefixlen);
		} else {
			json_object_string_add(json, "prefix",
					       inet_ntop(p->family,
							 &p->u.prefix, buf,
							 BUFSIZ));
			json_object_int_add(json, "prefixLen", p->prefixlen);
			prefix2str(p, buf2, PREFIX_STRLEN);
			json_object_string_add(json, "network", buf2);
		}
	} else if (p->family == AF_ETHERNET) {
		prefix2str(p, buf, PREFIX_STRLEN);
		len = vty_out(vty, "%s", buf);
	} else if (p->family == AF_EVPN) {
		if (!json)
			len = vty_out(
				vty, "%s",
				bgp_evpn_route2str((struct prefix_evpn *)p, buf,
						   BUFSIZ));
		else
			bgp_evpn_route2json((struct prefix_evpn *)p, json);
	} else if (p->family == AF_FLOWSPEC) {
		route_vty_out_flowspec(vty, p, NULL,
			       json ?
			       NLRI_STRING_FORMAT_JSON_SIMPLE :
			       NLRI_STRING_FORMAT_MIN, json);
	} else {
		if (!json)
			len = vty_out(
				vty, "%s/%d",
				inet_ntop(p->family, &p->u.prefix, buf, BUFSIZ),
				p->prefixlen);
		else {
			json_object_string_add(json, "prefix",
						inet_ntop(p->family,
							&p->u.prefix, buf,
							BUFSIZ));
			json_object_int_add(json, "prefixLen", p->prefixlen);
			prefix2str(p, buf2, PREFIX_STRLEN);
			json_object_string_add(json, "network", buf2);
		}
	}

	if (!json) {
		len = wide ? (45-len) : (20-len);
		if (len < 1)
			vty_out(vty, "\n%*s", 20, " ");
		else
			vty_out(vty, "%*s", len, " ");
	}
}

enum bgp_display_type {
	normal_list,
};

/* Print the short form route status for a bgp_path_info */
static void route_vty_short_status_out(struct vty *vty,
				       struct bgp_path_info *path,
				       json_object *json_path)
{
	if (json_path) {

		/* Route status display. */
		if (CHECK_FLAG(path->flags, BGP_PATH_REMOVED))
			json_object_boolean_true_add(json_path, "removed");

		if (CHECK_FLAG(path->flags, BGP_PATH_STALE))
			json_object_boolean_true_add(json_path, "stale");

		if (path->extra && path->extra->suppress)
			json_object_boolean_true_add(json_path, "suppressed");

		if (CHECK_FLAG(path->flags, BGP_PATH_VALID)
		    && !CHECK_FLAG(path->flags, BGP_PATH_HISTORY))
			json_object_boolean_true_add(json_path, "valid");

		/* Selected */
		if (CHECK_FLAG(path->flags, BGP_PATH_HISTORY))
			json_object_boolean_true_add(json_path, "history");

		if (CHECK_FLAG(path->flags, BGP_PATH_DAMPED))
			json_object_boolean_true_add(json_path, "damped");

		if (CHECK_FLAG(path->flags, BGP_PATH_SELECTED))
			json_object_boolean_true_add(json_path, "bestpath");

		if (CHECK_FLAG(path->flags, BGP_PATH_MULTIPATH))
			json_object_boolean_true_add(json_path, "multipath");

		/* Internal route. */
		if ((path->peer->as)
		    && (path->peer->as == path->peer->local_as))
			json_object_string_add(json_path, "pathFrom",
					       "internal");
		else
			json_object_string_add(json_path, "pathFrom",
					       "external");

		return;
	}

	/* Route status display. */
	if (CHECK_FLAG(path->flags, BGP_PATH_REMOVED))
		vty_out(vty, "R");
	else if (CHECK_FLAG(path->flags, BGP_PATH_STALE))
		vty_out(vty, "S");
	else if (path->extra && path->extra->suppress)
		vty_out(vty, "s");
	else if (CHECK_FLAG(path->flags, BGP_PATH_VALID)
		 && !CHECK_FLAG(path->flags, BGP_PATH_HISTORY))
		vty_out(vty, "*");
	else
		vty_out(vty, " ");

	/* Selected */
	if (CHECK_FLAG(path->flags, BGP_PATH_HISTORY))
		vty_out(vty, "h");
	else if (CHECK_FLAG(path->flags, BGP_PATH_DAMPED))
		vty_out(vty, "d");
	else if (CHECK_FLAG(path->flags, BGP_PATH_SELECTED))
		vty_out(vty, ">");
	else if (CHECK_FLAG(path->flags, BGP_PATH_MULTIPATH))
		vty_out(vty, "=");
	else
		vty_out(vty, " ");

	/* Internal route. */
	if (path->peer && (path->peer->as)
	    && (path->peer->as == path->peer->local_as))
		vty_out(vty, "i");
	else
		vty_out(vty, " ");
}

static char *bgp_nexthop_hostname(struct peer *peer,
				  struct bgp_nexthop_cache *bnc)
{
	if (peer->hostname
	    && CHECK_FLAG(peer->bgp->flags, BGP_FLAG_SHOW_NEXTHOP_HOSTNAME))
		return peer->hostname;
	return NULL;
}

/* called from terminal list command */
void route_vty_out(struct vty *vty, const struct prefix *p,
		   struct bgp_path_info *path, int display, safi_t safi,
		   json_object *json_paths, bool wide)
{
	int len;
	struct attr *attr = path->attr;
	json_object *json_path = NULL;
	json_object *json_nexthops = NULL;
	json_object *json_nexthop_global = NULL;
	json_object *json_nexthop_ll = NULL;
	json_object *json_ext_community = NULL;
	char vrf_id_str[VRF_NAMSIZ] = {0};
	bool nexthop_self =
		CHECK_FLAG(path->flags, BGP_PATH_ANNC_NH_SELF) ? true : false;
	bool nexthop_othervrf = false;
	vrf_id_t nexthop_vrfid = VRF_DEFAULT;
	const char *nexthop_vrfname = VRF_DEFAULT_NAME;
	char *nexthop_hostname =
		bgp_nexthop_hostname(path->peer, path->nexthop);

	if (json_paths)
		json_path = json_object_new_object();

	/* short status lead text */
	route_vty_short_status_out(vty, path, json_path);

	if (!json_paths) {
		/* print prefix and mask */
		if (!display)
			route_vty_out_route(p, vty, json_path, wide);
		else
			vty_out(vty, "%*s", (wide ? 45 : 20), " ");
	} else {
		route_vty_out_route(p, vty, json_path, wide);
	}

	/*
	 * If vrf id of nexthop is different from that of prefix,
	 * set up printable string to append
	 */
	if (path->extra && path->extra->bgp_orig) {
		const char *self = "";

		if (nexthop_self)
			self = "<";

		nexthop_othervrf = true;
		nexthop_vrfid = path->extra->bgp_orig->vrf_id;

		if (path->extra->bgp_orig->vrf_id == VRF_UNKNOWN)
			snprintf(vrf_id_str, sizeof(vrf_id_str),
				"@%s%s", VRFID_NONE_STR, self);
		else
			snprintf(vrf_id_str, sizeof(vrf_id_str), "@%u%s",
				 path->extra->bgp_orig->vrf_id, self);

		if (path->extra->bgp_orig->inst_type
		    != BGP_INSTANCE_TYPE_DEFAULT)

			nexthop_vrfname = path->extra->bgp_orig->name;
	} else {
		const char *self = "";

		if (nexthop_self)
			self = "<";

		snprintf(vrf_id_str, sizeof(vrf_id_str), "%s", self);
	}

	/*
	 * For ENCAP and EVPN routes, nexthop address family is not
	 * neccessarily the same as the prefix address family.
	 * Both SAFI_MPLS_VPN and SAFI_ENCAP use the MP nexthop field
	 * EVPN routes are also exchanged with a MP nexthop. Currently,
	 * this
	 * is only IPv4, the value will be present in either
	 * attr->nexthop or
	 * attr->mp_nexthop_global_in
	 */
	if ((safi == SAFI_ENCAP) || (safi == SAFI_MPLS_VPN)) {
		char buf[BUFSIZ];
		char nexthop[128];
		int af = NEXTHOP_FAMILY(attr->mp_nexthop_len);

		switch (af) {
		case AF_INET:
			snprintf(nexthop, sizeof(nexthop), "%s",
				 inet_ntop(af, &attr->mp_nexthop_global_in, buf,
					   BUFSIZ));
			break;
		case AF_INET6:
			snprintf(nexthop, sizeof(nexthop), "%s",
				 inet_ntop(af, &attr->mp_nexthop_global, buf,
					   BUFSIZ));
			break;
		default:
			snprintf(nexthop, sizeof(nexthop), "?");
			break;
		}

		if (json_paths) {
			json_nexthop_global = json_object_new_object();

			json_object_string_add(json_nexthop_global, "ip",
					       nexthop);

			if (path->peer->hostname)
				json_object_string_add(json_nexthop_global,
						       "hostname",
						       path->peer->hostname);

			json_object_string_add(json_nexthop_global, "afi",
					       (af == AF_INET) ? "ipv4"
							       : "ipv6");
			json_object_boolean_true_add(json_nexthop_global,
						     "used");
		} else {
			if (nexthop_hostname)
				len = vty_out(vty, "%s(%s)%s", nexthop,
					      nexthop_hostname, vrf_id_str);
			else
				len = vty_out(vty, "%s%s", nexthop, vrf_id_str);

			len = wide ? (41 - len) : (16 - len);
			if (len < 1)
				vty_out(vty, "\n%*s", 36, " ");
			else
				vty_out(vty, "%*s", len, " ");
		}
	} else if (safi == SAFI_EVPN) {
		if (json_paths) {
			json_nexthop_global = json_object_new_object();

			json_object_string_add(json_nexthop_global, "ip",
					       inet_ntoa(attr->nexthop));

			if (path->peer->hostname)
				json_object_string_add(json_nexthop_global,
						       "hostname",
						       path->peer->hostname);

			json_object_string_add(json_nexthop_global, "afi",
					       "ipv4");
			json_object_boolean_true_add(json_nexthop_global,
						     "used");
		} else {
			if (nexthop_hostname)
				len = vty_out(vty, "%pI4(%s)%s", &attr->nexthop,
					      nexthop_hostname, vrf_id_str);
			else
				len = vty_out(vty, "%pI4%s", &attr->nexthop,
					      vrf_id_str);

			len = wide ? (41 - len) : (16 - len);
			if (len < 1)
				vty_out(vty, "\n%*s", 36, " ");
			else
				vty_out(vty, "%*s", len, " ");
		}
	} else if (safi == SAFI_FLOWSPEC) {
		if (attr->nexthop.s_addr != INADDR_ANY) {
			if (json_paths) {
				json_nexthop_global = json_object_new_object();

				json_object_string_add(json_nexthop_global,
						       "afi", "ipv4");
				json_object_string_add(
					json_nexthop_global, "ip",
					inet_ntoa(attr->nexthop));

				if (path->peer->hostname)
					json_object_string_add(
						json_nexthop_global, "hostname",
						path->peer->hostname);

				json_object_boolean_true_add(
							json_nexthop_global,
							     "used");
			} else {
				if (nexthop_hostname)
					len = vty_out(vty, "%pI4(%s)%s",
						      &attr->nexthop,
						      nexthop_hostname,
						      vrf_id_str);
				else
					len = vty_out(vty, "%pI4%s",
						      &attr->nexthop,
						      vrf_id_str);

				len = wide ? (41 - len) : (16 - len);
				if (len < 1)
					vty_out(vty, "\n%*s", 36, " ");
				else
					vty_out(vty, "%*s", len, " ");
			}
		}
	} else if (p->family == AF_INET && !BGP_ATTR_NEXTHOP_AFI_IP6(attr)) {
		if (json_paths) {
			json_nexthop_global = json_object_new_object();

			json_object_string_add(json_nexthop_global, "ip",
					       inet_ntoa(attr->nexthop));

			if (path->peer->hostname)
				json_object_string_add(json_nexthop_global,
						       "hostname",
						       path->peer->hostname);

			json_object_string_add(json_nexthop_global, "afi",
					       "ipv4");
			json_object_boolean_true_add(json_nexthop_global,
						     "used");
		} else {
			if (nexthop_hostname)
				len = vty_out(vty, "%pI4(%s)%s", &attr->nexthop,
					      nexthop_hostname, vrf_id_str);
			else
				len = vty_out(vty, "%pI4%s", &attr->nexthop,
					      vrf_id_str);

			len = wide ? (41 - len) : (16 - len);
			if (len < 1)
				vty_out(vty, "\n%*s", 36, " ");
			else
				vty_out(vty, "%*s", len, " ");
		}
	}

	/* IPv6 Next Hop */
	else if (p->family == AF_INET6 || BGP_ATTR_NEXTHOP_AFI_IP6(attr)) {
		char buf[BUFSIZ];

		if (json_paths) {
			json_nexthop_global = json_object_new_object();
			json_object_string_add(
				json_nexthop_global, "ip",
				inet_ntop(AF_INET6, &attr->mp_nexthop_global,
					  buf, BUFSIZ));

			if (path->peer->hostname)
				json_object_string_add(json_nexthop_global,
						       "hostname",
						       path->peer->hostname);

			json_object_string_add(json_nexthop_global, "afi",
					       "ipv6");
			json_object_string_add(json_nexthop_global, "scope",
					       "global");

			/* We display both LL & GL if both have been
			 * received */
			if ((attr->mp_nexthop_len
			     == BGP_ATTR_NHLEN_IPV6_GLOBAL_AND_LL)
			    || (path->peer->conf_if)) {
				json_nexthop_ll = json_object_new_object();
				json_object_string_add(
					json_nexthop_ll, "ip",
					inet_ntop(AF_INET6,
						  &attr->mp_nexthop_local, buf,
						  BUFSIZ));

				if (path->peer->hostname)
					json_object_string_add(
						json_nexthop_ll, "hostname",
						path->peer->hostname);

				json_object_string_add(json_nexthop_ll, "afi",
						       "ipv6");
				json_object_string_add(json_nexthop_ll, "scope",
						       "link-local");

				if ((IPV6_ADDR_CMP(&attr->mp_nexthop_global,
						   &attr->mp_nexthop_local)
				     != 0)
				    && !attr->mp_nexthop_prefer_global)
					json_object_boolean_true_add(
						json_nexthop_ll, "used");
				else
					json_object_boolean_true_add(
						json_nexthop_global, "used");
			} else
				json_object_boolean_true_add(
					json_nexthop_global, "used");
		} else {
			/* Display LL if LL/Global both in table unless
			 * prefer-global is set */
			if (((attr->mp_nexthop_len
			      == BGP_ATTR_NHLEN_IPV6_GLOBAL_AND_LL)
			     && !attr->mp_nexthop_prefer_global)
			    || (path->peer->conf_if)) {
				if (path->peer->conf_if) {
					len = vty_out(vty, "%s",
						      path->peer->conf_if);
					/* len of IPv6 addr + max len of def 
					 * ifname */
					len = wide ? (41 - len) : (16 - len);

					if (len < 1)
						vty_out(vty, "\n%*s", 36, " ");
					else
						vty_out(vty, "%*s", len, " ");
				} else {
					if (nexthop_hostname)
						len = vty_out(
							vty, "%pI6(%s)%s",
							&attr->mp_nexthop_local,
							nexthop_hostname,
							vrf_id_str);
					else
						len = vty_out(
							vty, "%pI6%s",
							&attr->mp_nexthop_local,
							vrf_id_str);

					len = wide ? (41 - len) : (16 - len);

					if (len < 1)
						vty_out(vty, "\n%*s", 36, " ");
					else
						vty_out(vty, "%*s", len, " ");
				}
			} else {
				if (nexthop_hostname)
					len = vty_out(vty, "%pI6(%s)%s",
						      &attr->mp_nexthop_global,
						      nexthop_hostname,
						      vrf_id_str);
				else
					len = vty_out(vty, "%pI6%s",
						      &attr->mp_nexthop_global,
						      vrf_id_str);

				len = wide ? (41 - len) : (16 - len);

				if (len < 1)
					vty_out(vty, "\n%*s", 36, " ");
				else
					vty_out(vty, "%*s", len, " ");
			}
		}
	}

	/* MED/Metric */
	if (attr->flag & ATTR_FLAG_BIT(BGP_ATTR_MULTI_EXIT_DISC))
		if (json_paths)
			json_object_int_add(json_path, "metric", attr->med);
		else
			vty_out(vty, "%6u", attr->med);
	else if (!json_paths)
		vty_out(vty, "      ");

	/* Local Pref */
	if (attr->flag & ATTR_FLAG_BIT(BGP_ATTR_LOCAL_PREF))
		if (json_paths)
			json_object_int_add(json_path, "locPrf",
					    attr->local_pref);
		else
			vty_out(vty, "%7u", attr->local_pref);
	else if (!json_paths)
		vty_out(vty, "       ");

	if (json_paths)
		json_object_int_add(json_path, "weight", attr->weight);
	else
		vty_out(vty, "%7u ", attr->weight);

	if (json_paths) {
		char buf[BUFSIZ];
		json_object_string_add(
			json_path, "peerId",
			sockunion2str(&path->peer->su, buf, SU_ADDRSTRLEN));
	}

	/* Print aspath */
	if (attr->aspath) {
		if (json_paths)
			json_object_string_add(json_path, "path",
					       attr->aspath->str);
		else
			aspath_print_vty(vty, "%s", attr->aspath, " ");
	}

	/* Print origin */
	if (json_paths)
		json_object_string_add(json_path, "origin",
				       bgp_origin_long_str[attr->origin]);
	else
		vty_out(vty, "%s", bgp_origin_str[attr->origin]);

	if (json_paths) {
		if (safi == SAFI_EVPN &&
		    attr->flag & ATTR_FLAG_BIT(BGP_ATTR_EXT_COMMUNITIES)) {
			json_ext_community = json_object_new_object();
			json_object_string_add(json_ext_community,
					       "string",
					       attr->ecommunity->str);
			json_object_object_add(json_path,
					       "extendedCommunity",
					       json_ext_community);
		}

		if (nexthop_self)
			json_object_boolean_true_add(json_path,
				"announceNexthopSelf");
		if (nexthop_othervrf) {
			json_object_string_add(json_path, "nhVrfName",
				nexthop_vrfname);

			json_object_int_add(json_path, "nhVrfId",
				((nexthop_vrfid == VRF_UNKNOWN)
					? -1
					: (int)nexthop_vrfid));
		}
	}

	if (json_paths) {
		if (json_nexthop_global || json_nexthop_ll) {
			json_nexthops = json_object_new_array();

			if (json_nexthop_global)
				json_object_array_add(json_nexthops,
						      json_nexthop_global);

			if (json_nexthop_ll)
				json_object_array_add(json_nexthops,
						      json_nexthop_ll);

			json_object_object_add(json_path, "nexthops",
					       json_nexthops);
		}

		json_object_array_add(json_paths, json_path);
	} else {
		vty_out(vty, "\n");

		if (safi == SAFI_EVPN &&
		    attr->flag & ATTR_FLAG_BIT(BGP_ATTR_EXT_COMMUNITIES)) {
			vty_out(vty, "%*s", 20, " ");
			vty_out(vty, "%s\n", attr->ecommunity->str);
		}

#ifdef ENABLE_BGP_VNC
		/* prints an additional line, indented, with VNC info, if
		 * present */
		if ((safi == SAFI_MPLS_VPN) || (safi == SAFI_ENCAP))
			rfapi_vty_out_vncinfo(vty, p, path, safi);
#endif
	}
}

/* called from terminal list command */
void route_vty_out_tmp(struct vty *vty, const struct prefix *p,
		       struct attr *attr, safi_t safi, bool use_json,
		       json_object *json_ar, bool wide)
{
	json_object *json_status = NULL;
	json_object *json_net = NULL;
	int len;
	char buff[BUFSIZ];

	/* Route status display. */
	if (use_json) {
		json_status = json_object_new_object();
		json_net = json_object_new_object();
	} else {
		vty_out(vty, "*");
		vty_out(vty, ">");
		vty_out(vty, " ");
	}

	/* print prefix and mask */
	if (use_json) {
		if (safi == SAFI_EVPN)
			bgp_evpn_route2json((struct prefix_evpn *)p, json_net);
		else if (p->family == AF_INET || p->family == AF_INET6) {
			json_object_string_add(
				json_net, "addrPrefix",
				inet_ntop(p->family, &p->u.prefix, buff,
				BUFSIZ));
			json_object_int_add(json_net, "prefixLen",
				p->prefixlen);
			prefix2str(p, buff, PREFIX_STRLEN);
			json_object_string_add(json_net, "network", buff);
		}
	} else
		route_vty_out_route(p, vty, NULL, wide);

	/* Print attribute */
	if (attr) {
		if (use_json) {
			if (p->family == AF_INET
			    && (safi == SAFI_MPLS_VPN || safi == SAFI_ENCAP
				|| !BGP_ATTR_NEXTHOP_AFI_IP6(attr))) {
				if (safi == SAFI_MPLS_VPN || safi == SAFI_ENCAP)
					json_object_string_add(
						json_net, "nextHop",
						inet_ntoa(
							attr->mp_nexthop_global_in));
				else
					json_object_string_add(
						json_net, "nextHop",
						inet_ntoa(attr->nexthop));
			} else if (p->family == AF_INET6
				   || BGP_ATTR_NEXTHOP_AFI_IP6(attr)) {
				char buf[BUFSIZ];

				json_object_string_add(
					json_net, "nextHopGlobal",
					inet_ntop(AF_INET6,
						  &attr->mp_nexthop_global, buf,
						  BUFSIZ));
			} else if (p->family == AF_EVPN &&
				   !BGP_ATTR_NEXTHOP_AFI_IP6(attr))
				json_object_string_add(json_net,
					"nextHop", inet_ntoa(
					attr->mp_nexthop_global_in));

			if (attr->flag
			    & ATTR_FLAG_BIT(BGP_ATTR_MULTI_EXIT_DISC))
				json_object_int_add(json_net, "metric",
						    attr->med);

			if (attr->flag & ATTR_FLAG_BIT(BGP_ATTR_LOCAL_PREF))
				json_object_int_add(json_net, "locPrf",
						    attr->local_pref);

			json_object_int_add(json_net, "weight", attr->weight);

			/* Print aspath */
			if (attr->aspath)
				json_object_string_add(json_net, "path",
						       attr->aspath->str);

			/* Print origin */
			json_object_string_add(json_net, "bgpOriginCode",
					       bgp_origin_str[attr->origin]);
		} else {
			if (p->family == AF_INET
			    && (safi == SAFI_MPLS_VPN || safi == SAFI_ENCAP
				|| safi == SAFI_EVPN
				|| !BGP_ATTR_NEXTHOP_AFI_IP6(attr))) {
				if (safi == SAFI_MPLS_VPN || safi == SAFI_ENCAP
				    || safi == SAFI_EVPN)
					vty_out(vty, "%-16s",
						inet_ntoa(
							attr->mp_nexthop_global_in));
				else
					vty_out(vty, "%-16s",
						inet_ntoa(attr->nexthop));
			} else if (p->family == AF_INET6
				   || BGP_ATTR_NEXTHOP_AFI_IP6(attr)) {
				char buf[BUFSIZ];

				len = vty_out(
					vty, "%s",
					inet_ntop(AF_INET6,
						  &attr->mp_nexthop_global, buf,
						  BUFSIZ));
				len = 16 - len;
				if (len < 1)
					vty_out(vty, "\n%*s", 36, " ");
				else
					vty_out(vty, "%*s", len, " ");
			}
			if (attr->flag
			    & ATTR_FLAG_BIT(BGP_ATTR_MULTI_EXIT_DISC))
				vty_out(vty, "%10u", attr->med);
			else
				vty_out(vty, "          ");

			if (attr->flag & ATTR_FLAG_BIT(BGP_ATTR_LOCAL_PREF))
				vty_out(vty, "%7u", attr->local_pref);
			else
				vty_out(vty, "       ");

			vty_out(vty, "%7u ", attr->weight);

			/* Print aspath */
			if (attr->aspath)
				aspath_print_vty(vty, "%s", attr->aspath, " ");

			/* Print origin */
			vty_out(vty, "%s", bgp_origin_str[attr->origin]);
		}
	}
	if (use_json) {
		json_object_boolean_true_add(json_status, "*");
		json_object_boolean_true_add(json_status, ">");
		json_object_object_add(json_net, "appliedStatusSymbols",
				       json_status);

		prefix2str(p, buff, PREFIX_STRLEN);
		json_object_object_add(json_ar, buff, json_net);
	} else
		vty_out(vty, "\n");
}

void route_vty_out_tag(struct vty *vty, const struct prefix *p,
		       struct bgp_path_info *path, int display, safi_t safi,
		       json_object *json)
{
	json_object *json_out = NULL;
	struct attr *attr;
	mpls_label_t label = MPLS_INVALID_LABEL;

	if (!path->extra)
		return;

	if (json)
		json_out = json_object_new_object();

	/* short status lead text */
	route_vty_short_status_out(vty, path, json_out);

	/* print prefix and mask */
	if (json == NULL) {
		if (!display)
			route_vty_out_route(p, vty, NULL, 0 /*wide*/);
		else
			vty_out(vty, "%*s", 17, " ");
	}

	/* Print attribute */
	attr = path->attr;
	if (((p->family == AF_INET)
	     && ((safi == SAFI_MPLS_VPN || safi == SAFI_ENCAP)))
	    || (safi == SAFI_EVPN && !BGP_ATTR_NEXTHOP_AFI_IP6(attr))
	    || (!BGP_ATTR_NEXTHOP_AFI_IP6(attr))) {
		if (safi == SAFI_MPLS_VPN || safi == SAFI_ENCAP
		    || safi == SAFI_EVPN) {
			if (json)
				json_object_string_add(
					json_out, "mpNexthopGlobalIn",
					inet_ntoa(attr->mp_nexthop_global_in));
			else
				vty_out(vty, "%-16s",
					inet_ntoa(attr->mp_nexthop_global_in));
		} else {
			if (json)
				json_object_string_add(
					json_out, "nexthop",
					inet_ntoa(attr->nexthop));
			else
				vty_out(vty, "%-16s", inet_ntoa(attr->nexthop));
		}
	} else if (((p->family == AF_INET6)
		    && ((safi == SAFI_MPLS_VPN || safi == SAFI_ENCAP)))
		   || (safi == SAFI_EVPN && BGP_ATTR_NEXTHOP_AFI_IP6(attr))
		   || (BGP_ATTR_NEXTHOP_AFI_IP6(attr))) {
		char buf_a[512];

		if (attr->mp_nexthop_len == BGP_ATTR_NHLEN_IPV6_GLOBAL) {
			if (json)
				json_object_string_add(
					json_out, "mpNexthopGlobalIn",
					inet_ntop(AF_INET6,
						  &attr->mp_nexthop_global,
						  buf_a, sizeof(buf_a)));
			else
				vty_out(vty, "%s",
					inet_ntop(AF_INET6,
						  &attr->mp_nexthop_global,
						  buf_a, sizeof(buf_a)));
		} else if (attr->mp_nexthop_len
			   == BGP_ATTR_NHLEN_IPV6_GLOBAL_AND_LL) {
			snprintfrr(buf_a, sizeof(buf_a), "%pI6(%pI6)",
				   &attr->mp_nexthop_global,
				   &attr->mp_nexthop_local);
			if (json)
				json_object_string_add(json_out,
						       "mpNexthopGlobalLocal",
						       buf_a);
			else
				vty_out(vty, "%s", buf_a);
		}
	}

	label = decode_label(&path->extra->label[0]);

	if (bgp_is_valid_label(&label)) {
		if (json) {
			json_object_int_add(json_out, "notag", label);
			json_object_array_add(json, json_out);
		} else {
			vty_out(vty, "notag/%d", label);
			vty_out(vty, "\n");
		}
	}
}

void route_vty_out_overlay(struct vty *vty, const struct prefix *p,
			   struct bgp_path_info *path, int display,
			   json_object *json_paths)
{
	struct attr *attr;
	char buf[BUFSIZ] = {0};
	json_object *json_path = NULL;
	json_object *json_nexthop = NULL;
	json_object *json_overlay = NULL;

	if (!path->extra)
		return;

	if (json_paths) {
		json_path = json_object_new_object();
		json_overlay = json_object_new_object();
		json_nexthop = json_object_new_object();
	}

	/* short status lead text */
	route_vty_short_status_out(vty, path, json_path);

	/* print prefix and mask */
	if (!display)
		route_vty_out_route(p, vty, json_path, 0 /*wide*/);
	else
		vty_out(vty, "%*s", 17, " ");

	/* Print attribute */
	attr = path->attr;
	char buf1[BUFSIZ];
	int af = NEXTHOP_FAMILY(attr->mp_nexthop_len);

	switch (af) {
	case AF_INET:
		inet_ntop(af, &attr->mp_nexthop_global_in, buf, BUFSIZ);
		if (!json_path) {
			vty_out(vty, "%-16s", buf);
		} else {
			json_object_string_add(json_nexthop, "ip", buf);

			json_object_string_add(json_nexthop, "afi", "ipv4");

			json_object_object_add(json_path, "nexthop",
					       json_nexthop);
		}
		break;
	case AF_INET6:
		inet_ntop(af, &attr->mp_nexthop_global, buf, BUFSIZ);
		inet_ntop(af, &attr->mp_nexthop_local, buf1, BUFSIZ);
		if (!json_path) {
			vty_out(vty, "%s(%s)", buf, buf1);
		} else {
			json_object_string_add(json_nexthop, "ipv6Global", buf);

			json_object_string_add(json_nexthop, "ipv6LinkLocal",
					       buf1);

			json_object_string_add(json_nexthop, "afi", "ipv6");

			json_object_object_add(json_path, "nexthop",
					       json_nexthop);
		}
		break;
	default:
		if (!json_path) {
			vty_out(vty, "?");
		} else {
			json_object_string_add(json_nexthop, "Error",
					       "Unsupported address-family");
		}
	}

	char *str = esi2str(&(attr->evpn_overlay.eth_s_id));

	if (!json_path)
		vty_out(vty, "%s", str);
	else
		json_object_string_add(json_overlay, "esi", str);

	XFREE(MTYPE_TMP, str);

	if (is_evpn_prefix_ipaddr_v4((struct prefix_evpn *)p)) {
		inet_ntop(AF_INET, &(attr->evpn_overlay.gw_ip.ipv4), buf,
			  BUFSIZ);
	} else if (is_evpn_prefix_ipaddr_v6((struct prefix_evpn *)p)) {
		inet_ntop(AF_INET6, &(attr->evpn_overlay.gw_ip.ipv6), buf,
			  BUFSIZ);
	}

	if (!json_path)
		vty_out(vty, "/%s", buf);
	else
		json_object_string_add(json_overlay, "gw", buf);

	if (attr->ecommunity) {
		char *mac = NULL;
		struct ecommunity_val *routermac = ecommunity_lookup(
			attr->ecommunity, ECOMMUNITY_ENCODE_EVPN,
			ECOMMUNITY_EVPN_SUBTYPE_ROUTERMAC);

		if (routermac)
			mac = ecom_mac2str((char *)routermac->val);
		if (mac) {
			if (!json_path) {
				vty_out(vty, "/%s", mac);
			} else {
				json_object_string_add(json_overlay, "rmac",
						       mac);
			}
			XFREE(MTYPE_TMP, mac);
		}
	}

	if (!json_path) {
		vty_out(vty, "\n");
	} else {
		json_object_object_add(json_path, "overlay", json_overlay);

		json_object_array_add(json_paths, json_path);
	}
}

/* dampening route */
static void damp_route_vty_out(struct vty *vty, const struct prefix *p,
			       struct bgp_path_info *path, int display,
			       afi_t afi, safi_t safi, bool use_json,
			       json_object *json)
{
	struct attr *attr;
	int len;
	char timebuf[BGP_UPTIME_LEN];

	/* short status lead text */
	route_vty_short_status_out(vty, path, json);

	/* print prefix and mask */
	if (!use_json) {
		if (!display)
			route_vty_out_route(p, vty, NULL, 0 /*wide*/);
		else
			vty_out(vty, "%*s", 17, " ");
	}

	len = vty_out(vty, "%s", path->peer->host);
	len = 17 - len;
	if (len < 1) {
		if (!use_json)
			vty_out(vty, "\n%*s", 34, " ");
	} else {
		if (use_json)
			json_object_int_add(json, "peerHost", len);
		else
			vty_out(vty, "%*s", len, " ");
	}

	if (use_json)
		bgp_damp_reuse_time_vty(vty, path, timebuf, BGP_UPTIME_LEN, afi,
					safi, use_json, json);
	else
		vty_out(vty, "%s ",
			bgp_damp_reuse_time_vty(vty, path, timebuf,
						BGP_UPTIME_LEN, afi, safi,
						use_json, json));

	/* Print attribute */
	attr = path->attr;

	/* Print aspath */
	if (attr->aspath) {
		if (use_json)
			json_object_string_add(json, "asPath",
					       attr->aspath->str);
		else
			aspath_print_vty(vty, "%s", attr->aspath, " ");
	}

	/* Print origin */
	if (use_json)
		json_object_string_add(json, "origin",
				       bgp_origin_str[attr->origin]);
	else
		vty_out(vty, "%s", bgp_origin_str[attr->origin]);

	if (!use_json)
		vty_out(vty, "\n");
}

/* flap route */
static void flap_route_vty_out(struct vty *vty, const struct prefix *p,
			       struct bgp_path_info *path, int display,
			       afi_t afi, safi_t safi, bool use_json,
			       json_object *json)
{
	struct attr *attr;
	struct bgp_damp_info *bdi;
	char timebuf[BGP_UPTIME_LEN];
	int len;

	if (!path->extra)
		return;

	bdi = path->extra->damp_info;

	/* short status lead text */
	route_vty_short_status_out(vty, path, json);

	/* print prefix and mask */
	if (!use_json) {
		if (!display)
			route_vty_out_route(p, vty, NULL, 0 /*wide*/);
		else
			vty_out(vty, "%*s", 17, " ");
	}

	len = vty_out(vty, "%s", path->peer->host);
	len = 16 - len;
	if (len < 1) {
		if (!use_json)
			vty_out(vty, "\n%*s", 33, " ");
	} else {
		if (use_json)
			json_object_int_add(json, "peerHost", len);
		else
			vty_out(vty, "%*s", len, " ");
	}

	len = vty_out(vty, "%d", bdi->flap);
	len = 5 - len;
	if (len < 1) {
		if (!use_json)
			vty_out(vty, " ");
	} else {
		if (use_json)
			json_object_int_add(json, "bdiFlap", len);
		else
			vty_out(vty, "%*s", len, " ");
	}

	if (use_json)
		peer_uptime(bdi->start_time, timebuf, BGP_UPTIME_LEN, use_json,
			    json);
	else
		vty_out(vty, "%s ", peer_uptime(bdi->start_time, timebuf,
						BGP_UPTIME_LEN, 0, NULL));

	if (CHECK_FLAG(path->flags, BGP_PATH_DAMPED)
	    && !CHECK_FLAG(path->flags, BGP_PATH_HISTORY)) {
		if (use_json)
			bgp_damp_reuse_time_vty(vty, path, timebuf,
						BGP_UPTIME_LEN, afi, safi,
						use_json, json);
		else
			vty_out(vty, "%s ",
				bgp_damp_reuse_time_vty(vty, path, timebuf,
							BGP_UPTIME_LEN, afi,
							safi, use_json, json));
	} else {
		if (!use_json)
			vty_out(vty, "%*s ", 8, " ");
	}

	/* Print attribute */
	attr = path->attr;

	/* Print aspath */
	if (attr->aspath) {
		if (use_json)
			json_object_string_add(json, "asPath",
					       attr->aspath->str);
		else
			aspath_print_vty(vty, "%s", attr->aspath, " ");
	}

	/* Print origin */
	if (use_json)
		json_object_string_add(json, "origin",
				       bgp_origin_str[attr->origin]);
	else
		vty_out(vty, "%s", bgp_origin_str[attr->origin]);

	if (!use_json)
		vty_out(vty, "\n");
}

static void route_vty_out_advertised_to(struct vty *vty, struct peer *peer,
					int *first, const char *header,
					json_object *json_adv_to)
{
	char buf1[INET6_ADDRSTRLEN];
	json_object *json_peer = NULL;

	if (json_adv_to) {
		/* 'advertised-to' is a dictionary of peers we have advertised
		 * this
		 * prefix too.  The key is the peer's IP or swpX, the value is
		 * the
		 * hostname if we know it and "" if not.
		 */
		json_peer = json_object_new_object();

		if (peer->hostname)
			json_object_string_add(json_peer, "hostname",
					       peer->hostname);

		if (peer->conf_if)
			json_object_object_add(json_adv_to, peer->conf_if,
					       json_peer);
		else
			json_object_object_add(
				json_adv_to,
				sockunion2str(&peer->su, buf1, SU_ADDRSTRLEN),
				json_peer);
	} else {
		if (*first) {
			vty_out(vty, "%s", header);
			*first = 0;
		}

		if (peer->hostname
		    && CHECK_FLAG(peer->bgp->flags, BGP_FLAG_SHOW_HOSTNAME)) {
			if (peer->conf_if)
				vty_out(vty, " %s(%s)", peer->hostname,
					peer->conf_if);
			else
				vty_out(vty, " %s(%s)", peer->hostname,
					sockunion2str(&peer->su, buf1,
						      SU_ADDRSTRLEN));
		} else {
			if (peer->conf_if)
				vty_out(vty, " %s", peer->conf_if);
			else
				vty_out(vty, " %s",
					sockunion2str(&peer->su, buf1,
						      SU_ADDRSTRLEN));
		}
	}
}

static void route_vty_out_tx_ids(struct vty *vty,
				 struct bgp_addpath_info_data *d)
{
	int i;

	for (i = 0; i < BGP_ADDPATH_MAX; i++) {
		vty_out(vty, "TX-%s %u%s", bgp_addpath_names(i)->human_name,
			d->addpath_tx_id[i],
			i < BGP_ADDPATH_MAX - 1 ? " " : "\n");
	}
}

static const char *bgp_path_selection_reason2str(
	enum bgp_path_selection_reason reason)
{
	switch (reason) {
	case bgp_path_selection_none:
		return "Nothing to Select";
	case bgp_path_selection_first:
		return "First path received";
	case bgp_path_selection_evpn_sticky_mac:
		return "EVPN Sticky Mac";
	case bgp_path_selection_evpn_seq:
		return "EVPN sequence number";
	case bgp_path_selection_evpn_lower_ip:
		return "EVPN lower IP";
	case bgp_path_selection_weight:
		return "Weight";
	case bgp_path_selection_local_pref:
		return "Local Pref";
	case bgp_path_selection_local_route:
		return "Local Route";
	case bgp_path_selection_confed_as_path:
		return "Confederation based AS Path";
	case bgp_path_selection_as_path:
		return "AS Path";
	case bgp_path_selection_origin:
		return "Origin";
	case bgp_path_selection_med:
		return "MED";
	case bgp_path_selection_peer:
		return "Peer Type";
	case bgp_path_selection_confed:
		return "Confed Peer Type";
	case bgp_path_selection_igp_metric:
		return "IGP Metric";
	case bgp_path_selection_older:
		return "Older Path";
	case bgp_path_selection_router_id:
		return "Router ID";
	case bgp_path_selection_cluster_length:
		return "Cluser length";
	case bgp_path_selection_stale:
		return "Path Staleness";
	case bgp_path_selection_local_configured:
		return "Locally configured route";
	case bgp_path_selection_neighbor_ip:
		return "Neighbor IP";
	case bgp_path_selection_default:
		return "Nothing left to compare";
	}
	return "Invalid (internal error)";
}

void route_vty_out_detail(struct vty *vty, struct bgp *bgp, struct bgp_dest *bn,
			  struct bgp_path_info *path, afi_t afi, safi_t safi,
			  json_object *json_paths)
{
	char buf[INET6_ADDRSTRLEN];
	char buf1[BUFSIZ];
	char buf2[EVPN_ROUTE_STRLEN];
	struct attr *attr = path->attr;
	int sockunion_vty_out(struct vty *, union sockunion *);
	time_t tbuf;
	json_object *json_bestpath = NULL;
	json_object *json_cluster_list = NULL;
	json_object *json_cluster_list_list = NULL;
	json_object *json_ext_community = NULL;
	json_object *json_last_update = NULL;
	json_object *json_pmsi = NULL;
	json_object *json_nexthop_global = NULL;
	json_object *json_nexthop_ll = NULL;
	json_object *json_nexthops = NULL;
	json_object *json_path = NULL;
	json_object *json_peer = NULL;
	json_object *json_string = NULL;
	json_object *json_adv_to = NULL;
	int first = 0;
	struct listnode *node, *nnode;
	struct peer *peer;
	int addpath_capable;
	int has_adj;
	unsigned int first_as;
	bool nexthop_self =
		CHECK_FLAG(path->flags, BGP_PATH_ANNC_NH_SELF) ? true : false;
	int i;
	char *nexthop_hostname =
		bgp_nexthop_hostname(path->peer, path->nexthop);

	if (json_paths) {
		json_path = json_object_new_object();
		json_peer = json_object_new_object();
		json_nexthop_global = json_object_new_object();
	}

	if (path->extra) {
		char tag_buf[30];

		buf2[0] = '\0';
		tag_buf[0] = '\0';
		if (path->extra && path->extra->num_labels) {
			bgp_evpn_label2str(path->extra->label,
					   path->extra->num_labels, tag_buf,
					   sizeof(tag_buf));
		}
		if (safi == SAFI_EVPN) {
			if (!json_paths) {
				bgp_evpn_route2str(
					(struct prefix_evpn *)
						bgp_dest_get_prefix(bn),
					buf2, sizeof(buf2));
				vty_out(vty, "  Route %s", buf2);
				if (tag_buf[0] != '\0')
					vty_out(vty, " VNI %s", tag_buf);
				vty_out(vty, "\n");
			} else {
				if (tag_buf[0])
					json_object_string_add(json_path, "VNI",
							       tag_buf);
			}
		}

		if (path->extra && path->extra->parent && !json_paths) {
			struct bgp_path_info *parent_ri;
			struct bgp_dest *dest, *pdest;

			parent_ri = (struct bgp_path_info *)path->extra->parent;
			dest = parent_ri->net;
			if (dest && dest->pdest) {
				pdest = dest->pdest;
				prefix_rd2str(
					(struct prefix_rd *)bgp_dest_get_prefix(
						pdest),
					buf1, sizeof(buf1));
				if (is_pi_family_evpn(parent_ri)) {
					bgp_evpn_route2str(
						(struct prefix_evpn *)
							bgp_dest_get_prefix(
								dest),
						buf2, sizeof(buf2));
					vty_out(vty, "  Imported from %s:%s, VNI %s\n", buf1, buf2, tag_buf);
				} else
					vty_out(vty, "  Imported from %s:%s\n", buf1, buf2);
			}
		}
	}

	/* Line1 display AS-path, Aggregator */
	if (attr->aspath) {
		if (json_paths) {
			if (!attr->aspath->json)
				aspath_str_update(attr->aspath, true);
			json_object_lock(attr->aspath->json);
			json_object_object_add(json_path, "aspath",
					       attr->aspath->json);
		} else {
			if (attr->aspath->segments)
				aspath_print_vty(vty, "  %s", attr->aspath, "");
			else
				vty_out(vty, "  Local");
		}
	}

	if (CHECK_FLAG(path->flags, BGP_PATH_REMOVED)) {
		if (json_paths)
			json_object_boolean_true_add(json_path, "removed");
		else
			vty_out(vty, ", (removed)");
	}

	if (CHECK_FLAG(path->flags, BGP_PATH_STALE)) {
		if (json_paths)
			json_object_boolean_true_add(json_path, "stale");
		else
			vty_out(vty, ", (stale)");
	}

	if (CHECK_FLAG(attr->flag, ATTR_FLAG_BIT(BGP_ATTR_AGGREGATOR))) {
		if (json_paths) {
			json_object_int_add(json_path, "aggregatorAs",
					    attr->aggregator_as);
			json_object_string_add(
				json_path, "aggregatorId",
				inet_ntoa(attr->aggregator_addr));
			if (attr->aggregator_as == BGP_AS_ZERO)
				json_object_boolean_true_add(
					json_path, "aggregatorAsMalformed");
			else
				json_object_boolean_false_add(
					json_path, "aggregatorAsMalformed");
		} else {
			if (attr->aggregator_as == BGP_AS_ZERO)
				vty_out(vty,
					", (aggregated by %u(malformed) %s)",
					attr->aggregator_as,
					inet_ntoa(attr->aggregator_addr));
			else
				vty_out(vty, ", (aggregated by %u %s)",
					attr->aggregator_as,
					inet_ntoa(attr->aggregator_addr));
		}
	}

	if (CHECK_FLAG(path->peer->af_flags[afi][safi],
		       PEER_FLAG_REFLECTOR_CLIENT)) {
		if (json_paths)
			json_object_boolean_true_add(json_path,
						     "rxedFromRrClient");
		else
			vty_out(vty, ", (Received from a RR-client)");
	}

	if (CHECK_FLAG(path->peer->af_flags[afi][safi],
		       PEER_FLAG_RSERVER_CLIENT)) {
		if (json_paths)
			json_object_boolean_true_add(json_path,
						     "rxedFromRsClient");
		else
			vty_out(vty, ", (Received from a RS-client)");
	}

	if (CHECK_FLAG(path->flags, BGP_PATH_HISTORY)) {
		if (json_paths)
			json_object_boolean_true_add(json_path,
						     "dampeningHistoryEntry");
		else
			vty_out(vty, ", (history entry)");
	} else if (CHECK_FLAG(path->flags, BGP_PATH_DAMPED)) {
		if (json_paths)
			json_object_boolean_true_add(json_path,
						     "dampeningSuppressed");
		else
			vty_out(vty, ", (suppressed due to dampening)");
	}

	if (!json_paths)
		vty_out(vty, "\n");

	/* Line2 display Next-hop, Neighbor, Router-id */
	/* Display the nexthop */
	const struct prefix *bn_p = bgp_dest_get_prefix(bn);

	if ((bn_p->family == AF_INET || bn_p->family == AF_ETHERNET
	     || bn_p->family == AF_EVPN)
	    && (safi == SAFI_MPLS_VPN || safi == SAFI_ENCAP || safi == SAFI_EVPN
		|| !BGP_ATTR_NEXTHOP_AFI_IP6(attr))) {
		if (safi == SAFI_MPLS_VPN || safi == SAFI_ENCAP
		    || safi == SAFI_EVPN) {
			if (json_paths) {
				json_object_string_add(
					json_nexthop_global, "ip",
					inet_ntoa(attr->mp_nexthop_global_in));

				if (path->peer->hostname)
					json_object_string_add(
						json_nexthop_global, "hostname",
						path->peer->hostname);
			} else {
				if (nexthop_hostname)
					vty_out(vty, "    %pI4(%s)",
						&attr->mp_nexthop_global_in,
						nexthop_hostname);
				else
					vty_out(vty, "    %pI4",
						&attr->mp_nexthop_global_in);
			}
		} else {
			if (json_paths) {
				json_object_string_add(
					json_nexthop_global, "ip",
					inet_ntoa(attr->nexthop));

				if (path->peer->hostname)
					json_object_string_add(
						json_nexthop_global, "hostname",
						path->peer->hostname);
			} else {
				if (nexthop_hostname)
					vty_out(vty, "    %pI4(%s)",
						&attr->nexthop,
						nexthop_hostname);
				else
					vty_out(vty, "    %pI4",
						&attr->nexthop);
			}
		}

		if (json_paths)
			json_object_string_add(json_nexthop_global, "afi",
					       "ipv4");
	} else {
		if (json_paths) {
			json_object_string_add(
				json_nexthop_global, "ip",
				inet_ntop(AF_INET6, &attr->mp_nexthop_global,
					  buf, INET6_ADDRSTRLEN));

			if (path->peer->hostname)
				json_object_string_add(json_nexthop_global,
						       "hostname",
						       path->peer->hostname);

			json_object_string_add(json_nexthop_global, "afi",
					       "ipv6");
			json_object_string_add(json_nexthop_global, "scope",
					       "global");
		} else {
			if (nexthop_hostname)
				vty_out(vty, "    %pI6(%s)",
					&attr->mp_nexthop_global,
					nexthop_hostname);
			else
				vty_out(vty, "    %pI6",
					&attr->mp_nexthop_global);
		}
	}

	/* Display the IGP cost or 'inaccessible' */
	if (!CHECK_FLAG(path->flags, BGP_PATH_VALID)) {
		if (json_paths)
			json_object_boolean_false_add(json_nexthop_global,
						      "accessible");
		else
			vty_out(vty, " (inaccessible)");
	} else {
		if (path->extra && path->extra->igpmetric) {
			if (json_paths)
				json_object_int_add(json_nexthop_global,
						    "metric",
						    path->extra->igpmetric);
			else
				vty_out(vty, " (metric %u)",
					path->extra->igpmetric);
		}

		/* IGP cost is 0, display this only for json */
		else {
			if (json_paths)
				json_object_int_add(json_nexthop_global,
						    "metric", 0);
		}

		if (json_paths)
			json_object_boolean_true_add(json_nexthop_global,
						     "accessible");
	}

	/* Display peer "from" output */
	/* This path was originated locally */
	if (path->peer == bgp->peer_self) {

		if (safi == SAFI_EVPN
		    || (bn_p->family == AF_INET
			&& !BGP_ATTR_NEXTHOP_AFI_IP6(attr))) {
			if (json_paths)
				json_object_string_add(json_peer, "peerId",
						       "0.0.0.0");
			else
				vty_out(vty, " from 0.0.0.0 ");
		} else {
			if (json_paths)
				json_object_string_add(json_peer, "peerId",
						       "::");
			else
				vty_out(vty, " from :: ");
		}

		if (json_paths)
			json_object_string_add(json_peer, "routerId",
					       inet_ntoa(bgp->router_id));
		else
			vty_out(vty, "(%s)", inet_ntoa(bgp->router_id));
	}

	/* We RXed this path from one of our peers */
	else {

		if (json_paths) {
			json_object_string_add(json_peer, "peerId",
					       sockunion2str(&path->peer->su,
							     buf,
							     SU_ADDRSTRLEN));
			json_object_string_add(json_peer, "routerId",
					       inet_ntop(AF_INET,
							 &path->peer->remote_id,
							 buf1, sizeof(buf1)));

			if (path->peer->hostname)
				json_object_string_add(json_peer, "hostname",
						       path->peer->hostname);

			if (path->peer->domainname)
				json_object_string_add(json_peer, "domainname",
						       path->peer->domainname);

			if (path->peer->conf_if)
				json_object_string_add(json_peer, "interface",
						       path->peer->conf_if);
		} else {
			if (path->peer->conf_if) {
				if (path->peer->hostname
				    && CHECK_FLAG(path->peer->bgp->flags,
						  BGP_FLAG_SHOW_HOSTNAME))
					vty_out(vty, " from %s(%s)",
						path->peer->hostname,
						path->peer->conf_if);
				else
					vty_out(vty, " from %s",
						path->peer->conf_if);
			} else {
				if (path->peer->hostname
				    && CHECK_FLAG(path->peer->bgp->flags,
						  BGP_FLAG_SHOW_HOSTNAME))
					vty_out(vty, " from %s(%s)",
						path->peer->hostname,
						path->peer->host);
				else
					vty_out(vty, " from %s",
						sockunion2str(&path->peer->su,
							      buf,
							      SU_ADDRSTRLEN));
			}

			if (attr->flag & ATTR_FLAG_BIT(BGP_ATTR_ORIGINATOR_ID))
				vty_out(vty, " (%s)",
					inet_ntoa(attr->originator_id));
			else
				vty_out(vty, " (%s)",
					inet_ntop(AF_INET,
						  &path->peer->remote_id, buf1,
						  sizeof(buf1)));
		}
	}

	/*
	 * Note when vrfid of nexthop is different from that of prefix
	 */
	if (path->extra && path->extra->bgp_orig) {
		vrf_id_t nexthop_vrfid = path->extra->bgp_orig->vrf_id;

		if (json_paths) {
			const char *vn;

			if (path->extra->bgp_orig->inst_type
			    == BGP_INSTANCE_TYPE_DEFAULT)
				vn = VRF_DEFAULT_NAME;
			else
				vn = path->extra->bgp_orig->name;

			json_object_string_add(json_path, "nhVrfName", vn);

			if (nexthop_vrfid == VRF_UNKNOWN) {
				json_object_int_add(json_path, "nhVrfId", -1);
			} else {
				json_object_int_add(json_path, "nhVrfId",
						    (int)nexthop_vrfid);
			}
		} else {
			if (nexthop_vrfid == VRF_UNKNOWN)
				vty_out(vty, " vrf ?");
			else {
				struct vrf *vrf;

				vrf = vrf_lookup_by_id(nexthop_vrfid);
				vty_out(vty, " vrf %s(%u)",
					VRF_LOGNAME(vrf), nexthop_vrfid);
			}
		}
	}

	if (nexthop_self) {
		if (json_paths) {
			json_object_boolean_true_add(json_path,
						     "announceNexthopSelf");
		} else {
			vty_out(vty, " announce-nh-self");
		}
	}

	if (!json_paths)
		vty_out(vty, "\n");

	/* display the link-local nexthop */
	if (attr->mp_nexthop_len == BGP_ATTR_NHLEN_IPV6_GLOBAL_AND_LL) {
		if (json_paths) {
			json_nexthop_ll = json_object_new_object();
			json_object_string_add(
				json_nexthop_ll, "ip",
				inet_ntop(AF_INET6, &attr->mp_nexthop_local,
					  buf, INET6_ADDRSTRLEN));

			if (path->peer->hostname)
				json_object_string_add(json_nexthop_ll,
						       "hostname",
						       path->peer->hostname);

			json_object_string_add(json_nexthop_ll, "afi", "ipv6");
			json_object_string_add(json_nexthop_ll, "scope",
					       "link-local");

			json_object_boolean_true_add(json_nexthop_ll,
						     "accessible");

			if (!attr->mp_nexthop_prefer_global)
				json_object_boolean_true_add(json_nexthop_ll,
							     "used");
			else
				json_object_boolean_true_add(
					json_nexthop_global, "used");
		} else {
			vty_out(vty, "    (%s) %s\n",
				inet_ntop(AF_INET6, &attr->mp_nexthop_local,
					  buf, INET6_ADDRSTRLEN),
				attr->mp_nexthop_prefer_global
					? "(prefer-global)"
					: "(used)");
		}
	}
	/* If we do not have a link-local nexthop then we must flag the
	   global as "used" */
	else {
		if (json_paths)
			json_object_boolean_true_add(json_nexthop_global,
						     "used");
	}

	/* Line 3 display Origin, Med, Locpref, Weight, Tag, valid,
	 * Int/Ext/Local, Atomic, best */
	if (json_paths)
		json_object_string_add(json_path, "origin",
				       bgp_origin_long_str[attr->origin]);
	else
		vty_out(vty, "      Origin %s",
			bgp_origin_long_str[attr->origin]);

	if (attr->flag & ATTR_FLAG_BIT(BGP_ATTR_MULTI_EXIT_DISC)) {
		if (json_paths)
			json_object_int_add(json_path, "metric", attr->med);
		else
			vty_out(vty, ", metric %u", attr->med);
	}

	if (attr->flag & ATTR_FLAG_BIT(BGP_ATTR_LOCAL_PREF)) {
		if (json_paths)
			json_object_int_add(json_path, "locPrf",
					    attr->local_pref);
		else
			vty_out(vty, ", localpref %u", attr->local_pref);
	}

	if (attr->weight != 0) {
		if (json_paths)
			json_object_int_add(json_path, "weight", attr->weight);
		else
			vty_out(vty, ", weight %u", attr->weight);
	}

	if (attr->tag != 0) {
		if (json_paths)
			json_object_int_add(json_path, "tag", attr->tag);
		else
			vty_out(vty, ", tag %" ROUTE_TAG_PRI, attr->tag);
	}

	if (!CHECK_FLAG(path->flags, BGP_PATH_VALID)) {
		if (json_paths)
			json_object_boolean_false_add(json_path, "valid");
		else
			vty_out(vty, ", invalid");
	} else if (!CHECK_FLAG(path->flags, BGP_PATH_HISTORY)) {
		if (json_paths)
			json_object_boolean_true_add(json_path, "valid");
		else
			vty_out(vty, ", valid");
	}

	if (path->peer != bgp->peer_self) {
		if (path->peer->as == path->peer->local_as) {
			if (CHECK_FLAG(bgp->config, BGP_CONFIG_CONFEDERATION)) {
				if (json_paths)
					json_object_string_add(
						json_peer, "type",
						"confed-internal");
				else
					vty_out(vty, ", confed-internal");
			} else {
				if (json_paths)
					json_object_string_add(
						json_peer, "type", "internal");
				else
					vty_out(vty, ", internal");
			}
		} else {
			if (bgp_confederation_peers_check(bgp,
							  path->peer->as)) {
				if (json_paths)
					json_object_string_add(
						json_peer, "type",
						"confed-external");
				else
					vty_out(vty, ", confed-external");
			} else {
				if (json_paths)
					json_object_string_add(
						json_peer, "type", "external");
				else
					vty_out(vty, ", external");
			}
		}
	} else if (path->sub_type == BGP_ROUTE_AGGREGATE) {
		if (json_paths) {
			json_object_boolean_true_add(json_path, "aggregated");
			json_object_boolean_true_add(json_path, "local");
		} else {
			vty_out(vty, ", aggregated, local");
		}
	} else if (path->type != ZEBRA_ROUTE_BGP) {
		if (json_paths)
			json_object_boolean_true_add(json_path, "sourced");
		else
			vty_out(vty, ", sourced");
	} else {
		if (json_paths) {
			json_object_boolean_true_add(json_path, "sourced");
			json_object_boolean_true_add(json_path, "local");
		} else {
			vty_out(vty, ", sourced, local");
		}
	}

	if (attr->flag & ATTR_FLAG_BIT(BGP_ATTR_ATOMIC_AGGREGATE)) {
		if (json_paths)
			json_object_boolean_true_add(json_path,
						     "atomicAggregate");
		else
			vty_out(vty, ", atomic-aggregate");
	}

	if (CHECK_FLAG(path->flags, BGP_PATH_MULTIPATH)
	    || (CHECK_FLAG(path->flags, BGP_PATH_SELECTED)
		&& bgp_path_info_mpath_count(path))) {
		if (json_paths)
			json_object_boolean_true_add(json_path, "multipath");
		else
			vty_out(vty, ", multipath");
	}

	// Mark the bestpath(s)
	if (CHECK_FLAG(path->flags, BGP_PATH_DMED_SELECTED)) {
		first_as = aspath_get_first_as(attr->aspath);

		if (json_paths) {
			if (!json_bestpath)
				json_bestpath = json_object_new_object();
			json_object_int_add(json_bestpath, "bestpathFromAs",
					    first_as);
		} else {
			if (first_as)
				vty_out(vty, ", bestpath-from-AS %u", first_as);
			else
				vty_out(vty, ", bestpath-from-AS Local");
		}
	}

	if (CHECK_FLAG(path->flags, BGP_PATH_SELECTED)) {
		if (json_paths) {
			if (!json_bestpath)
				json_bestpath = json_object_new_object();
			json_object_boolean_true_add(json_bestpath, "overall");
			json_object_string_add(
				json_bestpath, "selectionReason",
				bgp_path_selection_reason2str(bn->reason));
		} else {
			vty_out(vty, ", best");
			vty_out(vty, " (%s)",
				bgp_path_selection_reason2str(bn->reason));
		}
	}

	if (json_bestpath)
		json_object_object_add(json_path, "bestpath", json_bestpath);

	if (!json_paths)
		vty_out(vty, "\n");

	/* Line 4 display Community */
	if (attr->community) {
		if (json_paths) {
			if (!attr->community->json)
				community_str(attr->community, true);
			json_object_lock(attr->community->json);
			json_object_object_add(json_path, "community",
					       attr->community->json);
		} else {
			vty_out(vty, "      Community: %s\n",
				attr->community->str);
		}
	}

	/* Line 5 display Extended-community */
	if (attr->flag & ATTR_FLAG_BIT(BGP_ATTR_EXT_COMMUNITIES)) {
		if (json_paths) {
			json_ext_community = json_object_new_object();
			json_object_string_add(json_ext_community, "string",
					       attr->ecommunity->str);
			json_object_object_add(json_path, "extendedCommunity",
					       json_ext_community);
		} else {
			vty_out(vty, "      Extended Community: %s\n",
				attr->ecommunity->str);
		}
	}

	/* Line 6 display Large community */
	if (attr->flag & ATTR_FLAG_BIT(BGP_ATTR_LARGE_COMMUNITIES)) {
		if (json_paths) {
			if (!attr->lcommunity->json)
				lcommunity_str(attr->lcommunity, true);
			json_object_lock(attr->lcommunity->json);
			json_object_object_add(json_path, "largeCommunity",
					       attr->lcommunity->json);
		} else {
			vty_out(vty, "      Large Community: %s\n",
				attr->lcommunity->str);
		}
	}

	/* Line 7 display Originator, Cluster-id */
	if ((attr->flag & ATTR_FLAG_BIT(BGP_ATTR_ORIGINATOR_ID))
	    || (attr->flag & ATTR_FLAG_BIT(BGP_ATTR_CLUSTER_LIST))) {
		if (attr->flag & ATTR_FLAG_BIT(BGP_ATTR_ORIGINATOR_ID)) {
			if (json_paths)
				json_object_string_add(
					json_path, "originatorId",
					inet_ntoa(attr->originator_id));
			else
				vty_out(vty, "      Originator: %s",
					inet_ntoa(attr->originator_id));
		}

		if (attr->flag & ATTR_FLAG_BIT(BGP_ATTR_CLUSTER_LIST)) {
			int i;

			if (json_paths) {
				json_cluster_list = json_object_new_object();
				json_cluster_list_list =
					json_object_new_array();

				for (i = 0; i < attr->cluster->length / 4;
				     i++) {
					json_string = json_object_new_string(
						inet_ntoa(attr->cluster
								  ->list[i]));
					json_object_array_add(
						json_cluster_list_list,
						json_string);
				}

				/*
				 * struct cluster_list does not have
				 * "str" variable like aspath and community
				 * do.  Add this someday if someone asks
				 * for it.
				 * json_object_string_add(json_cluster_list,
				 * "string", attr->cluster->str);
				 */
				json_object_object_add(json_cluster_list,
						       "list",
						       json_cluster_list_list);
				json_object_object_add(json_path, "clusterList",
						       json_cluster_list);
			} else {
				vty_out(vty, ", Cluster list: ");

				for (i = 0; i < attr->cluster->length / 4;
				     i++) {
					vty_out(vty, "%s ",
						inet_ntoa(attr->cluster
								  ->list[i]));
				}
			}
		}

		if (!json_paths)
			vty_out(vty, "\n");
	}

	if (path->extra && path->extra->damp_info)
		bgp_damp_info_vty(vty, path, afi, safi, json_path);

	/* Remote Label */
	if (path->extra && bgp_is_valid_label(&path->extra->label[0])
	    && (safi != SAFI_EVPN && !is_route_parent_evpn(path))) {
		mpls_label_t label = label_pton(&path->extra->label[0]);

		if (json_paths)
			json_object_int_add(json_path, "remoteLabel", label);
		else
			vty_out(vty, "      Remote label: %d\n", label);
	}

	/* Remote SID */
	if (path->extra && path->extra->num_sids > 0 && safi != SAFI_EVPN) {
		inet_ntop(AF_INET6, &path->extra->sid, buf, sizeof(buf));
		if (json_paths)
			json_object_string_add(json_path, "remoteSid", buf);
		else
			vty_out(vty, "      Remote SID: %s\n", buf);
	}

	/* Label Index */
	if (attr->label_index != BGP_INVALID_LABEL_INDEX) {
		if (json_paths)
			json_object_int_add(json_path, "labelIndex",
					    attr->label_index);
		else
			vty_out(vty, "      Label Index: %d\n",
				attr->label_index);
	}

	/* Line 8 display Addpath IDs */
	if (path->addpath_rx_id
	    || bgp_addpath_info_has_ids(&path->tx_addpath)) {
		if (json_paths) {
			json_object_int_add(json_path, "addpathRxId",
					    path->addpath_rx_id);

			/* Keep backwards compatibility with the old API
			 * by putting TX All's ID in the old field
			 */
			json_object_int_add(
				json_path, "addpathTxId",
				path->tx_addpath
					.addpath_tx_id[BGP_ADDPATH_ALL]);

			/* ... but create a specific field for each
			 * strategy
			 */
			for (i = 0; i < BGP_ADDPATH_MAX; i++) {
				json_object_int_add(
					json_path,
					bgp_addpath_names(i)->id_json_name,
					path->tx_addpath.addpath_tx_id[i]);
			}
		} else {
			vty_out(vty, "      AddPath ID: RX %u, ",
				path->addpath_rx_id);

			route_vty_out_tx_ids(vty, &path->tx_addpath);
		}
	}

	/* If we used addpath to TX a non-bestpath we need to display
	 * "Advertised to" on a path-by-path basis
	 */
	if (bgp_addpath_is_addpath_used(&bgp->tx_addpath, afi, safi)) {
		first = 1;

		for (ALL_LIST_ELEMENTS(bgp->peer, node, nnode, peer)) {
			addpath_capable =
				bgp_addpath_encode_tx(peer, afi, safi);
			has_adj = bgp_adj_out_lookup(
				peer, path->net,
				bgp_addpath_id_for_peer(peer, afi, safi,
							&path->tx_addpath));

			if ((addpath_capable && has_adj)
			    || (!addpath_capable && has_adj
				&& CHECK_FLAG(path->flags,
					      BGP_PATH_SELECTED))) {
				if (json_path && !json_adv_to)
					json_adv_to = json_object_new_object();

				route_vty_out_advertised_to(
					vty, peer, &first,
					"      Advertised to:", json_adv_to);
			}
		}

		if (json_path) {
			if (json_adv_to) {
				json_object_object_add(
					json_path, "advertisedTo", json_adv_to);
			}
		} else {
			if (!first) {
				vty_out(vty, "\n");
			}
		}
	}

	/* Line 9 display Uptime */
	tbuf = time(NULL) - (bgp_clock() - path->uptime);
	if (json_paths) {
		json_last_update = json_object_new_object();
		json_object_int_add(json_last_update, "epoch", tbuf);
		json_object_string_add(json_last_update, "string",
				       ctime(&tbuf));
		json_object_object_add(json_path, "lastUpdate",
				       json_last_update);
	} else
		vty_out(vty, "      Last update: %s", ctime(&tbuf));

	/* Line 10 display PMSI tunnel attribute, if present */
	if (attr->flag & ATTR_FLAG_BIT(BGP_ATTR_PMSI_TUNNEL)) {
		const char *str =
			lookup_msg(bgp_pmsi_tnltype_str, attr->pmsi_tnl_type,
				   PMSI_TNLTYPE_STR_DEFAULT);

		if (json_paths) {
			json_pmsi = json_object_new_object();
			json_object_string_add(json_pmsi, "tunnelType", str);
			json_object_int_add(json_pmsi, "label",
					    label2vni(&attr->label));
			json_object_object_add(json_path, "pmsi", json_pmsi);
		} else
			vty_out(vty, "      PMSI Tunnel Type: %s, label: %d\n",
				str, label2vni(&attr->label));
	}

	/* We've constructed the json object for this path, add it to the json
	 * array of paths
	 */
	if (json_paths) {
		if (json_nexthop_global || json_nexthop_ll) {
			json_nexthops = json_object_new_array();

			if (json_nexthop_global)
				json_object_array_add(json_nexthops,
						      json_nexthop_global);

			if (json_nexthop_ll)
				json_object_array_add(json_nexthops,
						      json_nexthop_ll);

			json_object_object_add(json_path, "nexthops",
					       json_nexthops);
		}

		json_object_object_add(json_path, "peer", json_peer);
		json_object_array_add(json_paths, json_path);
	}
}

#define BGP_SHOW_HEADER_CSV "Flags, Network, Next Hop, Metric, LocPrf, Weight, Path"
#define BGP_SHOW_DAMP_HEADER "   Network          From             Reuse    Path\n"
#define BGP_SHOW_FLAP_HEADER "   Network          From            Flaps Duration Reuse    Path\n"

static int bgp_show_prefix_list(struct vty *vty, struct bgp *bgp,
				const char *prefix_list_str, afi_t afi,
				safi_t safi, enum bgp_show_type type);
static int bgp_show_filter_list(struct vty *vty, struct bgp *bgp,
				const char *filter, afi_t afi, safi_t safi,
				enum bgp_show_type type);
static int bgp_show_route_map(struct vty *vty, struct bgp *bgp,
			      const char *rmap_str, afi_t afi, safi_t safi,
			      enum bgp_show_type type);
static int bgp_show_community_list(struct vty *vty, struct bgp *bgp,
				   const char *com, int exact, afi_t afi,
				   safi_t safi);
static int bgp_show_prefix_longer(struct vty *vty, struct bgp *bgp,
				  const char *prefix, afi_t afi, safi_t safi,
				  enum bgp_show_type type);
static int bgp_show_regexp(struct vty *vty, struct bgp *bgp, const char *regstr,
			   afi_t afi, safi_t safi, enum bgp_show_type type,
			   bool use_json);
static int bgp_show_community(struct vty *vty, struct bgp *bgp,
			      const char *comstr, int exact, afi_t afi,
			      safi_t safi, bool use_json);


static int bgp_show_table(struct vty *vty, struct bgp *bgp, safi_t safi,
			  struct bgp_table *table, enum bgp_show_type type,
			  void *output_arg, bool use_json, char *rd,
			  int is_last, unsigned long *output_cum,
			  unsigned long *total_cum,
			  unsigned long *json_header_depth, bool wide)
{
	struct bgp_path_info *pi;
	struct bgp_dest *dest;
	int header = 1;
	int display;
	unsigned long output_count = 0;
	unsigned long total_count = 0;
	struct prefix *p;
	char buf2[BUFSIZ];
	json_object *json_paths = NULL;
	int first = 1;

	if (output_cum && *output_cum != 0)
		header = 0;

	if (use_json && !*json_header_depth) {
		vty_out(vty,
			"{\n \"vrfId\": %d,\n \"vrfName\": \"%s\",\n \"tableVersion\": %" PRId64",\n \"routerId\": \"%s\",\n \"defaultLocPrf\": %u,\n"
			" \"localAS\": %u,\n \"routes\": { ",
			bgp->vrf_id == VRF_UNKNOWN ? -1 : (int)bgp->vrf_id,
			bgp->inst_type == BGP_INSTANCE_TYPE_DEFAULT
						? VRF_DEFAULT_NAME
						: bgp->name,
			table->version, inet_ntoa(bgp->router_id),
			bgp->default_local_pref, bgp->as);
		*json_header_depth = 2;
		if (rd) {
			vty_out(vty, " \"routeDistinguishers\" : {");
			++*json_header_depth;
		}
	}

	if (use_json && rd) {
		vty_out(vty, " \"%s\" : { ", rd);
	}

	/* Start processing of routes. */
	for (dest = bgp_table_top(table); dest; dest = bgp_route_next(dest)) {
		const struct prefix *dest_p = bgp_dest_get_prefix(dest);

		pi = bgp_dest_get_bgp_path_info(dest);
		if (pi == NULL)
			continue;

		display = 0;
		if (use_json)
			json_paths = json_object_new_array();
		else
			json_paths = NULL;

		for (; pi; pi = pi->next) {
			total_count++;
			if (type == bgp_show_type_flap_statistics
			    || type == bgp_show_type_flap_neighbor
			    || type == bgp_show_type_dampend_paths
			    || type == bgp_show_type_damp_neighbor) {
				if (!(pi->extra && pi->extra->damp_info))
					continue;
			}
			if (type == bgp_show_type_regexp) {
				regex_t *regex = output_arg;

				if (bgp_regexec(regex, pi->attr->aspath)
				    == REG_NOMATCH)
					continue;
			}
			if (type == bgp_show_type_prefix_list) {
				struct prefix_list *plist = output_arg;

				if (prefix_list_apply(plist, dest_p)
				    != PREFIX_PERMIT)
					continue;
			}
			if (type == bgp_show_type_filter_list) {
				struct as_list *as_list = output_arg;

				if (as_list_apply(as_list, pi->attr->aspath)
				    != AS_FILTER_PERMIT)
					continue;
			}
			if (type == bgp_show_type_route_map) {
				struct route_map *rmap = output_arg;
				struct bgp_path_info path;
				struct attr dummy_attr;
				route_map_result_t ret;

				dummy_attr = *pi->attr;

				path.peer = pi->peer;
				path.attr = &dummy_attr;

				ret = route_map_apply(rmap, dest_p, RMAP_BGP,
						      &path);
				if (ret == RMAP_DENYMATCH)
					continue;
			}
			if (type == bgp_show_type_neighbor
			    || type == bgp_show_type_flap_neighbor
			    || type == bgp_show_type_damp_neighbor) {
				union sockunion *su = output_arg;

				if (pi->peer == NULL
				    || pi->peer->su_remote == NULL
				    || !sockunion_same(pi->peer->su_remote, su))
					continue;
			}
			if (type == bgp_show_type_cidr_only) {
				uint32_t destination;

				destination = ntohl(dest_p->u.prefix4.s_addr);
				if (IN_CLASSC(destination)
				    && dest_p->prefixlen == 24)
					continue;
				if (IN_CLASSB(destination)
				    && dest_p->prefixlen == 16)
					continue;
				if (IN_CLASSA(destination)
				    && dest_p->prefixlen == 8)
					continue;
			}
			if (type == bgp_show_type_prefix_longer) {
				p = output_arg;
				if (!prefix_match(p, dest_p))
					continue;
			}
			if (type == bgp_show_type_community_all) {
				if (!pi->attr->community)
					continue;
			}
			if (type == bgp_show_type_community) {
				struct community *com = output_arg;

				if (!pi->attr->community
				    || !community_match(pi->attr->community,
							com))
					continue;
			}
			if (type == bgp_show_type_community_exact) {
				struct community *com = output_arg;

				if (!pi->attr->community
				    || !community_cmp(pi->attr->community, com))
					continue;
			}
			if (type == bgp_show_type_community_list) {
				struct community_list *list = output_arg;

				if (!community_list_match(pi->attr->community,
							  list))
					continue;
			}
			if (type == bgp_show_type_community_list_exact) {
				struct community_list *list = output_arg;

				if (!community_list_exact_match(
					    pi->attr->community, list))
					continue;
			}
			if (type == bgp_show_type_lcommunity) {
				struct lcommunity *lcom = output_arg;

				if (!pi->attr->lcommunity
				    || !lcommunity_match(pi->attr->lcommunity,
							 lcom))
					continue;
			}

			if (type == bgp_show_type_lcommunity_exact) {
				struct lcommunity *lcom = output_arg;

				if (!pi->attr->lcommunity
				    || !lcommunity_cmp(pi->attr->lcommunity,
						      lcom))
					continue;
			}
			if (type == bgp_show_type_lcommunity_list) {
				struct community_list *list = output_arg;

				if (!lcommunity_list_match(pi->attr->lcommunity,
							   list))
					continue;
			}
			if (type
			    == bgp_show_type_lcommunity_list_exact) {
				struct community_list *list = output_arg;

				if (!lcommunity_list_exact_match(
					    pi->attr->lcommunity, list))
					continue;
			}
			if (type == bgp_show_type_lcommunity_all) {
				if (!pi->attr->lcommunity)
					continue;
			}
			if (type == bgp_show_type_dampend_paths
			    || type == bgp_show_type_damp_neighbor) {
				if (!CHECK_FLAG(pi->flags, BGP_PATH_DAMPED)
				    || CHECK_FLAG(pi->flags, BGP_PATH_HISTORY))
					continue;
			}

			if (!use_json && header) {
				vty_out(vty, "BGP table version is %" PRIu64", local router ID is %s, vrf id ",
					table->version,
					inet_ntoa(bgp->router_id));
				if (bgp->vrf_id == VRF_UNKNOWN)
					vty_out(vty, "%s", VRFID_NONE_STR);
				else
					vty_out(vty, "%u", bgp->vrf_id);
				vty_out(vty, "\n");
				vty_out(vty, "Default local pref %u, ",
					bgp->default_local_pref);
				vty_out(vty, "local AS %u\n", bgp->as);
				vty_out(vty, BGP_SHOW_SCODE_HEADER);
				vty_out(vty, BGP_SHOW_NCODE_HEADER);
				vty_out(vty, BGP_SHOW_OCODE_HEADER);
				if (type == bgp_show_type_dampend_paths
				    || type == bgp_show_type_damp_neighbor)
					vty_out(vty, BGP_SHOW_DAMP_HEADER);
				else if (type == bgp_show_type_flap_statistics
					 || type == bgp_show_type_flap_neighbor)
					vty_out(vty, BGP_SHOW_FLAP_HEADER);
				else
					vty_out(vty, (wide ? BGP_SHOW_HEADER_WIDE 
							   : BGP_SHOW_HEADER));
				header = 0;
			}
			if (rd != NULL && !display && !output_count) {
				if (!use_json)
					vty_out(vty,
						"Route Distinguisher: %s\n",
						rd);
			}
			if (type == bgp_show_type_dampend_paths
			    || type == bgp_show_type_damp_neighbor)
				damp_route_vty_out(vty, dest_p, pi, display,
						   AFI_IP, safi, use_json,
						   json_paths);
			else if (type == bgp_show_type_flap_statistics
				 || type == bgp_show_type_flap_neighbor)
				flap_route_vty_out(vty, dest_p, pi, display,
						   AFI_IP, safi, use_json,
						   json_paths);
			else
				route_vty_out(vty, dest_p, pi, display, safi,
					      json_paths, wide);
			display++;
		}

		if (display) {
			output_count++;
			if (!use_json)
				continue;

			/* encode prefix */
			if (dest_p->family == AF_FLOWSPEC) {
				char retstr[BGP_FLOWSPEC_STRING_DISPLAY_MAX];

				bgp_fs_nlri_get_string(
					(unsigned char *)
						dest_p->u.prefix_flowspec.ptr,
					dest_p->u.prefix_flowspec.prefixlen,
					retstr, NLRI_STRING_FORMAT_MIN, NULL);
				if (first)
					vty_out(vty, "\"%s/%d\": ", retstr,
						dest_p->u.prefix_flowspec
							.prefixlen);
				else
					vty_out(vty, ",\"%s/%d\": ", retstr,
						dest_p->u.prefix_flowspec
							.prefixlen);
			} else {
				prefix2str(dest_p, buf2, sizeof(buf2));
				if (first)
					vty_out(vty, "\"%s\": ", buf2);
				else
					vty_out(vty, ",\"%s\": ", buf2);
			}
			vty_out(vty, "%s",
				json_object_to_json_string_ext(
					json_paths, JSON_C_TO_STRING_PRETTY));
			json_object_free(json_paths);
			json_paths = NULL;
			first = 0;
		} else
			json_object_free(json_paths);
	}

	if (output_cum) {
		output_count += *output_cum;
		*output_cum = output_count;
	}
	if (total_cum) {
		total_count += *total_cum;
		*total_cum = total_count;
	}
	if (use_json) {
		if (rd) {
			vty_out(vty, " }%s ", (is_last ? "" : ","));
		}
		if (is_last) {
			unsigned long i;
			for (i = 0; i < *json_header_depth; ++i)
				vty_out(vty, " } ");
			vty_out(vty, "\n");
		}
	} else {
		if (is_last) {
			/* No route is displayed */
			if (output_count == 0) {
				if (type == bgp_show_type_normal)
					vty_out(vty,
						"No BGP prefixes displayed, %ld exist\n",
						total_count);
			} else
				vty_out(vty,
					"\nDisplayed  %ld routes and %ld total paths\n",
					output_count, total_count);
		}
	}

	return CMD_SUCCESS;
}

int bgp_show_table_rd(struct vty *vty, struct bgp *bgp, safi_t safi,
		      struct bgp_table *table, struct prefix_rd *prd_match,
		      enum bgp_show_type type, void *output_arg, bool use_json)
{
	struct bgp_dest *dest, *next;
	unsigned long output_cum = 0;
	unsigned long total_cum = 0;
	unsigned long json_header_depth = 0;
	struct bgp_table *itable;
	bool show_msg;

	show_msg = (!use_json && type == bgp_show_type_normal);

	for (dest = bgp_table_top(table); dest; dest = next) {
		const struct prefix *dest_p = bgp_dest_get_prefix(dest);

		next = bgp_route_next(dest);
		if (prd_match && memcmp(dest_p->u.val, prd_match->val, 8) != 0)
			continue;

		itable = bgp_dest_get_bgp_table_info(dest);
		if (itable != NULL) {
			struct prefix_rd prd;
			char rd[RD_ADDRSTRLEN];

			memcpy(&prd, dest_p, sizeof(struct prefix_rd));
			prefix_rd2str(&prd, rd, sizeof(rd));
			bgp_show_table(vty, bgp, safi, itable, type, output_arg,
				       use_json, rd, next == NULL, &output_cum,
				       &total_cum, &json_header_depth, 0);
			if (next == NULL)
				show_msg = false;
		}
	}
	if (show_msg) {
		if (output_cum == 0)
			vty_out(vty, "No BGP prefixes displayed, %ld exist\n",
				total_cum);
		else
			vty_out(vty,
				"\nDisplayed  %ld routes and %ld total paths\n",
				output_cum, total_cum);
	}
	return CMD_SUCCESS;
}
static int bgp_show(struct vty *vty, struct bgp *bgp, afi_t afi, safi_t safi,
		    enum bgp_show_type type, void *output_arg, bool use_json,
		    bool wide)
{
	struct bgp_table *table;
	unsigned long json_header_depth = 0;

	if (bgp == NULL) {
		bgp = bgp_get_default();
	}

	if (bgp == NULL) {
		if (!use_json)
			vty_out(vty, "No BGP process is configured\n");
		else
			vty_out(vty, "{}\n");
		return CMD_WARNING;
	}

	table = bgp->rib[afi][safi];
	/* use MPLS and ENCAP specific shows until they are merged */
	if (safi == SAFI_MPLS_VPN) {
		return bgp_show_table_rd(vty, bgp, safi, table, NULL, type,
					 output_arg, use_json);
	}

	if (safi == SAFI_FLOWSPEC && type == bgp_show_type_detail) {
		return bgp_show_table_flowspec(vty, bgp, afi, table, type,
					       output_arg, use_json,
					       1, NULL, NULL);
	}
	/* labeled-unicast routes live in the unicast table */
	else if (safi == SAFI_LABELED_UNICAST)
		safi = SAFI_UNICAST;

	return bgp_show_table(vty, bgp, safi, table, type, output_arg, use_json,
			      NULL, 1, NULL, NULL, &json_header_depth, wide);
}

static void bgp_show_all_instances_routes_vty(struct vty *vty, afi_t afi,
					      safi_t safi, bool use_json,
					      bool wide)
{
	struct listnode *node, *nnode;
	struct bgp *bgp;
	int is_first = 1;
	bool route_output = false;

	if (use_json)
		vty_out(vty, "{\n");

	for (ALL_LIST_ELEMENTS(bm->bgp, node, nnode, bgp)) {
		route_output = true;
		if (use_json) {
			if (!is_first)
				vty_out(vty, ",\n");
			else
				is_first = 0;

			vty_out(vty, "\"%s\":",
				(bgp->inst_type == BGP_INSTANCE_TYPE_DEFAULT)
					? VRF_DEFAULT_NAME
					: bgp->name);
		} else {
			vty_out(vty, "\nInstance %s:\n",
				(bgp->inst_type == BGP_INSTANCE_TYPE_DEFAULT)
					? VRF_DEFAULT_NAME
					: bgp->name);
		}
		bgp_show(vty, bgp, afi, safi, bgp_show_type_normal, NULL,
			 use_json, wide);
	}

	if (use_json)
		vty_out(vty, "}\n");
	else if (!route_output)
		vty_out(vty, "%% BGP instance not found\n");
}

/* Header of detailed BGP route information */
void route_vty_out_detail_header(struct vty *vty, struct bgp *bgp,
				 struct bgp_dest *dest, struct prefix_rd *prd,
				 afi_t afi, safi_t safi, json_object *json)
{
	struct bgp_path_info *pi;
	const struct prefix *p;
	struct peer *peer;
	struct listnode *node, *nnode;
	char buf1[RD_ADDRSTRLEN];
	char buf2[INET6_ADDRSTRLEN];
	char buf3[EVPN_ROUTE_STRLEN];
	char prefix_str[BUFSIZ];
	int count = 0;
	int best = 0;
	int suppress = 0;
	int accept_own = 0;
	int route_filter_translated_v4 = 0;
	int route_filter_v4 = 0;
	int route_filter_translated_v6 = 0;
	int route_filter_v6 = 0;
	int llgr_stale = 0;
	int no_llgr = 0;
	int accept_own_nexthop = 0;
	int blackhole = 0;
	int no_export = 0;
	int no_advertise = 0;
	int local_as = 0;
	int no_peer = 0;
	int first = 1;
	int has_valid_label = 0;
	mpls_label_t label = 0;
	json_object *json_adv_to = NULL;

	p = bgp_dest_get_prefix(dest);
	has_valid_label = bgp_is_valid_label(&dest->local_label);

	if (has_valid_label)
		label = label_pton(&dest->local_label);

	if (safi == SAFI_EVPN) {

		if (!json) {
			vty_out(vty, "BGP routing table entry for %s%s%s\n",
				prd ? prefix_rd2str(prd, buf1, sizeof(buf1))
				: "", prd ? ":" : "",
				bgp_evpn_route2str((struct prefix_evpn *)p,
				buf3, sizeof(buf3)));
		} else {
			json_object_string_add(json, "rd",
				prd ? prefix_rd2str(prd, buf1, sizeof(buf1)) :
				"");
			bgp_evpn_route2json((struct prefix_evpn *)p, json);
		}
	} else {
		if (!json) {
			vty_out(vty, "BGP routing table entry for %s%s%s/%d\n",
				((safi == SAFI_MPLS_VPN || safi == SAFI_ENCAP)
				 ? prefix_rd2str(prd, buf1,
					 sizeof(buf1))
				 : ""),
				safi == SAFI_MPLS_VPN ? ":" : "",
				inet_ntop(p->family, &p->u.prefix, buf2,
					INET6_ADDRSTRLEN),
				p->prefixlen);

		} else
			json_object_string_add(json, "prefix",
				prefix2str(p, prefix_str, sizeof(prefix_str)));
	}

	if (has_valid_label) {
		if (json)
			json_object_int_add(json, "localLabel", label);
		else
			vty_out(vty, "Local label: %d\n", label);
	}

	if (!json)
		if (bgp_labeled_safi(safi) && safi != SAFI_EVPN)
			vty_out(vty, "not allocated\n");

	for (pi = bgp_dest_get_bgp_path_info(dest); pi; pi = pi->next) {
		count++;
		if (CHECK_FLAG(pi->flags, BGP_PATH_SELECTED)) {
			best = count;
			if (pi->extra && pi->extra->suppress)
				suppress = 1;

			if (pi->attr->community == NULL)
				continue;

			no_advertise += community_include(
				pi->attr->community, COMMUNITY_NO_ADVERTISE);
			no_export += community_include(pi->attr->community,
						       COMMUNITY_NO_EXPORT);
			local_as += community_include(pi->attr->community,
						      COMMUNITY_LOCAL_AS);
			accept_own += community_include(pi->attr->community,
							COMMUNITY_ACCEPT_OWN);
			route_filter_translated_v4 += community_include(
				pi->attr->community,
				COMMUNITY_ROUTE_FILTER_TRANSLATED_v4);
			route_filter_translated_v6 += community_include(
				pi->attr->community,
				COMMUNITY_ROUTE_FILTER_TRANSLATED_v6);
			route_filter_v4 += community_include(
				pi->attr->community, COMMUNITY_ROUTE_FILTER_v4);
			route_filter_v6 += community_include(
				pi->attr->community, COMMUNITY_ROUTE_FILTER_v6);
			llgr_stale += community_include(pi->attr->community,
							COMMUNITY_LLGR_STALE);
			no_llgr += community_include(pi->attr->community,
						     COMMUNITY_NO_LLGR);
			accept_own_nexthop +=
				community_include(pi->attr->community,
						  COMMUNITY_ACCEPT_OWN_NEXTHOP);
			blackhole += community_include(pi->attr->community,
						       COMMUNITY_BLACKHOLE);
			no_peer += community_include(pi->attr->community,
						     COMMUNITY_NO_PEER);
		}
	}

	if (!json) {
		vty_out(vty, "Paths: (%d available", count);
		if (best) {
			vty_out(vty, ", best #%d", best);
			if (safi == SAFI_UNICAST) {
				if (bgp->inst_type == BGP_INSTANCE_TYPE_DEFAULT)
					vty_out(vty, ", table %s",
						VRF_DEFAULT_NAME);
				else
					vty_out(vty, ", vrf %s",
						bgp->name);
			}
		} else
			vty_out(vty, ", no best path");

		if (accept_own)
			vty_out(vty,
			", accept own local route exported and imported in different VRF");
		else if (route_filter_translated_v4)
			vty_out(vty,
			", mark translated RTs for VPNv4 route filtering");
		else if (route_filter_v4)
			vty_out(vty,
			", attach RT as-is for VPNv4 route filtering");
		else if (route_filter_translated_v6)
			vty_out(vty,
			", mark translated RTs for VPNv6 route filtering");
		else if (route_filter_v6)
			vty_out(vty,
			", attach RT as-is for VPNv6 route filtering");
		else if (llgr_stale)
			vty_out(vty,
			", mark routes to be retained for a longer time. Requeres support for Long-lived BGP Graceful Restart");
		else if (no_llgr)
			vty_out(vty,
			", mark routes to not be treated according to Long-lived BGP Graceful Restart operations");
		else if (accept_own_nexthop)
			vty_out(vty,
			", accept local nexthop");
		else if (blackhole)
			vty_out(vty, ", inform peer to blackhole prefix");
		else if (no_export)
			vty_out(vty, ", not advertised to EBGP peer");
		else if (no_advertise)
			vty_out(vty, ", not advertised to any peer");
		else if (local_as)
			vty_out(vty, ", not advertised outside local AS");
		else if (no_peer)
			vty_out(vty,
			", inform EBGP peer not to advertise to their EBGP peers");

		if (suppress)
			vty_out(vty,
				", Advertisements suppressed by an aggregate.");
		vty_out(vty, ")\n");
	}

	/* If we are not using addpath then we can display Advertised to and
	 * that will
	 * show what peers we advertised the bestpath to.  If we are using
	 * addpath
	 * though then we must display Advertised to on a path-by-path basis. */
	if (!bgp_addpath_is_addpath_used(&bgp->tx_addpath, afi, safi)) {
		for (ALL_LIST_ELEMENTS(bgp->peer, node, nnode, peer)) {
			if (bgp_adj_out_lookup(peer, dest, 0)) {
				if (json && !json_adv_to)
					json_adv_to = json_object_new_object();

				route_vty_out_advertised_to(
					vty, peer, &first,
					"  Advertised to non peer-group peers:\n ",
					json_adv_to);
			}
		}

		if (json) {
			if (json_adv_to) {
				json_object_object_add(json, "advertisedTo",
						       json_adv_to);
			}
		} else {
			if (first)
				vty_out(vty, "  Not advertised to any peer");
			vty_out(vty, "\n");
		}
	}
}

static void bgp_show_path_info(struct prefix_rd *pfx_rd,
			       struct bgp_dest *bgp_node, struct vty *vty,
			       struct bgp *bgp, afi_t afi, safi_t safi,
			       json_object *json, enum bgp_path_type pathtype,
			       int *display)
{
	struct bgp_path_info *pi;
	int header = 1;
	char rdbuf[RD_ADDRSTRLEN];
	json_object *json_header = NULL;
	json_object *json_paths = NULL;

	for (pi = bgp_dest_get_bgp_path_info(bgp_node); pi; pi = pi->next) {

		if (json && !json_paths) {
			/* Instantiate json_paths only if path is valid */
			json_paths = json_object_new_array();
			if (pfx_rd) {
				prefix_rd2str(pfx_rd, rdbuf, sizeof(rdbuf));
				json_header = json_object_new_object();
			} else
				json_header = json;
		}

		if (header) {
			route_vty_out_detail_header(
				vty, bgp, bgp_node, pfx_rd,
				AFI_IP, safi, json_header);
			header = 0;
		}
		(*display)++;

		if (pathtype == BGP_PATH_SHOW_ALL
		    || (pathtype == BGP_PATH_SHOW_BESTPATH
			&& CHECK_FLAG(pi->flags, BGP_PATH_SELECTED))
		    || (pathtype == BGP_PATH_SHOW_MULTIPATH
			&& (CHECK_FLAG(pi->flags, BGP_PATH_MULTIPATH)
			    || CHECK_FLAG(pi->flags, BGP_PATH_SELECTED))))
			route_vty_out_detail(vty, bgp, bgp_node,
					     pi, AFI_IP, safi,
					     json_paths);
	}

	if (json && json_paths) {
		json_object_object_add(json_header, "paths", json_paths);

		if (pfx_rd)
			json_object_object_add(json, rdbuf, json_header);
	}
}

/* Display specified route of BGP table. */
static int bgp_show_route_in_table(struct vty *vty, struct bgp *bgp,
				   struct bgp_table *rib, const char *ip_str,
				   afi_t afi, safi_t safi,
				   struct prefix_rd *prd, int prefix_check,
				   enum bgp_path_type pathtype, bool use_json)
{
	int ret;
	int display = 0;
	struct prefix match;
	struct bgp_dest *dest;
	struct bgp_dest *rm;
	struct bgp_table *table;
	json_object *json = NULL;
	json_object *json_paths = NULL;

	/* Check IP address argument. */
	ret = str2prefix(ip_str, &match);
	if (!ret) {
		vty_out(vty, "address is malformed\n");
		return CMD_WARNING;
	}

	match.family = afi2family(afi);

	if (use_json)
		json = json_object_new_object();

	if (safi == SAFI_MPLS_VPN || safi == SAFI_ENCAP) {
		for (dest = bgp_table_top(rib); dest;
		     dest = bgp_route_next(dest)) {
			const struct prefix *dest_p = bgp_dest_get_prefix(dest);

			if (prd && memcmp(dest_p->u.val, prd->val, 8) != 0)
				continue;
			table = bgp_dest_get_bgp_table_info(dest);
			if (!table)
				continue;

			if ((rm = bgp_node_match(table, &match)) == NULL)
				continue;

			const struct prefix *rm_p = bgp_dest_get_prefix(rm);
			if (prefix_check
			    && rm_p->prefixlen != match.prefixlen) {
				bgp_dest_unlock_node(rm);
				continue;
			}

			bgp_show_path_info((struct prefix_rd *)dest_p, rm, vty,
					   bgp, afi, safi, json, pathtype,
					   &display);

			bgp_dest_unlock_node(rm);
		}
	} else if (safi == SAFI_EVPN) {
		struct bgp_dest *longest_pfx;
		bool is_exact_pfxlen_match = false;

		for (dest = bgp_table_top(rib); dest;
		     dest = bgp_route_next(dest)) {
			const struct prefix *dest_p = bgp_dest_get_prefix(dest);

			if (prd && memcmp(&dest_p->u.val, prd->val, 8) != 0)
				continue;
			table = bgp_dest_get_bgp_table_info(dest);
			if (!table)
				continue;

			longest_pfx = NULL;
			is_exact_pfxlen_match = false;
			/*
			 * Search through all the prefixes for a match.  The
			 * pfx's are enumerated in ascending order of pfxlens.
			 * So, the last pfx match is the longest match.  Set
			 * is_exact_pfxlen_match when we get exact pfxlen match
			 */
			for (rm = bgp_table_top(table); rm;
				rm = bgp_route_next(rm)) {
				const struct prefix *rm_p =
					bgp_dest_get_prefix(rm);
				/*
				 * Get prefixlen of the ip-prefix within type5
				 * evpn route
				 */
				if (evpn_type5_prefix_match(rm_p, &match)
				    && rm->info) {
					longest_pfx = rm;
					int type5_pfxlen =
						bgp_evpn_get_type5_prefixlen(
							rm_p);
					if (type5_pfxlen == match.prefixlen) {
						is_exact_pfxlen_match = true;
						bgp_dest_unlock_node(rm);
						break;
					}
				}
			}

			if (!longest_pfx)
				continue;

			if (prefix_check && !is_exact_pfxlen_match)
				continue;

			rm = longest_pfx;
			bgp_dest_lock_node(rm);

			bgp_show_path_info((struct prefix_rd *)dest_p, rm, vty,
					   bgp, afi, safi, json, pathtype,
					   &display);

			bgp_dest_unlock_node(rm);
		}
	} else if (safi == SAFI_FLOWSPEC) {
		if (use_json)
			json_paths = json_object_new_array();

		display = bgp_flowspec_display_match_per_ip(afi, rib,
					   &match, prefix_check,
					   vty,
					   use_json,
					   json_paths);
		if (use_json && display)
			json_object_object_add(json, "paths", json_paths);
	} else {
		if ((dest = bgp_node_match(rib, &match)) != NULL) {
			const struct prefix *dest_p = bgp_dest_get_prefix(dest);
			if (!prefix_check
			    || dest_p->prefixlen == match.prefixlen) {
				bgp_show_path_info(NULL, dest, vty, bgp, afi,
						   safi, json, pathtype,
						   &display);
			}

			bgp_dest_unlock_node(dest);
		}
	}

	if (use_json) {
		vty_out(vty, "%s\n", json_object_to_json_string_ext(
					     json, JSON_C_TO_STRING_PRETTY |
					     JSON_C_TO_STRING_NOSLASHESCAPE));
		json_object_free(json);
	} else {
		if (!display) {
			vty_out(vty, "%% Network not in table\n");
			return CMD_WARNING;
		}
	}

	return CMD_SUCCESS;
}

/* Display specified route of Main RIB */
static int bgp_show_route(struct vty *vty, struct bgp *bgp, const char *ip_str,
			  afi_t afi, safi_t safi, struct prefix_rd *prd,
			  int prefix_check, enum bgp_path_type pathtype,
			  bool use_json)
{
	if (!bgp) {
		bgp = bgp_get_default();
		if (!bgp) {
			if (!use_json)
				vty_out(vty, "No BGP process is configured\n");
			else
				vty_out(vty, "{}\n");
			return CMD_WARNING;
		}
	}

	/* labeled-unicast routes live in the unicast table */
	if (safi == SAFI_LABELED_UNICAST)
		safi = SAFI_UNICAST;

	return bgp_show_route_in_table(vty, bgp, bgp->rib[afi][safi], ip_str,
				       afi, safi, prd, prefix_check, pathtype,
				       use_json);
}

static int bgp_show_lcommunity(struct vty *vty, struct bgp *bgp, int argc,
			       struct cmd_token **argv, bool exact, afi_t afi,
			       safi_t safi, bool uj)
{
	struct lcommunity *lcom;
	struct buffer *b;
	int i;
	char *str;
	int first = 0;

	b = buffer_new(1024);
	for (i = 0; i < argc; i++) {
		if (first)
			buffer_putc(b, ' ');
		else {
			if (strmatch(argv[i]->text, "AA:BB:CC")) {
				first = 1;
				buffer_putstr(b, argv[i]->arg);
			}
		}
	}
	buffer_putc(b, '\0');

	str = buffer_getstr(b);
	buffer_free(b);

	lcom = lcommunity_str2com(str);
	XFREE(MTYPE_TMP, str);
	if (!lcom) {
		vty_out(vty, "%% Large-community malformed\n");
		return CMD_WARNING;
	}

	return bgp_show(vty, bgp, afi, safi,
			(exact ? bgp_show_type_lcommunity_exact
			 : bgp_show_type_lcommunity),
			lcom, uj, 0 /*wide*/);
}

static int bgp_show_lcommunity_list(struct vty *vty, struct bgp *bgp,
				    const char *lcom, bool exact, afi_t afi,
				    safi_t safi, bool uj)
{
	struct community_list *list;

	list = community_list_lookup(bgp_clist, lcom, 0,
				     LARGE_COMMUNITY_LIST_MASTER);
	if (list == NULL) {
		vty_out(vty, "%% %s is not a valid large-community-list name\n",
			lcom);
		return CMD_WARNING;
	}

	return bgp_show(vty, bgp, afi, safi,
			(exact ? bgp_show_type_lcommunity_list_exact
			 : bgp_show_type_lcommunity_list),
			list, uj, 0 /*wide*/);
}

DEFUN (show_ip_bgp_large_community_list,
       show_ip_bgp_large_community_list_cmd,
       "show [ip] bgp [<view|vrf> VIEWVRFNAME] ["BGP_AFI_CMD_STR" ["BGP_SAFI_WITH_LABEL_CMD_STR"]] large-community-list <(1-500)|WORD> [exact-match] [json]",
       SHOW_STR
       IP_STR
       BGP_STR
       BGP_INSTANCE_HELP_STR
       BGP_AFI_HELP_STR
       BGP_SAFI_WITH_LABEL_HELP_STR
       "Display routes matching the large-community-list\n"
       "large-community-list number\n"
       "large-community-list name\n"
       "Exact match of the large-communities\n"
       JSON_STR)
{
	afi_t afi = AFI_IP6;
	safi_t safi = SAFI_UNICAST;
	int idx = 0;
	bool exact_match = 0;
	struct bgp *bgp = NULL;
	bool uj = use_json(argc, argv);

        if (uj)
                argc--;

        bgp_vty_find_and_parse_afi_safi_bgp(vty, argv, argc, &idx, &afi, &safi,
                                            &bgp, uj);
        if (!idx)
                return CMD_WARNING;

	argv_find(argv, argc, "large-community-list", &idx);

	const char *clist_number_or_name = argv[++idx]->arg;

	if (++idx < argc && strmatch(argv[idx]->text, "exact-match"))
		exact_match = 1;

	return bgp_show_lcommunity_list(vty, bgp, clist_number_or_name,
					exact_match, afi, safi, uj);
}
DEFUN (show_ip_bgp_large_community,
       show_ip_bgp_large_community_cmd,
       "show [ip] bgp [<view|vrf> VIEWVRFNAME] ["BGP_AFI_CMD_STR" ["BGP_SAFI_WITH_LABEL_CMD_STR"]] large-community [<AA:BB:CC> [exact-match]] [json]",
       SHOW_STR
       IP_STR
       BGP_STR
       BGP_INSTANCE_HELP_STR
       BGP_AFI_HELP_STR
       BGP_SAFI_WITH_LABEL_HELP_STR
       "Display routes matching the large-communities\n"
       "List of large-community numbers\n"
       "Exact match of the large-communities\n"
       JSON_STR)
{
	afi_t afi = AFI_IP6;
	safi_t safi = SAFI_UNICAST;
	int idx = 0;
	bool exact_match = 0;
	struct bgp *bgp = NULL;
	bool uj = use_json(argc, argv);

        if (uj)
                argc--;

        bgp_vty_find_and_parse_afi_safi_bgp(vty, argv, argc, &idx, &afi, &safi,
                                            &bgp, uj);
        if (!idx)
                return CMD_WARNING;

	if (argv_find(argv, argc, "AA:BB:CC", &idx)) {
		if (argv_find(argv, argc, "exact-match", &idx))
			exact_match = 1;
		return bgp_show_lcommunity(vty, bgp, argc, argv,
					exact_match, afi, safi, uj);
	} else
		return bgp_show(vty, bgp, afi, safi,
				bgp_show_type_lcommunity_all, NULL, uj, 0 /*wide*/);
}

static int bgp_table_stats(struct vty *vty, struct bgp *bgp, afi_t afi,
			   safi_t safi, struct json_object *json);


DEFUN(show_ip_bgp_statistics_all, show_ip_bgp_statistics_all_cmd,
      "show [ip] bgp [<view|vrf> VIEWVRFNAME] statistics-all [json]",
      SHOW_STR IP_STR BGP_STR BGP_INSTANCE_HELP_STR
      "Display number of prefixes for all afi/safi\n" JSON_STR)
{
	bool uj = use_json(argc, argv);
	struct bgp *bgp = NULL;
	safi_t safi = SAFI_UNICAST;
	afi_t afi = AFI_IP6;
	int idx = 0;
	struct json_object *json_all = NULL;
	struct json_object *json_afi_safi = NULL;

	bgp_vty_find_and_parse_afi_safi_bgp(vty, argv, argc, &idx, &afi, &safi,
					    &bgp, false);
	if (!bgp)
		return CMD_WARNING;

	if (uj)
		json_all = json_object_new_object();

	FOREACH_AFI_SAFI (afi, safi) {
		/*
		 * So limit output to those afi/safi pairs that
		 * actually have something interesting in them
		 */
		if (strmatch(get_afi_safi_str(afi, safi, true),
			     "Unknown")) {
			continue;
		}
		if (uj) {
			json_afi_safi = json_object_new_array();
			json_object_object_add(
					       json_all,
					       get_afi_safi_str(afi, safi, true),
					       json_afi_safi);
		} else {
			json_afi_safi = NULL;
		}

		bgp_table_stats(vty, bgp, afi, safi, json_afi_safi);
	}

	if (uj) {
		vty_out(vty, "%s",
			json_object_to_json_string_ext(
				json_all, JSON_C_TO_STRING_PRETTY));
		json_object_free(json_all);
	}

	return CMD_SUCCESS;
}

/* BGP route print out function without JSON */
DEFUN (show_ip_bgp_l2vpn_evpn_statistics,
       show_ip_bgp_l2vpn_evpn_statistics_cmd,
       "show [ip] bgp [<view|vrf> VIEWVRFNAME] l2vpn evpn statistics [json]",
       SHOW_STR
       IP_STR
       BGP_STR
       BGP_INSTANCE_HELP_STR
       L2VPN_HELP_STR
       EVPN_HELP_STR
       "BGP RIB advertisement statistics\n"
       JSON_STR)
{
	afi_t afi = AFI_IP6;
	safi_t safi = SAFI_UNICAST;
	struct bgp *bgp = NULL;
	int idx = 0, ret;
	bool uj = use_json(argc, argv);
	struct json_object *json_afi_safi = NULL, *json = NULL;

	bgp_vty_find_and_parse_afi_safi_bgp(vty, argv, argc, &idx, &afi, &safi,
					    &bgp, false);
	if (!idx)
		return CMD_WARNING;

	if (uj)
		json_afi_safi = json_object_new_array();
	else
		json_afi_safi = NULL;

	ret = bgp_table_stats(vty, bgp, afi, safi, json_afi_safi);

	if (uj) {
		json = json_object_new_object();
		json_object_object_add(json, get_afi_safi_str(afi, safi, true),
				       json_afi_safi);
		vty_out(vty, "%s", json_object_to_json_string_ext(
					  json, JSON_C_TO_STRING_PRETTY));
		json_object_free(json);
	}
	return ret;
}

/* BGP route print out function without JSON */
DEFUN(show_ip_bgp_afi_safi_statistics, show_ip_bgp_afi_safi_statistics_cmd,
      "show [ip] bgp [<view|vrf> VIEWVRFNAME] [" BGP_AFI_CMD_STR
      " [" BGP_SAFI_WITH_LABEL_CMD_STR
      "]]\
         statistics [json]",
      SHOW_STR IP_STR BGP_STR BGP_INSTANCE_HELP_STR BGP_AFI_HELP_STR
	      BGP_SAFI_WITH_LABEL_HELP_STR
      "BGP RIB advertisement statistics\n" JSON_STR)
{
	afi_t afi = AFI_IP6;
	safi_t safi = SAFI_UNICAST;
	struct bgp *bgp = NULL;
	int idx = 0, ret;
	bool uj = use_json(argc, argv);
	struct json_object *json_afi_safi = NULL, *json = NULL;

	bgp_vty_find_and_parse_afi_safi_bgp(vty, argv, argc, &idx, &afi, &safi,
					    &bgp, false);
	if (!idx)
		return CMD_WARNING;

	if (uj)
		json_afi_safi = json_object_new_array();
	else
		json_afi_safi = NULL;

	ret = bgp_table_stats(vty, bgp, afi, safi, json_afi_safi);

	if (uj) {
		json = json_object_new_object();
		json_object_object_add(json, get_afi_safi_str(afi, safi, true),
				       json_afi_safi);
		vty_out(vty, "%s",
			json_object_to_json_string_ext(
				json, JSON_C_TO_STRING_PRETTY));
		json_object_free(json);
	}
	return ret;
}

/* BGP route print out function without JSON */
DEFUN(show_ip_bgp, show_ip_bgp_cmd,
      "show [ip] bgp [<view|vrf> VIEWVRFNAME] [" BGP_AFI_CMD_STR
      " [" BGP_SAFI_WITH_LABEL_CMD_STR
      "]]\
          <dampening <parameters>\
           |route-map WORD\
           |prefix-list WORD\
           |filter-list WORD\
           |community-list <(1-500)|WORD> [exact-match]\
           |A.B.C.D/M longer-prefixes\
           |X:X::X:X/M longer-prefixes\
         >",
      SHOW_STR IP_STR BGP_STR BGP_INSTANCE_HELP_STR BGP_AFI_HELP_STR
	      BGP_SAFI_WITH_LABEL_HELP_STR
      "Display detailed information about dampening\n"
      "Display detail of configured dampening parameters\n"
      "Display routes matching the route-map\n"
      "A route-map to match on\n"
      "Display routes conforming to the prefix-list\n"
      "Prefix-list name\n"
      "Display routes conforming to the filter-list\n"
      "Regular expression access list name\n"
      "Display routes matching the community-list\n"
      "community-list number\n"
      "community-list name\n"
      "Exact match of the communities\n"
      "IPv4 prefix\n"
      "Display route and more specific routes\n"
      "IPv6 prefix\n"
      "Display route and more specific routes\n")
{
	afi_t afi = AFI_IP6;
	safi_t safi = SAFI_UNICAST;
	int exact_match = 0;
	struct bgp *bgp = NULL;
	int idx = 0;

	bgp_vty_find_and_parse_afi_safi_bgp(vty, argv, argc, &idx, &afi, &safi,
					    &bgp, false);
	if (!idx)
		return CMD_WARNING;

	if (argv_find(argv, argc, "dampening", &idx)) {
		if (argv_find(argv, argc, "parameters", &idx))
			return bgp_show_dampening_parameters(vty, afi, safi);
	}

	if (argv_find(argv, argc, "prefix-list", &idx))
		return bgp_show_prefix_list(vty, bgp, argv[idx + 1]->arg, afi,
					    safi, bgp_show_type_prefix_list);

	if (argv_find(argv, argc, "filter-list", &idx))
		return bgp_show_filter_list(vty, bgp, argv[idx + 1]->arg, afi,
					    safi, bgp_show_type_filter_list);

	if (argv_find(argv, argc, "route-map", &idx))
		return bgp_show_route_map(vty, bgp, argv[idx + 1]->arg, afi,
					  safi, bgp_show_type_route_map);

	if (argv_find(argv, argc, "community-list", &idx)) {
		const char *clist_number_or_name = argv[++idx]->arg;
		if (++idx < argc && strmatch(argv[idx]->text, "exact-match"))
			exact_match = 1;
		return bgp_show_community_list(vty, bgp, clist_number_or_name,
					       exact_match, afi, safi);
	}
	/* prefix-longer */
	if (argv_find(argv, argc, "A.B.C.D/M", &idx)
	    || argv_find(argv, argc, "X:X::X:X/M", &idx))
		return bgp_show_prefix_longer(vty, bgp, argv[idx]->arg, afi,
					      safi,
					      bgp_show_type_prefix_longer);

	return CMD_WARNING;
}

/* BGP route print out function with JSON */
DEFUN (show_ip_bgp_json,
       show_ip_bgp_json_cmd,
       "show [ip] bgp [<view|vrf> VIEWVRFNAME] ["BGP_AFI_CMD_STR" ["BGP_SAFI_WITH_LABEL_CMD_STR"]]\
          [cidr-only\
          |dampening <flap-statistics|dampened-paths>\
          |community [AA:NN|local-AS|no-advertise|no-export\
                     |graceful-shutdown|no-peer|blackhole|llgr-stale|no-llgr\
                     |accept-own|accept-own-nexthop|route-filter-v6\
                     |route-filter-v4|route-filter-translated-v6\
                     |route-filter-translated-v4] [exact-match]\
          ] [json | wide]",
       SHOW_STR
       IP_STR
       BGP_STR
       BGP_INSTANCE_HELP_STR
       BGP_AFI_HELP_STR
       BGP_SAFI_WITH_LABEL_HELP_STR
       "Display only routes with non-natural netmasks\n"
       "Display detailed information about dampening\n"
       "Display flap statistics of routes\n"
       "Display paths suppressed due to dampening\n"
       "Display routes matching the communities\n"
       COMMUNITY_AANN_STR
       "Do not send outside local AS (well-known community)\n"
       "Do not advertise to any peer (well-known community)\n"
       "Do not export to next AS (well-known community)\n"
       "Graceful shutdown (well-known community)\n"
       "Do not export to any peer (well-known community)\n"
       "Inform EBGP peers to blackhole traffic to prefix (well-known community)\n"
       "Staled Long-lived Graceful Restart VPN route (well-known community)\n"
       "Removed because Long-lived Graceful Restart was not enabled for VPN route (well-known community)\n"
       "Should accept local VPN route if exported and imported into different VRF (well-known community)\n"
       "Should accept VPN route with local nexthop (well-known community)\n"
       "RT VPNv6 route filtering (well-known community)\n"
       "RT VPNv4 route filtering (well-known community)\n"
       "RT translated VPNv6 route filtering (well-known community)\n"
       "RT translated VPNv4 route filtering (well-known community)\n"
       "Exact match of the communities\n"
       JSON_STR
       "increase table width for longer prefixes\n")
{
	afi_t afi = AFI_IP6;
	safi_t safi = SAFI_UNICAST;
	enum bgp_show_type sh_type = bgp_show_type_normal;
	struct bgp *bgp = NULL;
	int idx = 0;
	int exact_match = 0;
	bool uj = use_json(argc, argv);

	if (uj)
		argc--;

	bgp_vty_find_and_parse_afi_safi_bgp(vty, argv, argc, &idx, &afi, &safi,
					    &bgp, uj);
	if (!idx)
		return CMD_WARNING;

	if (argv_find(argv, argc, "cidr-only", &idx))
		return bgp_show(vty, bgp, afi, safi, bgp_show_type_cidr_only,
				NULL, uj, 0);

	if (argv_find(argv, argc, "dampening", &idx)) {
		if (argv_find(argv, argc, "dampened-paths", &idx))
			return bgp_show(vty, bgp, afi, safi,
					bgp_show_type_dampend_paths, NULL, uj, 0);
		else if (argv_find(argv, argc, "flap-statistics", &idx))
			return bgp_show(vty, bgp, afi, safi,
					bgp_show_type_flap_statistics, NULL,
					uj, 0);
	}

	if (argv_find(argv, argc, "community", &idx)) {
		char *maybecomm = NULL;
		char *community = NULL;

		if (idx + 1 < argc) {
			if (argv[idx + 1]->type == VARIABLE_TKN)
				maybecomm = argv[idx + 1]->arg;
			else
				maybecomm = argv[idx + 1]->text;
		}

		if (maybecomm && !strmatch(maybecomm, "json")
		    && !strmatch(maybecomm, "exact-match"))
			community = maybecomm;

		if (argv_find(argv, argc, "exact-match", &idx))
			exact_match = 1;

		if (community)
			return bgp_show_community(vty, bgp, community,
						  exact_match, afi, safi, uj);
		else
			return (bgp_show(vty, bgp, afi, safi,
					 bgp_show_type_community_all, NULL,
					 uj, 0 /*wide*/));
	}

	bool wide = argv_find(argv, argc, "wide", &idx);

	return bgp_show(vty, bgp, afi, safi, sh_type, NULL, uj, wide);
}

DEFUN (show_ip_bgp_route,
       show_ip_bgp_route_cmd,
       "show [ip] bgp [<view|vrf> VIEWVRFNAME] ["BGP_AFI_CMD_STR" ["BGP_SAFI_WITH_LABEL_CMD_STR"]]<A.B.C.D|A.B.C.D/M|X:X::X:X|X:X::X:X/M> [<bestpath|multipath>] [json]",
       SHOW_STR
       IP_STR
       BGP_STR
       BGP_INSTANCE_HELP_STR
       BGP_AFI_HELP_STR
       BGP_SAFI_WITH_LABEL_HELP_STR
       "Network in the BGP routing table to display\n"
       "IPv4 prefix\n"
       "Network in the BGP routing table to display\n"
       "IPv6 prefix\n"
       "Display only the bestpath\n"
       "Display only multipaths\n"
       JSON_STR)
{
	int prefix_check = 0;

	afi_t afi = AFI_IP6;
	safi_t safi = SAFI_UNICAST;
	char *prefix = NULL;
	struct bgp *bgp = NULL;
	enum bgp_path_type path_type;
	bool uj = use_json(argc, argv);

	int idx = 0;

	bgp_vty_find_and_parse_afi_safi_bgp(vty, argv, argc, &idx, &afi, &safi,
					    &bgp, uj);
	if (!idx)
		return CMD_WARNING;

	if (!bgp) {
		vty_out(vty,
			"Specified 'all' vrf's but this command currently only works per view/vrf\n");
		return CMD_WARNING;
	}

	/* <A.B.C.D|A.B.C.D/M|X:X::X:X|X:X::X:X/M> */
	if (argv_find(argv, argc, "A.B.C.D", &idx)
	    || argv_find(argv, argc, "X:X::X:X", &idx))
		prefix_check = 0;
	else if (argv_find(argv, argc, "A.B.C.D/M", &idx)
		 || argv_find(argv, argc, "X:X::X:X/M", &idx))
		prefix_check = 1;

	if ((argv[idx]->type == IPV6_TKN || argv[idx]->type == IPV6_PREFIX_TKN)
	    && afi != AFI_IP6) {
		vty_out(vty,
			"%% Cannot specify IPv6 address or prefix with IPv4 AFI\n");
		return CMD_WARNING;
	}
	if ((argv[idx]->type == IPV4_TKN || argv[idx]->type == IPV4_PREFIX_TKN)
	    && afi != AFI_IP) {
		vty_out(vty,
			"%% Cannot specify IPv4 address or prefix with IPv6 AFI\n");
		return CMD_WARNING;
	}

	prefix = argv[idx]->arg;

	/* [<bestpath|multipath>] */
	if (argv_find(argv, argc, "bestpath", &idx))
		path_type = BGP_PATH_SHOW_BESTPATH;
	else if (argv_find(argv, argc, "multipath", &idx))
		path_type = BGP_PATH_SHOW_MULTIPATH;
	else
		path_type = BGP_PATH_SHOW_ALL;

	return bgp_show_route(vty, bgp, prefix, afi, safi, NULL, prefix_check,
			      path_type, uj);
}

DEFUN (show_ip_bgp_regexp,
       show_ip_bgp_regexp_cmd,
       "show [ip] bgp [<view|vrf> VIEWVRFNAME] ["BGP_AFI_CMD_STR" ["BGP_SAFI_WITH_LABEL_CMD_STR"]] regexp REGEX [json]",
       SHOW_STR
       IP_STR
       BGP_STR
       BGP_INSTANCE_HELP_STR
       BGP_AFI_HELP_STR
       BGP_SAFI_WITH_LABEL_HELP_STR
       "Display routes matching the AS path regular expression\n"
       "A regular-expression (1234567890_^|[,{}() ]$*+.?-\\) to match the BGP AS paths\n"
       JSON_STR)
{
	afi_t afi = AFI_IP6;
	safi_t safi = SAFI_UNICAST;
	struct bgp *bgp = NULL;
	bool uj = use_json(argc, argv);
	char *regstr = NULL;

	int idx = 0;
	bgp_vty_find_and_parse_afi_safi_bgp(vty, argv, argc, &idx, &afi, &safi,
					    &bgp, false);
	if (!idx)
		return CMD_WARNING;

	// get index of regex
	if (argv_find(argv, argc, "REGEX", &idx))
		regstr = argv[idx]->arg;

	assert(regstr);
	return bgp_show_regexp(vty, bgp, (const char *)regstr, afi, safi,
				 bgp_show_type_regexp, uj);
}

DEFUN (show_ip_bgp_instance_all,
       show_ip_bgp_instance_all_cmd,
       "show [ip] bgp <view|vrf> all ["BGP_AFI_CMD_STR" ["BGP_SAFI_WITH_LABEL_CMD_STR"]] [json | wide]",
       SHOW_STR
       IP_STR
       BGP_STR
       BGP_INSTANCE_ALL_HELP_STR
       BGP_AFI_HELP_STR
       BGP_SAFI_WITH_LABEL_HELP_STR
       JSON_STR)
{
	afi_t afi = AFI_IP;
	safi_t safi = SAFI_UNICAST;
	struct bgp *bgp = NULL;
	int idx = 0;
	bool uj = use_json(argc, argv);

	if (uj)
		argc--;

	bgp_vty_find_and_parse_afi_safi_bgp(vty, argv, argc, &idx, &afi, &safi,
					    &bgp, uj);
	if (!idx)
		return CMD_WARNING;

	bool wide = argv_find(argv, argc, "wide", &idx);

	bgp_show_all_instances_routes_vty(vty, afi, safi, uj, wide);
	return CMD_SUCCESS;
}

static int bgp_show_regexp(struct vty *vty, struct bgp *bgp, const char *regstr,
			   afi_t afi, safi_t safi, enum bgp_show_type type,
			   bool use_json)
{
	regex_t *regex;
	int rc;

	if (!config_bgp_aspath_validate(regstr)) {
		vty_out(vty, "Invalid character in REGEX %s\n",
			regstr);
		return CMD_WARNING_CONFIG_FAILED;
	}

	regex = bgp_regcomp(regstr);
	if (!regex) {
		vty_out(vty, "Can't compile regexp %s\n", regstr);
		return CMD_WARNING;
	}

	rc = bgp_show(vty, bgp, afi, safi, type, regex, use_json, 0 /*wide*/);
	bgp_regex_free(regex);
	return rc;
}

static int bgp_show_prefix_list(struct vty *vty, struct bgp *bgp,
				const char *prefix_list_str, afi_t afi,
				safi_t safi, enum bgp_show_type type)
{
	struct prefix_list *plist;

	plist = prefix_list_lookup(afi, prefix_list_str);
	if (plist == NULL) {
		vty_out(vty, "%% %s is not a valid prefix-list name\n",
			prefix_list_str);
		return CMD_WARNING;
	}

	return bgp_show(vty, bgp, afi, safi, type, plist, 0, 0 /*wide*/);
}

static int bgp_show_filter_list(struct vty *vty, struct bgp *bgp,
				const char *filter, afi_t afi, safi_t safi,
				enum bgp_show_type type)
{
	struct as_list *as_list;

	as_list = as_list_lookup(filter);
	if (as_list == NULL) {
		vty_out(vty, "%% %s is not a valid AS-path access-list name\n",
			filter);
		return CMD_WARNING;
	}

	return bgp_show(vty, bgp, afi, safi, type, as_list, 0, 0 /*wide*/);
}

static int bgp_show_route_map(struct vty *vty, struct bgp *bgp,
			      const char *rmap_str, afi_t afi, safi_t safi,
			      enum bgp_show_type type)
{
	struct route_map *rmap;

	rmap = route_map_lookup_by_name(rmap_str);
	if (!rmap) {
		vty_out(vty, "%% %s is not a valid route-map name\n", rmap_str);
		return CMD_WARNING;
	}

	return bgp_show(vty, bgp, afi, safi, type, rmap, 0, 0 /*wide*/);
}

static int bgp_show_community(struct vty *vty, struct bgp *bgp,
			      const char *comstr, int exact, afi_t afi,
			      safi_t safi, bool use_json)
{
	struct community *com;
	int ret = 0;

	com = community_str2com(comstr);
	if (!com) {
		vty_out(vty, "%% Community malformed: %s\n", comstr);
		return CMD_WARNING;
	}

	ret = bgp_show(vty, bgp, afi, safi,
		       (exact ? bgp_show_type_community_exact
			      : bgp_show_type_community),
		       com, use_json, 0 /*wide*/);
	community_free(&com);

	return ret;
}

static int bgp_show_community_list(struct vty *vty, struct bgp *bgp,
				   const char *com, int exact, afi_t afi,
				   safi_t safi)
{
	struct community_list *list;

	list = community_list_lookup(bgp_clist, com, 0, COMMUNITY_LIST_MASTER);
	if (list == NULL) {
		vty_out(vty, "%% %s is not a valid community-list name\n", com);
		return CMD_WARNING;
	}

	return bgp_show(vty, bgp, afi, safi,
			(exact ? bgp_show_type_community_list_exact
			       : bgp_show_type_community_list),
			list, 0, 0 /*wide*/);
}

static int bgp_show_prefix_longer(struct vty *vty, struct bgp *bgp,
				  const char *prefix, afi_t afi, safi_t safi,
				  enum bgp_show_type type)
{
	int ret;
	struct prefix *p;

	p = prefix_new();

	ret = str2prefix(prefix, p);
	if (!ret) {
		vty_out(vty, "%% Malformed Prefix\n");
		return CMD_WARNING;
	}

	ret = bgp_show(vty, bgp, afi, safi, type, p, 0, 0 /*wide*/);
	prefix_free(&p);
	return ret;
}

enum bgp_stats {
	BGP_STATS_MAXBITLEN = 0,
	BGP_STATS_RIB,
	BGP_STATS_PREFIXES,
	BGP_STATS_TOTPLEN,
	BGP_STATS_UNAGGREGATEABLE,
	BGP_STATS_MAX_AGGREGATEABLE,
	BGP_STATS_AGGREGATES,
	BGP_STATS_SPACE,
	BGP_STATS_ASPATH_COUNT,
	BGP_STATS_ASPATH_MAXHOPS,
	BGP_STATS_ASPATH_TOTHOPS,
	BGP_STATS_ASPATH_MAXSIZE,
	BGP_STATS_ASPATH_TOTSIZE,
	BGP_STATS_ASN_HIGHEST,
	BGP_STATS_MAX,
};

#define TABLE_STATS_IDX_VTY 0
#define TABLE_STATS_IDX_JSON 1

static const char *table_stats_strs[][2] = {
	[BGP_STATS_PREFIXES] = {"Total Prefixes", "totalPrefixes"},
	[BGP_STATS_TOTPLEN] = {"Average prefix length", "averagePrefixLength"},
	[BGP_STATS_RIB] = {"Total Advertisements", "totalAdvertisements"},
	[BGP_STATS_UNAGGREGATEABLE] = {"Unaggregateable prefixes",
				       "unaggregateablePrefixes"},
	[BGP_STATS_MAX_AGGREGATEABLE] = {"Maximum aggregateable prefixes",
					 "maximumAggregateablePrefixes"},
	[BGP_STATS_AGGREGATES] = {"BGP Aggregate advertisements",
				  "bgpAggregateAdvertisements"},
	[BGP_STATS_SPACE] = {"Address space advertised",
			     "addressSpaceAdvertised"},
	[BGP_STATS_ASPATH_COUNT] = {"Advertisements with paths",
				    "advertisementsWithPaths"},
	[BGP_STATS_ASPATH_MAXHOPS] = {"Longest AS-Path (hops)",
				      "longestAsPath"},
	[BGP_STATS_ASPATH_MAXSIZE] = {"Largest AS-Path (bytes)",
				      "largestAsPath"},
	[BGP_STATS_ASPATH_TOTHOPS] = {"Average AS-Path length (hops)",
				      "averageAsPathLengthHops"},
	[BGP_STATS_ASPATH_TOTSIZE] = {"Average AS-Path size (bytes)",
				      "averageAsPathSizeBytes"},
	[BGP_STATS_ASN_HIGHEST] = {"Highest public ASN", "highestPublicAsn"},
	[BGP_STATS_MAX] = {NULL, NULL}
};

struct bgp_table_stats {
	struct bgp_table *table;
	unsigned long long counts[BGP_STATS_MAX];
	double total_space;
};

#if 0
#define TALLY_SIGFIG 100000
static unsigned long
ravg_tally (unsigned long count, unsigned long oldavg, unsigned long newval)
{
  unsigned long newtot = (count-1) * oldavg + (newval * TALLY_SIGFIG);
  unsigned long res = (newtot * TALLY_SIGFIG) / count;
  unsigned long ret = newtot / count;

  if ((res % TALLY_SIGFIG) > (TALLY_SIGFIG/2))
    return ret + 1;
  else
    return ret;
}
#endif

static void bgp_table_stats_rn(struct bgp_dest *dest, struct bgp_dest *top,
			       struct bgp_table_stats *ts, unsigned int space)
{
	struct bgp_dest *pdest = bgp_dest_parent_nolock(dest);
	struct bgp_path_info *pi;
	const struct prefix *rn_p;

	if (dest == top)
		return;

	if (!bgp_dest_has_bgp_path_info_data(dest))
		return;

	rn_p = bgp_dest_get_prefix(dest);
	ts->counts[BGP_STATS_PREFIXES]++;
	ts->counts[BGP_STATS_TOTPLEN] += rn_p->prefixlen;

#if 0
      ts->counts[BGP_STATS_AVGPLEN]
        = ravg_tally (ts->counts[BGP_STATS_PREFIXES],
                      ts->counts[BGP_STATS_AVGPLEN],
                      rn_p->prefixlen);
#endif

	/* check if the prefix is included by any other announcements */
	while (pdest && !bgp_dest_has_bgp_path_info_data(pdest))
		pdest = bgp_dest_parent_nolock(pdest);

	if (pdest == NULL || pdest == top) {
		ts->counts[BGP_STATS_UNAGGREGATEABLE]++;
		/* announced address space */
		if (space)
			ts->total_space += pow(2.0, space - rn_p->prefixlen);
	} else if (bgp_dest_has_bgp_path_info_data(pdest))
		ts->counts[BGP_STATS_MAX_AGGREGATEABLE]++;


	for (pi = bgp_dest_get_bgp_path_info(dest); pi; pi = pi->next) {
		ts->counts[BGP_STATS_RIB]++;

		if (CHECK_FLAG(pi->attr->flag,
			       ATTR_FLAG_BIT(BGP_ATTR_ATOMIC_AGGREGATE)))
			ts->counts[BGP_STATS_AGGREGATES]++;

		/* as-path stats */
		if (pi->attr->aspath) {
			unsigned int hops = aspath_count_hops(pi->attr->aspath);
			unsigned int size = aspath_size(pi->attr->aspath);
			as_t highest = aspath_highest(pi->attr->aspath);

			ts->counts[BGP_STATS_ASPATH_COUNT]++;

			if (hops > ts->counts[BGP_STATS_ASPATH_MAXHOPS])
				ts->counts[BGP_STATS_ASPATH_MAXHOPS] = hops;

			if (size > ts->counts[BGP_STATS_ASPATH_MAXSIZE])
				ts->counts[BGP_STATS_ASPATH_MAXSIZE] = size;

			ts->counts[BGP_STATS_ASPATH_TOTHOPS] += hops;
			ts->counts[BGP_STATS_ASPATH_TOTSIZE] += size;
#if 0
              ts->counts[BGP_STATS_ASPATH_AVGHOPS]
                = ravg_tally (ts->counts[BGP_STATS_ASPATH_COUNT],
                              ts->counts[BGP_STATS_ASPATH_AVGHOPS],
                              hops);
              ts->counts[BGP_STATS_ASPATH_AVGSIZE]
                = ravg_tally (ts->counts[BGP_STATS_ASPATH_COUNT],
                              ts->counts[BGP_STATS_ASPATH_AVGSIZE],
                              size);
#endif
			if (highest > ts->counts[BGP_STATS_ASN_HIGHEST])
				ts->counts[BGP_STATS_ASN_HIGHEST] = highest;
		}
	}
}

static int bgp_table_stats_walker(struct thread *t)
{
	struct bgp_dest *dest, *ndest;
	struct bgp_dest *top;
	struct bgp_table_stats *ts = THREAD_ARG(t);
	unsigned int space = 0;

	if (!(top = bgp_table_top(ts->table)))
		return 0;

	switch (ts->table->afi) {
	case AFI_IP:
		space = IPV4_MAX_BITLEN;
		break;
	case AFI_IP6:
		space = IPV6_MAX_BITLEN;
		break;
	default:
		return 0;
	}

	ts->counts[BGP_STATS_MAXBITLEN] = space;

	for (dest = top; dest; dest = bgp_route_next(dest)) {
		if (ts->table->safi == SAFI_MPLS_VPN
		    || ts->table->safi == SAFI_ENCAP
		    || ts->table->safi == SAFI_EVPN) {
			struct bgp_table *table;

			table = bgp_dest_get_bgp_table_info(dest);
			if (!table)
				continue;

			top = bgp_table_top(table);
			for (ndest = bgp_table_top(table); ndest;
			     ndest = bgp_route_next(ndest))
				bgp_table_stats_rn(ndest, top, ts, space);
		} else {
			bgp_table_stats_rn(dest, top, ts, space);
		}
	}

	return 0;
}

static int bgp_table_stats(struct vty *vty, struct bgp *bgp, afi_t afi,
			   safi_t safi, struct json_object *json_array)
{
	struct bgp_table_stats ts;
	unsigned int i;
	int ret = CMD_SUCCESS;
	char temp_buf[20];
	struct json_object *json = NULL;

	if (json_array)
		json = json_object_new_object();

	if (!bgp->rib[afi][safi]) {
		char warning_msg[50];

		snprintf(warning_msg, sizeof(warning_msg),
			 "%% No RIB exist's for the AFI(%d)/SAFI(%d)", afi,
			 safi);

		if (!json)
			vty_out(vty, "%s\n", warning_msg);
		else
			json_object_string_add(json, "warning", warning_msg);

		ret = CMD_WARNING;
		goto end_table_stats;
	}

	if (!json)
		vty_out(vty, "BGP %s RIB statistics\n",
			get_afi_safi_str(afi, safi, false));

	/* labeled-unicast routes live in the unicast table */
	if (safi == SAFI_LABELED_UNICAST)
		safi = SAFI_UNICAST;

	memset(&ts, 0, sizeof(ts));
	ts.table = bgp->rib[afi][safi];
	thread_execute(bm->master, bgp_table_stats_walker, &ts, 0);

	for (i = 0; i < BGP_STATS_MAX; i++) {
		if ((!json && !table_stats_strs[i][TABLE_STATS_IDX_VTY])
		    || (json && !table_stats_strs[i][TABLE_STATS_IDX_JSON]))
			continue;

		switch (i) {
#if 0
          case BGP_STATS_ASPATH_AVGHOPS:
          case BGP_STATS_ASPATH_AVGSIZE:
          case BGP_STATS_AVGPLEN:
            vty_out (vty, "%-30s: ", table_stats_strs[i]);
            vty_out (vty, "%12.2f",
                     (float)ts.counts[i] / (float)TALLY_SIGFIG);
            break;
#endif
		case BGP_STATS_ASPATH_TOTHOPS:
		case BGP_STATS_ASPATH_TOTSIZE:
			if (!json) {
				snprintf(
					temp_buf, sizeof(temp_buf), "%12.2f",
					ts.counts[i]
						? (float)ts.counts[i]
							  / (float)ts.counts
								    [BGP_STATS_ASPATH_COUNT]
						: 0);
				vty_out(vty, "%-30s: %s",
					table_stats_strs[i]
							[TABLE_STATS_IDX_VTY],
					temp_buf);
			} else {
				json_object_double_add(
					json,
					table_stats_strs[i]
							[TABLE_STATS_IDX_JSON],
					ts.counts[i]
						? (double)ts.counts[i]
							  / (double)ts.counts
							    [BGP_STATS_ASPATH_COUNT]
						: 0);
			}
			break;
		case BGP_STATS_TOTPLEN:
			if (!json) {
				snprintf(
					temp_buf, sizeof(temp_buf), "%12.2f",
					ts.counts[i]
						? (float)ts.counts[i]
							  / (float)ts.counts
							    [BGP_STATS_PREFIXES]
						: 0);
				vty_out(vty, "%-30s: %s",
					table_stats_strs[i]
							[TABLE_STATS_IDX_VTY],
					temp_buf);
			} else {
				json_object_double_add(
					json,
					table_stats_strs[i]
							[TABLE_STATS_IDX_JSON],
					ts.counts[i]
						? (double)ts.counts[i]
							  / (double)ts.counts
							    [BGP_STATS_PREFIXES]
						: 0);
			}
			break;
		case BGP_STATS_SPACE:
			if (!json) {
				snprintf(temp_buf, sizeof(temp_buf), "%12g",
					 ts.total_space);
				vty_out(vty, "%-30s: %s\n",
					table_stats_strs[i]
							[TABLE_STATS_IDX_VTY],
					temp_buf);
			} else {
				json_object_double_add(
					json,
					table_stats_strs[i]
							[TABLE_STATS_IDX_JSON],
					(double)ts.total_space);
			}
			if (afi == AFI_IP6) {
				if (!json) {
					snprintf(temp_buf, sizeof(temp_buf),
						 "%12g",
						 ts.total_space
							 * pow(2.0, -128 + 32));
					vty_out(vty, "%30s: %s\n",
						"/32 equivalent %s\n",
						temp_buf);
				} else {
					json_object_double_add(
						json, "/32equivalent",
						(double)(ts.total_space
							 * pow(2.0,
							       -128 + 32)));
				}
				if (!json) {
					snprintf(temp_buf, sizeof(temp_buf),
						 "%12g",
						 ts.total_space
							 * pow(2.0, -128 + 48));
					vty_out(vty, "%30s: %s\n",
						"/48 equivalent %s\n",
						temp_buf);
				} else {
					json_object_double_add(
						json, "/48equivalent",
						(double)(ts.total_space
							 * pow(2.0,
							       -128 + 48)));
				}
			} else {
				if (!json) {
					snprintf(temp_buf, sizeof(temp_buf),
						 "%12.2f",
						 ts.total_space * 100.
							 * pow(2.0, -32));
					vty_out(vty, "%30s: %s\n",
						"% announced ", temp_buf);
				} else {
					json_object_double_add(
						json, "%announced",
						(double)(ts.total_space * 100.
							 * pow(2.0, -32)));
				}
				if (!json) {
					snprintf(temp_buf, sizeof(temp_buf),
						 "%12.2f",
						 ts.total_space
							 * pow(2.0, -32 + 8));
					vty_out(vty, "%30s: %s\n",
						"/8 equivalent ", temp_buf);
				} else {
					json_object_double_add(
						json, "/8equivalent",
						(double)(ts.total_space
							 * pow(2.0, -32 + 8)));
				}
				if (!json) {
					snprintf(temp_buf, sizeof(temp_buf),
						 "%12.2f",
						 ts.total_space
							 * pow(2.0, -32 + 24));
					vty_out(vty, "%30s: %s\n",
						"/24 equivalent ", temp_buf);
				} else {
					json_object_double_add(
						json, "/24equivalent",
						(double)(ts.total_space
							 * pow(2.0, -32 + 24)));
				}
			}
			break;
		default:
			if (!json) {
				snprintf(temp_buf, sizeof(temp_buf), "%12llu",
					 ts.counts[i]);
				vty_out(vty, "%-30s: %s",
					table_stats_strs[i]
							[TABLE_STATS_IDX_VTY],
					temp_buf);
			} else {
				json_object_int_add(
					json,
					table_stats_strs[i]
							[TABLE_STATS_IDX_JSON],
					ts.counts[i]);
			}
		}
		if (!json)
			vty_out(vty, "\n");
	}
end_table_stats:
	if (json)
		json_object_array_add(json_array, json);
	return ret;
}

enum bgp_pcounts {
	PCOUNT_ADJ_IN = 0,
	PCOUNT_DAMPED,
	PCOUNT_REMOVED,
	PCOUNT_HISTORY,
	PCOUNT_STALE,
	PCOUNT_VALID,
	PCOUNT_ALL,
	PCOUNT_COUNTED,
	PCOUNT_PFCNT, /* the figure we display to users */
	PCOUNT_MAX,
};

static const char *const pcount_strs[] = {
		[PCOUNT_ADJ_IN] = "Adj-in",
		[PCOUNT_DAMPED] = "Damped",
		[PCOUNT_REMOVED] = "Removed",
		[PCOUNT_HISTORY] = "History",
		[PCOUNT_STALE] = "Stale",
		[PCOUNT_VALID] = "Valid",
		[PCOUNT_ALL] = "All RIB",
		[PCOUNT_COUNTED] = "PfxCt counted",
		[PCOUNT_PFCNT] = "Useable",
		[PCOUNT_MAX] = NULL,
};

struct peer_pcounts {
	unsigned int count[PCOUNT_MAX];
	const struct peer *peer;
	const struct bgp_table *table;
	safi_t safi;
};

static void bgp_peer_count_proc(struct bgp_dest *rn, struct peer_pcounts *pc)
{
	const struct bgp_adj_in *ain;
	const struct bgp_path_info *pi;
	const struct peer *peer = pc->peer;

	for (ain = rn->adj_in; ain; ain = ain->next)
		if (ain->peer == peer)
			pc->count[PCOUNT_ADJ_IN]++;

	for (pi = bgp_dest_get_bgp_path_info(rn); pi; pi = pi->next) {

		if (pi->peer != peer)
			continue;

		pc->count[PCOUNT_ALL]++;

		if (CHECK_FLAG(pi->flags, BGP_PATH_DAMPED))
			pc->count[PCOUNT_DAMPED]++;
		if (CHECK_FLAG(pi->flags, BGP_PATH_HISTORY))
			pc->count[PCOUNT_HISTORY]++;
		if (CHECK_FLAG(pi->flags, BGP_PATH_REMOVED))
			pc->count[PCOUNT_REMOVED]++;
		if (CHECK_FLAG(pi->flags, BGP_PATH_STALE))
			pc->count[PCOUNT_STALE]++;
		if (CHECK_FLAG(pi->flags, BGP_PATH_VALID))
			pc->count[PCOUNT_VALID]++;
		if (!CHECK_FLAG(pi->flags, BGP_PATH_UNUSEABLE))
			pc->count[PCOUNT_PFCNT]++;

		if (CHECK_FLAG(pi->flags, BGP_PATH_COUNTED)) {
			pc->count[PCOUNT_COUNTED]++;
			if (CHECK_FLAG(pi->flags, BGP_PATH_UNUSEABLE))
				flog_err(
					EC_LIB_DEVELOPMENT,
					"Attempting to count but flags say it is unusable");
		} else {
			if (!CHECK_FLAG(pi->flags, BGP_PATH_UNUSEABLE))
				flog_err(
					EC_LIB_DEVELOPMENT,
					"Not counted but flags say we should");
		}
	}
}

static int bgp_peer_count_walker(struct thread *t)
{
	struct bgp_dest *rn, *rm;
	const struct bgp_table *table;
	struct peer_pcounts *pc = THREAD_ARG(t);

	if (pc->safi == SAFI_MPLS_VPN || pc->safi == SAFI_ENCAP
	    || pc->safi == SAFI_EVPN) {
		/* Special handling for 2-level routing tables. */
		for (rn = bgp_table_top(pc->table); rn;
		     rn = bgp_route_next(rn)) {
			table = bgp_dest_get_bgp_table_info(rn);
			if (table != NULL)
				for (rm = bgp_table_top(table); rm;
				     rm = bgp_route_next(rm))
					bgp_peer_count_proc(rm, pc);
		}
	} else
		for (rn = bgp_table_top(pc->table); rn; rn = bgp_route_next(rn))
			bgp_peer_count_proc(rn, pc);

	return 0;
}

static int bgp_peer_counts(struct vty *vty, struct peer *peer, afi_t afi,
			   safi_t safi, bool use_json)
{
	struct peer_pcounts pcounts = {.peer = peer};
	unsigned int i;
	json_object *json = NULL;
	json_object *json_loop = NULL;

	if (use_json) {
		json = json_object_new_object();
		json_loop = json_object_new_object();
	}

	if (!peer || !peer->bgp || !peer->afc[afi][safi]
	    || !peer->bgp->rib[afi][safi]) {
		if (use_json) {
			json_object_string_add(
				json, "warning",
				"No such neighbor or address family");
			vty_out(vty, "%s\n", json_object_to_json_string(json));
			json_object_free(json);
		} else
			vty_out(vty, "%% No such neighbor or address family\n");

		return CMD_WARNING;
	}

	memset(&pcounts, 0, sizeof(pcounts));
	pcounts.peer = peer;
	pcounts.table = peer->bgp->rib[afi][safi];
	pcounts.safi = safi;

	/* in-place call via thread subsystem so as to record execution time
	 * stats for the thread-walk (i.e. ensure this can't be blamed on
	 * on just vty_read()).
	 */
	thread_execute(bm->master, bgp_peer_count_walker, &pcounts, 0);

	if (use_json) {
		json_object_string_add(json, "prefixCountsFor", peer->host);
		json_object_string_add(json, "multiProtocol",
				       get_afi_safi_str(afi, safi, true));
		json_object_int_add(json, "pfxCounter",
				    peer->pcount[afi][safi]);

		for (i = 0; i < PCOUNT_MAX; i++)
			json_object_int_add(json_loop, pcount_strs[i],
					    pcounts.count[i]);

		json_object_object_add(json, "ribTableWalkCounters", json_loop);

		if (pcounts.count[PCOUNT_PFCNT] != peer->pcount[afi][safi]) {
			json_object_string_add(json, "pfxctDriftFor",
					       peer->host);
			json_object_string_add(
				json, "recommended",
				"Please report this bug, with the above command output");
		}
		vty_out(vty, "%s\n", json_object_to_json_string_ext(
					     json, JSON_C_TO_STRING_PRETTY));
		json_object_free(json);
	} else {

		if (peer->hostname
		    && CHECK_FLAG(peer->bgp->flags, BGP_FLAG_SHOW_HOSTNAME)) {
			vty_out(vty, "Prefix counts for %s/%s, %s\n",
				peer->hostname, peer->host,
				get_afi_safi_str(afi, safi, false));
		} else {
			vty_out(vty, "Prefix counts for %s, %s\n", peer->host,
				get_afi_safi_str(afi, safi, false));
		}

		vty_out(vty, "PfxCt: %u\n", peer->pcount[afi][safi]);
		vty_out(vty, "\nCounts from RIB table walk:\n\n");

		for (i = 0; i < PCOUNT_MAX; i++)
			vty_out(vty, "%20s: %-10d\n", pcount_strs[i],
				pcounts.count[i]);

		if (pcounts.count[PCOUNT_PFCNT] != peer->pcount[afi][safi]) {
			vty_out(vty, "%s [pcount] PfxCt drift!\n", peer->host);
			vty_out(vty,
				"Please report this bug, with the above command output\n");
		}
	}

	return CMD_SUCCESS;
}

DEFUN (show_ip_bgp_instance_neighbor_prefix_counts,
       show_ip_bgp_instance_neighbor_prefix_counts_cmd,
       "show [ip] bgp [<view|vrf> VIEWVRFNAME] ["BGP_AFI_CMD_STR" ["BGP_SAFI_CMD_STR"]] neighbors <A.B.C.D|X:X::X:X|WORD> prefix-counts [json]",
       SHOW_STR
       IP_STR
       BGP_STR
       BGP_INSTANCE_HELP_STR
       BGP_AFI_HELP_STR
       BGP_SAFI_HELP_STR
       "Detailed information on TCP and BGP neighbor connections\n"
       "Neighbor to display information about\n"
       "Neighbor to display information about\n"
       "Neighbor on BGP configured interface\n"
       "Display detailed prefix count information\n"
       JSON_STR)
{
	afi_t afi = AFI_IP6;
	safi_t safi = SAFI_UNICAST;
	struct peer *peer;
	int idx = 0;
	struct bgp *bgp = NULL;
	bool uj = use_json(argc, argv);

	if (uj)
		argc--;

	bgp_vty_find_and_parse_afi_safi_bgp(vty, argv, argc, &idx, &afi, &safi,
					    &bgp, uj);
	if (!idx)
		return CMD_WARNING;

	argv_find(argv, argc, "neighbors", &idx);
	peer = peer_lookup_in_view(vty, bgp, argv[idx + 1]->arg, uj);
	if (!peer)
		return CMD_WARNING;

	return bgp_peer_counts(vty, peer, afi, safi, uj);
}

#ifdef KEEP_OLD_VPN_COMMANDS
DEFUN (show_ip_bgp_vpn_neighbor_prefix_counts,
       show_ip_bgp_vpn_neighbor_prefix_counts_cmd,
       "show [ip] bgp <vpnv4|vpnv6> all neighbors <A.B.C.D|X:X::X:X|WORD> prefix-counts [json]",
       SHOW_STR
       IP_STR
       BGP_STR
       BGP_VPNVX_HELP_STR
       "Display information about all VPNv4 NLRIs\n"
       "Detailed information on TCP and BGP neighbor connections\n"
       "Neighbor to display information about\n"
       "Neighbor to display information about\n"
       "Neighbor on BGP configured interface\n"
       "Display detailed prefix count information\n"
       JSON_STR)
{
	int idx_peer = 6;
	struct peer *peer;
	bool uj = use_json(argc, argv);

	peer = peer_lookup_in_view(vty, NULL, argv[idx_peer]->arg, uj);
	if (!peer)
		return CMD_WARNING;

	return bgp_peer_counts(vty, peer, AFI_IP, SAFI_MPLS_VPN, uj);
}

DEFUN (show_ip_bgp_vpn_all_route_prefix,
       show_ip_bgp_vpn_all_route_prefix_cmd,
       "show [ip] bgp <vpnv4|vpnv6> all <A.B.C.D|A.B.C.D/M> [json]",
       SHOW_STR
       IP_STR
       BGP_STR
       BGP_VPNVX_HELP_STR
       "Display information about all VPNv4 NLRIs\n"
       "Network in the BGP routing table to display\n"
       "Network in the BGP routing table to display\n"
       JSON_STR)
{
	int idx = 0;
	char *network = NULL;
	struct bgp *bgp = bgp_get_default();
	if (!bgp) {
		vty_out(vty, "Can't find default instance\n");
		return CMD_WARNING;
	}

	if (argv_find(argv, argc, "A.B.C.D", &idx))
		network = argv[idx]->arg;
	else if (argv_find(argv, argc, "A.B.C.D/M", &idx))
		network = argv[idx]->arg;
	else {
		vty_out(vty, "Unable to figure out Network\n");
		return CMD_WARNING;
	}

	return bgp_show_route(vty, bgp, network, AFI_IP, SAFI_MPLS_VPN, NULL, 0,
			      BGP_PATH_SHOW_ALL, use_json(argc, argv));
}
#endif /* KEEP_OLD_VPN_COMMANDS */

DEFUN (show_bgp_l2vpn_evpn_route_prefix,
       show_bgp_l2vpn_evpn_route_prefix_cmd,
       "show bgp l2vpn evpn <A.B.C.D|A.B.C.D/M|X:X::X:X|X:X::X:X/M> [json]",
       SHOW_STR
       BGP_STR
       L2VPN_HELP_STR
       EVPN_HELP_STR
       "Network in the BGP routing table to display\n"
       "Network in the BGP routing table to display\n"
       "Network in the BGP routing table to display\n"
       "Network in the BGP routing table to display\n"
       JSON_STR)
{
	int idx = 0;
	char *network = NULL;
	int prefix_check = 0;

	if (argv_find(argv, argc, "A.B.C.D", &idx) ||
		argv_find(argv, argc, "X:X::X:X", &idx))
		network = argv[idx]->arg;
	else if (argv_find(argv, argc, "A.B.C.D/M", &idx) ||
		argv_find(argv, argc, "X:X::X:X/M", &idx)) {
		network = argv[idx]->arg;
		prefix_check = 1;
	} else {
		vty_out(vty, "Unable to figure out Network\n");
		return CMD_WARNING;
	}
	return bgp_show_route(vty, NULL, network, AFI_L2VPN, SAFI_EVPN, NULL,
			      prefix_check, BGP_PATH_SHOW_ALL,
			      use_json(argc, argv));
}

static void show_adj_route(struct vty *vty, struct peer *peer, afi_t afi,
			   safi_t safi, enum bgp_show_adj_route_type type,
			   const char *rmap_name, bool use_json,
			   json_object *json, bool wide)
{
	struct bgp_table *table;
	struct bgp_adj_in *ain;
	struct bgp_adj_out *adj;
	unsigned long output_count = 0;
	unsigned long filtered_count = 0;
	struct bgp_dest *dest;
	int header1 = 1;
	struct bgp *bgp;
	int header2 = 1;
	struct attr attr;
	int ret;
	struct update_subgroup *subgrp;
	json_object *json_scode = NULL;
	json_object *json_ocode = NULL;
	json_object *json_ar = NULL;
	struct peer_af *paf;
	bool route_filtered;

	if (use_json) {
		json_scode = json_object_new_object();
		json_ocode = json_object_new_object();
		json_ar = json_object_new_object();

		json_object_string_add(json_scode, "suppressed", "s");
		json_object_string_add(json_scode, "damped", "d");
		json_object_string_add(json_scode, "history", "h");
		json_object_string_add(json_scode, "valid", "*");
		json_object_string_add(json_scode, "best", ">");
		json_object_string_add(json_scode, "multipath", "=");
		json_object_string_add(json_scode, "internal", "i");
		json_object_string_add(json_scode, "ribFailure", "r");
		json_object_string_add(json_scode, "stale", "S");
		json_object_string_add(json_scode, "removed", "R");

		json_object_string_add(json_ocode, "igp", "i");
		json_object_string_add(json_ocode, "egp", "e");
		json_object_string_add(json_ocode, "incomplete", "?");
	}

	bgp = peer->bgp;

	if (!bgp) {
		if (use_json) {
			json_object_string_add(json, "alert", "no BGP");
			vty_out(vty, "%s\n", json_object_to_json_string(json));
			json_object_free(json);
		} else
			vty_out(vty, "%% No bgp\n");
		return;
	}

	/* labeled-unicast routes live in the unicast table */
	if (safi == SAFI_LABELED_UNICAST)
		table = bgp->rib[afi][SAFI_UNICAST];
	else
		table = bgp->rib[afi][safi];

	output_count = filtered_count = 0;
	subgrp = peer_subgroup(peer, afi, safi);

	if (type == bgp_show_adj_route_advertised && subgrp
	    && CHECK_FLAG(subgrp->sflags, SUBGRP_STATUS_DEFAULT_ORIGINATE)) {
		if (use_json) {
			json_object_int_add(json, "bgpTableVersion",
					    table->version);
			json_object_string_add(json, "bgpLocalRouterId",
					       inet_ntoa(bgp->router_id));
			json_object_int_add(json, "defaultLocPrf",
						bgp->default_local_pref);
			json_object_int_add(json, "localAS", bgp->as);
			json_object_object_add(json, "bgpStatusCodes",
					       json_scode);
			json_object_object_add(json, "bgpOriginCodes",
					       json_ocode);
			json_object_string_add(
				json, "bgpOriginatingDefaultNetwork",
				(afi == AFI_IP) ? "0.0.0.0/0" : "::/0");
		} else {
			vty_out(vty, "BGP table version is %" PRIu64", local router ID is %s, vrf id ",
				table->version, inet_ntoa(bgp->router_id));
			if (bgp->vrf_id == VRF_UNKNOWN)
				vty_out(vty, "%s", VRFID_NONE_STR);
			else
				vty_out(vty, "%u", bgp->vrf_id);
			vty_out(vty, "\n");
			vty_out(vty, "Default local pref %u, ",
				bgp->default_local_pref);
			vty_out(vty, "local AS %u\n", bgp->as);
			vty_out(vty, BGP_SHOW_SCODE_HEADER);
			vty_out(vty, BGP_SHOW_NCODE_HEADER);
			vty_out(vty, BGP_SHOW_OCODE_HEADER);

			vty_out(vty, "Originating default network %s\n\n",
				(afi == AFI_IP) ? "0.0.0.0/0" : "::/0");
		}
		header1 = 0;
	}

	for (dest = bgp_table_top(table); dest; dest = bgp_route_next(dest)) {
		if (type == bgp_show_adj_route_received
		    || type == bgp_show_adj_route_filtered) {
			for (ain = dest->adj_in; ain; ain = ain->next) {
				if (ain->peer != peer)
					continue;

				if (header1) {
					if (use_json) {
						json_object_int_add(
							json, "bgpTableVersion",
							0);
						json_object_string_add(
							json,
							"bgpLocalRouterId",
							inet_ntoa(
								bgp->router_id));
						json_object_int_add(json,
						"defaultLocPrf",
						bgp->default_local_pref);
						json_object_int_add(json,
						"localAS", bgp->as);
						json_object_object_add(
							json, "bgpStatusCodes",
							json_scode);
						json_object_object_add(
							json, "bgpOriginCodes",
							json_ocode);
					} else {
						vty_out(vty,
							"BGP table version is 0, local router ID is %s, vrf id ",
							inet_ntoa(
							bgp->router_id));
						if (bgp->vrf_id == VRF_UNKNOWN)
							vty_out(vty, "%s",
							VRFID_NONE_STR);
						else
							vty_out(vty, "%u",
								bgp->vrf_id);
						vty_out(vty, "\n");
						vty_out(vty,
						"Default local pref %u, ",
						bgp->default_local_pref);
						vty_out(vty, "local AS %u\n",
						bgp->as);
						vty_out(vty,
							BGP_SHOW_SCODE_HEADER);
						vty_out(vty,
							BGP_SHOW_NCODE_HEADER);
						vty_out(vty,
							BGP_SHOW_OCODE_HEADER);
					}
					header1 = 0;
				}
				if (header2) {
					if (!use_json)
						vty_out(vty, (wide ? BGP_SHOW_HEADER_WIDE 
								   : BGP_SHOW_HEADER));
					header2 = 0;
				}

				attr = *ain->attr;
				route_filtered = false;

				/* Filter prefix using distribute list,
				 * filter list or prefix list
				 */
				const struct prefix *rn_p =
					bgp_dest_get_prefix(dest);
				if ((bgp_input_filter(peer, rn_p, &attr, afi,
						      safi))
				    == FILTER_DENY)
					route_filtered = true;

				/* Filter prefix using route-map */
				ret = bgp_input_modifier(peer, rn_p, &attr, afi,
							 safi, rmap_name, NULL,
							 0, NULL);

				if (type == bgp_show_adj_route_filtered &&
					!route_filtered && ret != RMAP_DENY) {
					bgp_attr_undup(&attr, ain->attr);
					continue;
				}

				if (type == bgp_show_adj_route_received &&
					(route_filtered || ret == RMAP_DENY))
					filtered_count++;

				route_vty_out_tmp(vty, rn_p, &attr, safi,
						  use_json, json_ar, wide);
				bgp_attr_undup(&attr, ain->attr);
				output_count++;
			}
		} else if (type == bgp_show_adj_route_advertised) {
			RB_FOREACH (adj, bgp_adj_out_rb, &dest->adj_out)
				SUBGRP_FOREACH_PEER (adj->subgroup, paf) {
					if (paf->peer != peer || !adj->attr)
						continue;

					if (header1) {
						if (use_json) {
							json_object_int_add(
								json,
								"bgpTableVersion",
								table->version);
							json_object_string_add(
								json,
								"bgpLocalRouterId",
								inet_ntoa(
									bgp->router_id));
							json_object_int_add(
							json, "defaultLocPrf",
							bgp->default_local_pref
							);
							json_object_int_add(
							json, "localAS",
							bgp->as);
							json_object_object_add(
								json,
								"bgpStatusCodes",
								json_scode);
							json_object_object_add(
								json,
								"bgpOriginCodes",
								json_ocode);
						} else {
							vty_out(vty,
								"BGP table version is %" PRIu64", local router ID is %s, vrf id ",
								table->version,
								inet_ntoa(
									bgp->router_id));
							if (bgp->vrf_id ==
								VRF_UNKNOWN)
								vty_out(vty,
								"%s",
								VRFID_NONE_STR);
							else
								vty_out(vty,
								"%u",
								bgp->vrf_id);
							vty_out(vty, "\n");
							vty_out(vty,
							"Default local pref %u, ",
							bgp->default_local_pref
							);
							vty_out(vty,
							"local AS %u\n",
							bgp->as);
							vty_out(vty,
								BGP_SHOW_SCODE_HEADER);
							vty_out(vty,
								BGP_SHOW_NCODE_HEADER);
							vty_out(vty,
								BGP_SHOW_OCODE_HEADER);
						}
						header1 = 0;
					}
					if (header2) {
						if (!use_json)
							vty_out(vty,
								(wide ? BGP_SHOW_HEADER_WIDE : BGP_SHOW_HEADER));
						header2 = 0;
					}

					const struct prefix *rn_p =
						bgp_dest_get_prefix(dest);

					attr = *adj->attr;
					ret = bgp_output_modifier(
						peer, rn_p, &attr, afi, safi,
						rmap_name);

					if (ret != RMAP_DENY) {
						route_vty_out_tmp(
							vty, rn_p, &attr, safi,
							use_json, json_ar, 
							wide);
						output_count++;
					} else {
						filtered_count++;
					}

					bgp_attr_undup(&attr, adj->attr);
				}
		}
	}

	if (use_json) {
		json_object_object_add(json, "advertisedRoutes", json_ar);
		json_object_int_add(json, "totalPrefixCounter", output_count);
		json_object_int_add(json, "filteredPrefixCounter",
				    filtered_count);

		vty_out(vty, "%s\n", json_object_to_json_string_ext(
					     json, JSON_C_TO_STRING_PRETTY));

		if (!output_count && !filtered_count) {
			json_object_free(json_scode);
			json_object_free(json_ocode);
		}

		json_object_free(json);
	} else if (output_count > 0) {
		if (filtered_count > 0)
			vty_out(vty,
				"\nTotal number of prefixes %ld (%ld filtered)\n",
				output_count, filtered_count);
		else
			vty_out(vty, "\nTotal number of prefixes %ld\n",
				output_count);
	}
}

static int peer_adj_routes(struct vty *vty, struct peer *peer, afi_t afi,
			   safi_t safi, enum bgp_show_adj_route_type type,
			   const char *rmap_name, bool use_json, bool wide)
{
	json_object *json = NULL;

	if (use_json)
		json = json_object_new_object();

	if (!peer || !peer->afc[afi][safi]) {
		if (use_json) {
			json_object_string_add(
				json, "warning",
				"No such neighbor or address family");
			vty_out(vty, "%s\n", json_object_to_json_string(json));
			json_object_free(json);
		} else
			vty_out(vty, "%% No such neighbor or address family\n");

		return CMD_WARNING;
	}

	if ((type == bgp_show_adj_route_received
	     || type == bgp_show_adj_route_filtered)
	    && !CHECK_FLAG(peer->af_flags[afi][safi],
			   PEER_FLAG_SOFT_RECONFIG)) {
		if (use_json) {
			json_object_string_add(
				json, "warning",
				"Inbound soft reconfiguration not enabled");
			vty_out(vty, "%s\n", json_object_to_json_string(json));
			json_object_free(json);
		} else
			vty_out(vty,
				"%% Inbound soft reconfiguration not enabled\n");

		return CMD_WARNING;
	}

	show_adj_route(vty, peer, afi, safi, type, rmap_name, use_json, json, 
		       wide);

	return CMD_SUCCESS;
}

DEFUN (show_ip_bgp_instance_neighbor_advertised_route,
       show_ip_bgp_instance_neighbor_advertised_route_cmd,
<<<<<<< HEAD
       "show [ip] bgp [<view|vrf> VIEWVRFNAME] ["BGP_AFI_CMD_STR" ["BGP_SAFI_WITH_LABEL_CMD_STR"]] "
       "neighbors <A.B.C.D|X:X::X:X|WORD> <advertised-routes|received-routes|filtered-routes> [route-map WORD] [json | wide]",
=======
       "show [ip] bgp [<view|vrf> VIEWVRFNAME] ["BGP_AFI_CMD_STR" ["BGP_SAFI_WITH_LABEL_CMD_STR"]] neighbors <A.B.C.D|X:X::X:X|WORD> <advertised-routes|received-routes|filtered-routes> [route-map WORD] [json]",
>>>>>>> 249df50a
       SHOW_STR
       IP_STR
       BGP_STR
       BGP_INSTANCE_HELP_STR
       BGP_AFI_HELP_STR
       BGP_SAFI_WITH_LABEL_HELP_STR
       "Detailed information on TCP and BGP neighbor connections\n"
       "Neighbor to display information about\n"
       "Neighbor to display information about\n"
       "Neighbor on BGP configured interface\n"
       "Display the routes advertised to a BGP neighbor\n"
       "Display the received routes from neighbor\n"
       "Display the filtered routes received from neighbor\n"
       "Route-map to modify the attributes\n"
       "Name of the route map\n"
       JSON_STR
       "increase table width for longer prefixes\n")
{
	afi_t afi = AFI_IP6;
	safi_t safi = SAFI_UNICAST;
	char *rmap_name = NULL;
	char *peerstr = NULL;
	struct bgp *bgp = NULL;
	struct peer *peer;
	enum bgp_show_adj_route_type type = bgp_show_adj_route_advertised;
	int idx = 0;
	bool uj = use_json(argc, argv);

	if (uj)
		argc--;

	bgp_vty_find_and_parse_afi_safi_bgp(vty, argv, argc, &idx, &afi, &safi,
					    &bgp, uj);
	if (!idx)
		return CMD_WARNING;

	/* neighbors <A.B.C.D|X:X::X:X|WORD> */
	argv_find(argv, argc, "neighbors", &idx);
	peerstr = argv[++idx]->arg;

	peer = peer_lookup_in_view(vty, bgp, peerstr, uj);
	if (!peer)
		return CMD_WARNING;

	if (argv_find(argv, argc, "advertised-routes", &idx))
		type = bgp_show_adj_route_advertised;
	else if (argv_find(argv, argc, "received-routes", &idx))
		type = bgp_show_adj_route_received;
	else if (argv_find(argv, argc, "filtered-routes", &idx))
		type = bgp_show_adj_route_filtered;

	if (argv_find(argv, argc, "route-map", &idx))
		rmap_name = argv[++idx]->arg;

	bool wide = argv_find(argv, argc, "wide", &idx);

	return peer_adj_routes(vty, peer, afi, safi, type, rmap_name, uj, wide);
}

DEFUN (show_ip_bgp_neighbor_received_prefix_filter,
       show_ip_bgp_neighbor_received_prefix_filter_cmd,
       "show [ip] bgp [<ipv4|ipv6> [unicast]] neighbors <A.B.C.D|X:X::X:X|WORD> received prefix-filter [json]",
       SHOW_STR
       IP_STR
       BGP_STR
       "Address Family\n"
       "Address Family\n"
       "Address Family modifier\n"
       "Detailed information on TCP and BGP neighbor connections\n"
       "Neighbor to display information about\n"
       "Neighbor to display information about\n"
       "Neighbor on BGP configured interface\n"
       "Display information received from a BGP neighbor\n"
       "Display the prefixlist filter\n"
       JSON_STR)
{
	afi_t afi = AFI_IP6;
	safi_t safi = SAFI_UNICAST;
	char *peerstr = NULL;

	char name[BUFSIZ];
	union sockunion su;
	struct peer *peer;
	int count, ret;

	int idx = 0;

	/* show [ip] bgp */
	if (argv_find(argv, argc, "ip", &idx))
		afi = AFI_IP;
	/* [<ipv4|ipv6> [unicast]] */
	if (argv_find(argv, argc, "ipv4", &idx))
		afi = AFI_IP;
	if (argv_find(argv, argc, "ipv6", &idx))
		afi = AFI_IP6;
	/* neighbors <A.B.C.D|X:X::X:X|WORD> */
	argv_find(argv, argc, "neighbors", &idx);
	peerstr = argv[++idx]->arg;

	bool uj = use_json(argc, argv);

	ret = str2sockunion(peerstr, &su);
	if (ret < 0) {
		peer = peer_lookup_by_conf_if(NULL, peerstr);
		if (!peer) {
			if (uj)
				vty_out(vty, "{}\n");
			else
				vty_out(vty,
					"%% Malformed address or name: %s\n",
					peerstr);
			return CMD_WARNING;
		}
	} else {
		peer = peer_lookup(NULL, &su);
		if (!peer) {
			if (uj)
				vty_out(vty, "{}\n");
			else
				vty_out(vty, "No peer\n");
			return CMD_WARNING;
		}
	}

	snprintf(name, sizeof(name), "%s.%d.%d", peer->host, afi, safi);
	count = prefix_bgp_show_prefix_list(NULL, afi, name, uj);
	if (count) {
		if (!uj)
			vty_out(vty, "Address Family: %s\n",
				get_afi_safi_str(afi, safi, false));
		prefix_bgp_show_prefix_list(vty, afi, name, uj);
	} else {
		if (uj)
			vty_out(vty, "{}\n");
		else
			vty_out(vty, "No functional output\n");
	}

	return CMD_SUCCESS;
}

static int bgp_show_neighbor_route(struct vty *vty, struct peer *peer,
				   afi_t afi, safi_t safi,
				   enum bgp_show_type type, bool use_json)
{
	/* labeled-unicast routes live in the unicast table */
	if (safi == SAFI_LABELED_UNICAST)
		safi = SAFI_UNICAST;

	if (!peer || !peer->afc[afi][safi]) {
		if (use_json) {
			json_object *json_no = NULL;
			json_no = json_object_new_object();
			json_object_string_add(
				json_no, "warning",
				"No such neighbor or address family");
			vty_out(vty, "%s\n",
				json_object_to_json_string(json_no));
			json_object_free(json_no);
		} else
			vty_out(vty, "%% No such neighbor or address family\n");
		return CMD_WARNING;
	}

	return bgp_show(vty, peer->bgp, afi, safi, type, &peer->su, use_json, 0);
}

DEFUN (show_ip_bgp_flowspec_routes_detailed,
       show_ip_bgp_flowspec_routes_detailed_cmd,
       "show [ip] bgp [<view|vrf> VIEWVRFNAME] ["BGP_AFI_CMD_STR" flowspec] detail [json]",
       SHOW_STR
       IP_STR
       BGP_STR
       BGP_INSTANCE_HELP_STR
       BGP_AFI_HELP_STR
       "SAFI Flowspec\n"
       "Detailed information on flowspec entries\n"
       JSON_STR)
{
	afi_t afi = AFI_IP;
	safi_t safi = SAFI_UNICAST;
	struct bgp *bgp = NULL;
	int idx = 0;
	bool uj = use_json(argc, argv);

	if (uj)
		argc--;

	bgp_vty_find_and_parse_afi_safi_bgp(vty, argv, argc, &idx, &afi, &safi,
					    &bgp, uj);
	if (!idx)
		return CMD_WARNING;

	return bgp_show(vty, bgp, afi, safi, bgp_show_type_detail, NULL, uj, 0);
}

DEFUN (show_ip_bgp_neighbor_routes,
       show_ip_bgp_neighbor_routes_cmd,
       "show [ip] bgp [<view|vrf> VIEWVRFNAME] ["BGP_AFI_CMD_STR" ["BGP_SAFI_WITH_LABEL_CMD_STR"]] neighbors <A.B.C.D|X:X::X:X|WORD> <flap-statistics|dampened-routes|routes> [json]",
       SHOW_STR
       IP_STR
       BGP_STR
       BGP_INSTANCE_HELP_STR
       BGP_AFI_HELP_STR
       BGP_SAFI_WITH_LABEL_HELP_STR
       "Detailed information on TCP and BGP neighbor connections\n"
       "Neighbor to display information about\n"
       "Neighbor to display information about\n"
       "Neighbor on BGP configured interface\n"
       "Display flap statistics of the routes learned from neighbor\n"
       "Display the dampened routes received from neighbor\n"
       "Display routes learned from neighbor\n"
       JSON_STR)
{
	char *peerstr = NULL;
	struct bgp *bgp = NULL;
	afi_t afi = AFI_IP6;
	safi_t safi = SAFI_UNICAST;
	struct peer *peer;
	enum bgp_show_type sh_type = bgp_show_type_neighbor;
	int idx = 0;
	bool uj = use_json(argc, argv);

	if (uj)
		argc--;

	bgp_vty_find_and_parse_afi_safi_bgp(vty, argv, argc, &idx, &afi, &safi,
					    &bgp, uj);
	if (!idx)
		return CMD_WARNING;

	/* neighbors <A.B.C.D|X:X::X:X|WORD> */
	argv_find(argv, argc, "neighbors", &idx);
	peerstr = argv[++idx]->arg;

	peer = peer_lookup_in_view(vty, bgp, peerstr, uj);
	if (!peer)
		return CMD_WARNING;

	if (argv_find(argv, argc, "flap-statistics", &idx))
		sh_type = bgp_show_type_flap_neighbor;
	else if (argv_find(argv, argc, "dampened-routes", &idx))
		sh_type = bgp_show_type_damp_neighbor;
	else if (argv_find(argv, argc, "routes", &idx))
		sh_type = bgp_show_type_neighbor;

	return bgp_show_neighbor_route(vty, peer, afi, safi, sh_type, uj);
}

struct bgp_table *bgp_distance_table[AFI_MAX][SAFI_MAX];

struct bgp_distance {
	/* Distance value for the IP source prefix. */
	uint8_t distance;

	/* Name of the access-list to be matched. */
	char *access_list;
};

DEFUN (show_bgp_afi_vpn_rd_route,
       show_bgp_afi_vpn_rd_route_cmd,
       "show bgp "BGP_AFI_CMD_STR" vpn rd ASN:NN_OR_IP-ADDRESS:NN <A.B.C.D/M|X:X::X:X/M> [json]",
       SHOW_STR
       BGP_STR
       BGP_AFI_HELP_STR
       "Address Family modifier\n"
       "Display information for a route distinguisher\n"
       "Route Distinguisher\n"
       "Network in the BGP routing table to display\n"
       "Network in the BGP routing table to display\n"
       JSON_STR)
{
	int ret;
	struct prefix_rd prd;
	afi_t afi = AFI_MAX;
	int idx = 0;

	if (!argv_find_and_parse_afi(argv, argc, &idx, &afi)) {
		vty_out(vty, "%% Malformed Address Family\n");
		return CMD_WARNING;
	}

	ret = str2prefix_rd(argv[5]->arg, &prd);
	if (!ret) {
		vty_out(vty, "%% Malformed Route Distinguisher\n");
		return CMD_WARNING;
	}

	return bgp_show_route(vty, NULL, argv[6]->arg, afi, SAFI_MPLS_VPN, &prd,
			      0, BGP_PATH_SHOW_ALL, use_json(argc, argv));
}

static struct bgp_distance *bgp_distance_new(void)
{
	return XCALLOC(MTYPE_BGP_DISTANCE, sizeof(struct bgp_distance));
}

static void bgp_distance_free(struct bgp_distance *bdistance)
{
	XFREE(MTYPE_BGP_DISTANCE, bdistance);
}

static int bgp_distance_set(struct vty *vty, const char *distance_str,
			    const char *ip_str, const char *access_list_str)
{
	int ret;
	afi_t afi;
	safi_t safi;
	struct prefix p;
	uint8_t distance;
	struct bgp_dest *dest;
	struct bgp_distance *bdistance;

	afi = bgp_node_afi(vty);
	safi = bgp_node_safi(vty);

	ret = str2prefix(ip_str, &p);
	if (ret == 0) {
		vty_out(vty, "Malformed prefix\n");
		return CMD_WARNING_CONFIG_FAILED;
	}

	distance = atoi(distance_str);

	/* Get BGP distance node. */
	dest = bgp_node_get(bgp_distance_table[afi][safi], &p);
	bdistance = bgp_dest_get_bgp_distance_info(dest);
	if (bdistance)
		bgp_dest_unlock_node(dest);
	else {
		bdistance = bgp_distance_new();
		bgp_dest_set_bgp_distance_info(dest, bdistance);
	}

	/* Set distance value. */
	bdistance->distance = distance;

	/* Reset access-list configuration. */
	XFREE(MTYPE_AS_LIST, bdistance->access_list);
	if (access_list_str)
		bdistance->access_list =
			XSTRDUP(MTYPE_AS_LIST, access_list_str);

	return CMD_SUCCESS;
}

static int bgp_distance_unset(struct vty *vty, const char *distance_str,
			      const char *ip_str, const char *access_list_str)
{
	int ret;
	afi_t afi;
	safi_t safi;
	struct prefix p;
	int distance;
	struct bgp_dest *dest;
	struct bgp_distance *bdistance;

	afi = bgp_node_afi(vty);
	safi = bgp_node_safi(vty);

	ret = str2prefix(ip_str, &p);
	if (ret == 0) {
		vty_out(vty, "Malformed prefix\n");
		return CMD_WARNING_CONFIG_FAILED;
	}

	dest = bgp_node_lookup(bgp_distance_table[afi][safi], &p);
	if (!dest) {
		vty_out(vty, "Can't find specified prefix\n");
		return CMD_WARNING_CONFIG_FAILED;
	}

	bdistance = bgp_dest_get_bgp_distance_info(dest);
	distance = atoi(distance_str);

	if (bdistance->distance != distance) {
		vty_out(vty, "Distance does not match configured\n");
		return CMD_WARNING_CONFIG_FAILED;
	}

	XFREE(MTYPE_AS_LIST, bdistance->access_list);
	bgp_distance_free(bdistance);

	bgp_dest_set_bgp_path_info(dest, NULL);
	bgp_dest_unlock_node(dest);
	bgp_dest_unlock_node(dest);

	return CMD_SUCCESS;
}

/* Apply BGP information to distance method. */
uint8_t bgp_distance_apply(const struct prefix *p, struct bgp_path_info *pinfo,
			   afi_t afi, safi_t safi, struct bgp *bgp)
{
	struct bgp_dest *dest;
	struct prefix q;
	struct peer *peer;
	struct bgp_distance *bdistance;
	struct access_list *alist;
	struct bgp_static *bgp_static;

	if (!bgp)
		return 0;

	peer = pinfo->peer;

	if (pinfo->attr->distance)
		return pinfo->attr->distance;

	/* Check source address. */
	sockunion2hostprefix(&peer->su, &q);
	dest = bgp_node_match(bgp_distance_table[afi][safi], &q);
	if (dest) {
		bdistance = bgp_dest_get_bgp_distance_info(dest);
		bgp_dest_unlock_node(dest);

		if (bdistance->access_list) {
			alist = access_list_lookup(afi, bdistance->access_list);
			if (alist
			    && access_list_apply(alist, p) == FILTER_PERMIT)
				return bdistance->distance;
		} else
			return bdistance->distance;
	}

	/* Backdoor check. */
	dest = bgp_node_lookup(bgp->route[afi][safi], p);
	if (dest) {
		bgp_static = bgp_dest_get_bgp_static_info(dest);
		bgp_dest_unlock_node(dest);

		if (bgp_static->backdoor) {
			if (bgp->distance_local[afi][safi])
				return bgp->distance_local[afi][safi];
			else
				return ZEBRA_IBGP_DISTANCE_DEFAULT;
		}
	}

	if (peer->sort == BGP_PEER_EBGP) {
		if (bgp->distance_ebgp[afi][safi])
			return bgp->distance_ebgp[afi][safi];
		return ZEBRA_EBGP_DISTANCE_DEFAULT;
	} else {
		if (bgp->distance_ibgp[afi][safi])
			return bgp->distance_ibgp[afi][safi];
		return ZEBRA_IBGP_DISTANCE_DEFAULT;
	}
}

/* If we enter `distance bgp (1-255) (1-255) (1-255)`,
 * we should tell ZEBRA update the routes for a specific
 * AFI/SAFI to reflect changes in RIB.
 */
static void bgp_announce_routes_distance_update(struct bgp *bgp,
						afi_t update_afi,
						safi_t update_safi)
{
	afi_t afi;
	safi_t safi;

	FOREACH_AFI_SAFI (afi, safi) {
		if (!bgp_fibupd_safi(safi))
			continue;

		if (afi != update_afi && safi != update_safi)
			continue;

		if (BGP_DEBUG(zebra, ZEBRA))
			zlog_debug(
				"%s: Announcing routes due to distance change afi/safi (%d/%d)",
				__func__, afi, safi);
		bgp_zebra_announce_table(bgp, afi, safi);
	}
}

DEFUN (bgp_distance,
       bgp_distance_cmd,
       "distance bgp (1-255) (1-255) (1-255)",
       "Define an administrative distance\n"
       "BGP distance\n"
       "Distance for routes external to the AS\n"
       "Distance for routes internal to the AS\n"
       "Distance for local routes\n")
{
	VTY_DECLVAR_CONTEXT(bgp, bgp);
	int idx_number = 2;
	int idx_number_2 = 3;
	int idx_number_3 = 4;
	int distance_ebgp = atoi(argv[idx_number]->arg);
	int distance_ibgp = atoi(argv[idx_number_2]->arg);
	int distance_local = atoi(argv[idx_number_3]->arg);
	afi_t afi;
	safi_t safi;

	afi = bgp_node_afi(vty);
	safi = bgp_node_safi(vty);

	if (bgp->distance_ebgp[afi][safi] != distance_ebgp
	    || bgp->distance_ibgp[afi][safi] != distance_ibgp
	    || bgp->distance_local[afi][safi] != distance_local) {
		bgp->distance_ebgp[afi][safi] = distance_ebgp;
		bgp->distance_ibgp[afi][safi] = distance_ibgp;
		bgp->distance_local[afi][safi] = distance_local;
		bgp_announce_routes_distance_update(bgp, afi, safi);
	}
	return CMD_SUCCESS;
}

DEFUN (no_bgp_distance,
       no_bgp_distance_cmd,
       "no distance bgp [(1-255) (1-255) (1-255)]",
       NO_STR
       "Define an administrative distance\n"
       "BGP distance\n"
       "Distance for routes external to the AS\n"
       "Distance for routes internal to the AS\n"
       "Distance for local routes\n")
{
	VTY_DECLVAR_CONTEXT(bgp, bgp);
	afi_t afi;
	safi_t safi;

	afi = bgp_node_afi(vty);
	safi = bgp_node_safi(vty);

	if (bgp->distance_ebgp[afi][safi] != 0
	    || bgp->distance_ibgp[afi][safi] != 0
	    || bgp->distance_local[afi][safi] != 0) {
		bgp->distance_ebgp[afi][safi] = 0;
		bgp->distance_ibgp[afi][safi] = 0;
		bgp->distance_local[afi][safi] = 0;
		bgp_announce_routes_distance_update(bgp, afi, safi);
	}
	return CMD_SUCCESS;
}


DEFUN (bgp_distance_source,
       bgp_distance_source_cmd,
       "distance (1-255) A.B.C.D/M",
       "Define an administrative distance\n"
       "Administrative distance\n"
       "IP source prefix\n")
{
	int idx_number = 1;
	int idx_ipv4_prefixlen = 2;
	bgp_distance_set(vty, argv[idx_number]->arg,
			 argv[idx_ipv4_prefixlen]->arg, NULL);
	return CMD_SUCCESS;
}

DEFUN (no_bgp_distance_source,
       no_bgp_distance_source_cmd,
       "no distance (1-255) A.B.C.D/M",
       NO_STR
       "Define an administrative distance\n"
       "Administrative distance\n"
       "IP source prefix\n")
{
	int idx_number = 2;
	int idx_ipv4_prefixlen = 3;
	bgp_distance_unset(vty, argv[idx_number]->arg,
			   argv[idx_ipv4_prefixlen]->arg, NULL);
	return CMD_SUCCESS;
}

DEFUN (bgp_distance_source_access_list,
       bgp_distance_source_access_list_cmd,
       "distance (1-255) A.B.C.D/M WORD",
       "Define an administrative distance\n"
       "Administrative distance\n"
       "IP source prefix\n"
       "Access list name\n")
{
	int idx_number = 1;
	int idx_ipv4_prefixlen = 2;
	int idx_word = 3;
	bgp_distance_set(vty, argv[idx_number]->arg,
			 argv[idx_ipv4_prefixlen]->arg, argv[idx_word]->arg);
	return CMD_SUCCESS;
}

DEFUN (no_bgp_distance_source_access_list,
       no_bgp_distance_source_access_list_cmd,
       "no distance (1-255) A.B.C.D/M WORD",
       NO_STR
       "Define an administrative distance\n"
       "Administrative distance\n"
       "IP source prefix\n"
       "Access list name\n")
{
	int idx_number = 2;
	int idx_ipv4_prefixlen = 3;
	int idx_word = 4;
	bgp_distance_unset(vty, argv[idx_number]->arg,
			   argv[idx_ipv4_prefixlen]->arg, argv[idx_word]->arg);
	return CMD_SUCCESS;
}

DEFUN (ipv6_bgp_distance_source,
       ipv6_bgp_distance_source_cmd,
       "distance (1-255) X:X::X:X/M",
       "Define an administrative distance\n"
       "Administrative distance\n"
       "IP source prefix\n")
{
	bgp_distance_set(vty, argv[1]->arg, argv[2]->arg, NULL);
	return CMD_SUCCESS;
}

DEFUN (no_ipv6_bgp_distance_source,
       no_ipv6_bgp_distance_source_cmd,
       "no distance (1-255) X:X::X:X/M",
       NO_STR
       "Define an administrative distance\n"
       "Administrative distance\n"
       "IP source prefix\n")
{
	bgp_distance_unset(vty, argv[2]->arg, argv[3]->arg, NULL);
	return CMD_SUCCESS;
}

DEFUN (ipv6_bgp_distance_source_access_list,
       ipv6_bgp_distance_source_access_list_cmd,
       "distance (1-255) X:X::X:X/M WORD",
       "Define an administrative distance\n"
       "Administrative distance\n"
       "IP source prefix\n"
       "Access list name\n")
{
	bgp_distance_set(vty, argv[1]->arg, argv[2]->arg, argv[3]->arg);
	return CMD_SUCCESS;
}

DEFUN (no_ipv6_bgp_distance_source_access_list,
       no_ipv6_bgp_distance_source_access_list_cmd,
       "no distance (1-255) X:X::X:X/M WORD",
       NO_STR
       "Define an administrative distance\n"
       "Administrative distance\n"
       "IP source prefix\n"
       "Access list name\n")
{
	bgp_distance_unset(vty, argv[2]->arg, argv[3]->arg, argv[4]->arg);
	return CMD_SUCCESS;
}

DEFUN (bgp_damp_set,
       bgp_damp_set_cmd,
       "bgp dampening [(1-45) [(1-20000) (1-20000) (1-255)]]",
       "BGP Specific commands\n"
       "Enable route-flap dampening\n"
       "Half-life time for the penalty\n"
       "Value to start reusing a route\n"
       "Value to start suppressing a route\n"
       "Maximum duration to suppress a stable route\n")
{
	VTY_DECLVAR_CONTEXT(bgp, bgp);
	int idx_half_life = 2;
	int idx_reuse = 3;
	int idx_suppress = 4;
	int idx_max_suppress = 5;
	int half = DEFAULT_HALF_LIFE * 60;
	int reuse = DEFAULT_REUSE;
	int suppress = DEFAULT_SUPPRESS;
	int max = 4 * half;

	if (argc == 6) {
		half = atoi(argv[idx_half_life]->arg) * 60;
		reuse = atoi(argv[idx_reuse]->arg);
		suppress = atoi(argv[idx_suppress]->arg);
		max = atoi(argv[idx_max_suppress]->arg) * 60;
	} else if (argc == 3) {
		half = atoi(argv[idx_half_life]->arg) * 60;
		max = 4 * half;
	}

	/*
	 * These can't be 0 but our SA doesn't understand the
	 * way our cli is constructed
	 */
	assert(reuse);
	assert(half);
	if (suppress < reuse) {
		vty_out(vty,
			"Suppress value cannot be less than reuse value \n");
		return 0;
	}

	return bgp_damp_enable(bgp, bgp_node_afi(vty), bgp_node_safi(vty), half,
			       reuse, suppress, max);
}

DEFUN (bgp_damp_unset,
       bgp_damp_unset_cmd,
       "no bgp dampening [(1-45) [(1-20000) (1-20000) (1-255)]]",
       NO_STR
       "BGP Specific commands\n"
       "Enable route-flap dampening\n"
       "Half-life time for the penalty\n"
       "Value to start reusing a route\n"
       "Value to start suppressing a route\n"
       "Maximum duration to suppress a stable route\n")
{
	VTY_DECLVAR_CONTEXT(bgp, bgp);
	return bgp_damp_disable(bgp, bgp_node_afi(vty), bgp_node_safi(vty));
}

/* Display specified route of BGP table. */
static int bgp_clear_damp_route(struct vty *vty, const char *view_name,
				const char *ip_str, afi_t afi, safi_t safi,
				struct prefix_rd *prd, int prefix_check)
{
	int ret;
	struct prefix match;
	struct bgp_dest *dest;
	struct bgp_dest *rm;
	struct bgp_path_info *pi;
	struct bgp_path_info *pi_temp;
	struct bgp *bgp;
	struct bgp_table *table;

	/* BGP structure lookup. */
	if (view_name) {
		bgp = bgp_lookup_by_name(view_name);
		if (bgp == NULL) {
			vty_out(vty, "%% Can't find BGP instance %s\n",
				view_name);
			return CMD_WARNING;
		}
	} else {
		bgp = bgp_get_default();
		if (bgp == NULL) {
			vty_out(vty, "%% No BGP process is configured\n");
			return CMD_WARNING;
		}
	}

	/* Check IP address argument. */
	ret = str2prefix(ip_str, &match);
	if (!ret) {
		vty_out(vty, "%% address is malformed\n");
		return CMD_WARNING;
	}

	match.family = afi2family(afi);

	if ((safi == SAFI_MPLS_VPN) || (safi == SAFI_ENCAP)
	    || (safi == SAFI_EVPN)) {
		for (dest = bgp_table_top(bgp->rib[AFI_IP][safi]); dest;
		     dest = bgp_route_next(dest)) {
			const struct prefix *dest_p = bgp_dest_get_prefix(dest);

			if (prd && memcmp(dest_p->u.val, prd->val, 8) != 0)
				continue;
			table = bgp_dest_get_bgp_table_info(dest);
			if (!table)
				continue;
			if ((rm = bgp_node_match(table, &match)) == NULL)
				continue;

			const struct prefix *rm_p = bgp_dest_get_prefix(dest);

			if (!prefix_check
			    || rm_p->prefixlen == match.prefixlen) {
				pi = bgp_dest_get_bgp_path_info(rm);
				while (pi) {
					if (pi->extra && pi->extra->damp_info) {
						pi_temp = pi->next;
						bgp_damp_info_free(
							pi->extra->damp_info,
							1, afi, safi);
						pi = pi_temp;
					} else
						pi = pi->next;
				}
			}

			bgp_dest_unlock_node(rm);
		}
	} else {
		if ((dest = bgp_node_match(bgp->rib[afi][safi], &match))
		    != NULL) {
			const struct prefix *dest_p = bgp_dest_get_prefix(dest);

			if (!prefix_check
			    || dest_p->prefixlen == match.prefixlen) {
				pi = bgp_dest_get_bgp_path_info(dest);
				while (pi) {
					if (pi->extra && pi->extra->damp_info) {
						pi_temp = pi->next;
						bgp_damp_info_free(
							pi->extra->damp_info,
							1, afi, safi);
						pi = pi_temp;
					} else
						pi = pi->next;
				}
			}

			bgp_dest_unlock_node(dest);
		}
	}

	return CMD_SUCCESS;
}

DEFUN (clear_ip_bgp_dampening,
       clear_ip_bgp_dampening_cmd,
       "clear ip bgp dampening",
       CLEAR_STR
       IP_STR
       BGP_STR
       "Clear route flap dampening information\n")
{
	bgp_damp_info_clean(AFI_IP, SAFI_UNICAST);
	return CMD_SUCCESS;
}

DEFUN (clear_ip_bgp_dampening_prefix,
       clear_ip_bgp_dampening_prefix_cmd,
       "clear ip bgp dampening A.B.C.D/M",
       CLEAR_STR
       IP_STR
       BGP_STR
       "Clear route flap dampening information\n"
       "IPv4 prefix\n")
{
	int idx_ipv4_prefixlen = 4;
	return bgp_clear_damp_route(vty, NULL, argv[idx_ipv4_prefixlen]->arg,
				    AFI_IP, SAFI_UNICAST, NULL, 1);
}

DEFUN (clear_ip_bgp_dampening_address,
       clear_ip_bgp_dampening_address_cmd,
       "clear ip bgp dampening A.B.C.D",
       CLEAR_STR
       IP_STR
       BGP_STR
       "Clear route flap dampening information\n"
       "Network to clear damping information\n")
{
	int idx_ipv4 = 4;
	return bgp_clear_damp_route(vty, NULL, argv[idx_ipv4]->arg, AFI_IP,
				    SAFI_UNICAST, NULL, 0);
}

DEFUN (clear_ip_bgp_dampening_address_mask,
       clear_ip_bgp_dampening_address_mask_cmd,
       "clear ip bgp dampening A.B.C.D A.B.C.D",
       CLEAR_STR
       IP_STR
       BGP_STR
       "Clear route flap dampening information\n"
       "Network to clear damping information\n"
       "Network mask\n")
{
	int idx_ipv4 = 4;
	int idx_ipv4_2 = 5;
	int ret;
	char prefix_str[BUFSIZ];

	ret = netmask_str2prefix_str(argv[idx_ipv4]->arg, argv[idx_ipv4_2]->arg,
				     prefix_str);
	if (!ret) {
		vty_out(vty, "%% Inconsistent address and mask\n");
		return CMD_WARNING;
	}

	return bgp_clear_damp_route(vty, NULL, prefix_str, AFI_IP, SAFI_UNICAST,
				    NULL, 0);
}

static void show_bgp_peerhash_entry(struct hash_bucket *bucket, void *arg)
{
       struct vty *vty = arg;
       struct peer *peer = bucket->data;
       char buf[SU_ADDRSTRLEN];

       vty_out(vty, "\tPeer: %s %s\n", peer->host,
	       sockunion2str(&peer->su, buf, sizeof(buf)));
}

DEFUN (show_bgp_listeners,
       show_bgp_listeners_cmd,
       "show bgp listeners",
       SHOW_STR
       BGP_STR
       "Display Listen Sockets and who created them\n")
{
	bgp_dump_listener_info(vty);

	return CMD_SUCCESS;
}

DEFUN (show_bgp_peerhash,
       show_bgp_peerhash_cmd,
       "show bgp peerhash",
       SHOW_STR
       BGP_STR
       "Display information about the BGP peerhash\n")
{
       struct list *instances = bm->bgp;
       struct listnode *node;
       struct bgp *bgp;

       for (ALL_LIST_ELEMENTS_RO(instances, node, bgp)) {
               vty_out(vty, "BGP: %s\n", bgp->name);
               hash_iterate(bgp->peerhash, show_bgp_peerhash_entry,
                            vty);
       }

       return CMD_SUCCESS;
}

/* also used for encap safi */
static void bgp_config_write_network_vpn(struct vty *vty, struct bgp *bgp,
					 afi_t afi, safi_t safi)
{
	struct bgp_dest *pdest;
	struct bgp_dest *dest;
	struct bgp_table *table;
	const struct prefix *p;
	const struct prefix_rd *prd;
	struct bgp_static *bgp_static;
	mpls_label_t label;
	char buf[SU_ADDRSTRLEN];
	char rdbuf[RD_ADDRSTRLEN];

	/* Network configuration. */
	for (pdest = bgp_table_top(bgp->route[afi][safi]); pdest;
	     pdest = bgp_route_next(pdest)) {
		table = bgp_dest_get_bgp_table_info(pdest);
		if (!table)
			continue;

		for (dest = bgp_table_top(table); dest;
		     dest = bgp_route_next(dest)) {
			bgp_static = bgp_dest_get_bgp_static_info(dest);
			if (bgp_static == NULL)
				continue;

			p = bgp_dest_get_prefix(dest);
			prd = (const struct prefix_rd *)bgp_dest_get_prefix(
				pdest);

			/* "network" configuration display.  */
			prefix_rd2str(prd, rdbuf, sizeof(rdbuf));
			label = decode_label(&bgp_static->label);

			vty_out(vty, "  network %s/%d rd %s",
				inet_ntop(p->family, &p->u.prefix, buf,
					  SU_ADDRSTRLEN),
				p->prefixlen, rdbuf);
			if (safi == SAFI_MPLS_VPN)
				vty_out(vty, " label %u", label);

			if (bgp_static->rmap.name)
				vty_out(vty, " route-map %s",
					bgp_static->rmap.name);

			if (bgp_static->backdoor)
				vty_out(vty, " backdoor");

			vty_out(vty, "\n");
		}
	}
}

static void bgp_config_write_network_evpn(struct vty *vty, struct bgp *bgp,
					  afi_t afi, safi_t safi)
{
	struct bgp_dest *pdest;
	struct bgp_dest *dest;
	struct bgp_table *table;
	const struct prefix *p;
	const struct prefix_rd *prd;
	struct bgp_static *bgp_static;
	char buf[PREFIX_STRLEN * 2];
	char buf2[SU_ADDRSTRLEN];
	char rdbuf[RD_ADDRSTRLEN];

	/* Network configuration. */
	for (pdest = bgp_table_top(bgp->route[afi][safi]); pdest;
	     pdest = bgp_route_next(pdest)) {
		table = bgp_dest_get_bgp_table_info(pdest);
		if (!table)
			continue;

		for (dest = bgp_table_top(table); dest;
		     dest = bgp_route_next(dest)) {
			bgp_static = bgp_dest_get_bgp_static_info(dest);
			if (bgp_static == NULL)
				continue;

			char *macrouter = NULL;
			char *esi = NULL;

			if (bgp_static->router_mac)
				macrouter = prefix_mac2str(
					bgp_static->router_mac, NULL, 0);
			if (bgp_static->eth_s_id)
				esi = esi2str(bgp_static->eth_s_id);
			p = bgp_dest_get_prefix(dest);
			prd = (struct prefix_rd *)bgp_dest_get_prefix(pdest);

			/* "network" configuration display.  */
			prefix_rd2str(prd, rdbuf, sizeof(rdbuf));
			if (p->u.prefix_evpn.route_type == 5) {
				char local_buf[PREFIX_STRLEN];
				uint8_t family = is_evpn_prefix_ipaddr_v4((
							 struct prefix_evpn *)p)
							 ? AF_INET
							 : AF_INET6;
				inet_ntop(family,
					  &p->u.prefix_evpn.prefix_addr.ip.ip.addr,
					  local_buf, PREFIX_STRLEN);
				snprintf(buf, sizeof(buf), "%s/%u", local_buf,
					 p->u.prefix_evpn.prefix_addr
						 .ip_prefix_length);
			} else {
				prefix2str(p, buf, sizeof(buf));
			}

			if (bgp_static->gatewayIp.family == AF_INET
			    || bgp_static->gatewayIp.family == AF_INET6)
				inet_ntop(bgp_static->gatewayIp.family,
					  &bgp_static->gatewayIp.u.prefix, buf2,
					  sizeof(buf2));
			vty_out(vty,
				"  network %s rd %s ethtag %u label %u esi %s gwip %s routermac %s\n",
				buf, rdbuf,
				p->u.prefix_evpn.prefix_addr.eth_tag,
				decode_label(&bgp_static->label), esi, buf2,
				macrouter);

			XFREE(MTYPE_TMP, macrouter);
			XFREE(MTYPE_TMP, esi);
		}
	}
}

/* Configuration of static route announcement and aggregate
   information. */
void bgp_config_write_network(struct vty *vty, struct bgp *bgp, afi_t afi,
			      safi_t safi)
{
	struct bgp_dest *dest;
	const struct prefix *p;
	struct bgp_static *bgp_static;
	struct bgp_aggregate *bgp_aggregate;
	char buf[SU_ADDRSTRLEN];

	if ((safi == SAFI_MPLS_VPN) || (safi == SAFI_ENCAP)) {
		bgp_config_write_network_vpn(vty, bgp, afi, safi);
		return;
	}

	if (afi == AFI_L2VPN && safi == SAFI_EVPN) {
		bgp_config_write_network_evpn(vty, bgp, afi, safi);
		return;
	}

	/* Network configuration. */
	for (dest = bgp_table_top(bgp->route[afi][safi]); dest;
	     dest = bgp_route_next(dest)) {
		bgp_static = bgp_dest_get_bgp_static_info(dest);
		if (bgp_static == NULL)
			continue;

		p = bgp_dest_get_prefix(dest);

		vty_out(vty, "  network %s/%d",
			inet_ntop(p->family, &p->u.prefix, buf, SU_ADDRSTRLEN),
			p->prefixlen);

		if (bgp_static->label_index != BGP_INVALID_LABEL_INDEX)
			vty_out(vty, " label-index %u",
				bgp_static->label_index);

		if (bgp_static->rmap.name)
			vty_out(vty, " route-map %s", bgp_static->rmap.name);

		if (bgp_static->backdoor)
			vty_out(vty, " backdoor");

		vty_out(vty, "\n");
	}

	/* Aggregate-address configuration. */
	for (dest = bgp_table_top(bgp->aggregate[afi][safi]); dest;
	     dest = bgp_route_next(dest)) {
		bgp_aggregate = bgp_dest_get_bgp_aggregate_info(dest);
		if (bgp_aggregate == NULL)
			continue;

		p = bgp_dest_get_prefix(dest);

		vty_out(vty, "  aggregate-address %s/%d",
			inet_ntop(p->family, &p->u.prefix, buf, SU_ADDRSTRLEN),
			p->prefixlen);

		if (bgp_aggregate->as_set)
			vty_out(vty, " as-set");

		if (bgp_aggregate->summary_only)
			vty_out(vty, " summary-only");

		if (bgp_aggregate->rmap.name)
			vty_out(vty, " route-map %s", bgp_aggregate->rmap.name);

		if (bgp_aggregate->origin != BGP_ORIGIN_UNSPECIFIED)
			vty_out(vty, " origin %s",
				bgp_origin2str(bgp_aggregate->origin));

		vty_out(vty, "\n");
	}
}

void bgp_config_write_distance(struct vty *vty, struct bgp *bgp, afi_t afi,
			       safi_t safi)
{
	struct bgp_dest *dest;
	struct bgp_distance *bdistance;

	/* Distance configuration. */
	if (bgp->distance_ebgp[afi][safi] && bgp->distance_ibgp[afi][safi]
	    && bgp->distance_local[afi][safi]
	    && (bgp->distance_ebgp[afi][safi] != ZEBRA_EBGP_DISTANCE_DEFAULT
		|| bgp->distance_ibgp[afi][safi] != ZEBRA_IBGP_DISTANCE_DEFAULT
		|| bgp->distance_local[afi][safi]
			   != ZEBRA_IBGP_DISTANCE_DEFAULT)) {
		vty_out(vty, "  distance bgp %d %d %d\n",
			bgp->distance_ebgp[afi][safi],
			bgp->distance_ibgp[afi][safi],
			bgp->distance_local[afi][safi]);
	}

	for (dest = bgp_table_top(bgp_distance_table[afi][safi]); dest;
	     dest = bgp_route_next(dest)) {
		bdistance = bgp_dest_get_bgp_distance_info(dest);
		if (bdistance != NULL)
			vty_out(vty, "  distance %d %pRN %s\n",
				bdistance->distance, dest,
				bdistance->access_list ? bdistance->access_list
						       : "");
	}
}

/* Allocate routing table structure and install commands. */
void bgp_route_init(void)
{
	afi_t afi;
	safi_t safi;

	/* Init BGP distance table. */
	FOREACH_AFI_SAFI (afi, safi)
		bgp_distance_table[afi][safi] = bgp_table_init(NULL, afi, safi);

	/* IPv4 BGP commands. */
	install_element(BGP_NODE, &bgp_table_map_cmd);
	install_element(BGP_NODE, &bgp_network_cmd);
	install_element(BGP_NODE, &no_bgp_table_map_cmd);

	install_element(BGP_NODE, &aggregate_address_cmd);
	install_element(BGP_NODE, &aggregate_address_mask_cmd);
	install_element(BGP_NODE, &no_aggregate_address_cmd);
	install_element(BGP_NODE, &no_aggregate_address_mask_cmd);

	/* IPv4 unicast configuration.  */
	install_element(BGP_IPV4_NODE, &bgp_table_map_cmd);
	install_element(BGP_IPV4_NODE, &bgp_network_cmd);
	install_element(BGP_IPV4_NODE, &no_bgp_table_map_cmd);

	install_element(BGP_IPV4_NODE, &aggregate_address_cmd);
	install_element(BGP_IPV4_NODE, &aggregate_address_mask_cmd);
	install_element(BGP_IPV4_NODE, &no_aggregate_address_cmd);
	install_element(BGP_IPV4_NODE, &no_aggregate_address_mask_cmd);

	/* IPv4 multicast configuration.  */
	install_element(BGP_IPV4M_NODE, &bgp_table_map_cmd);
	install_element(BGP_IPV4M_NODE, &bgp_network_cmd);
	install_element(BGP_IPV4M_NODE, &no_bgp_table_map_cmd);
	install_element(BGP_IPV4M_NODE, &aggregate_address_cmd);
	install_element(BGP_IPV4M_NODE, &aggregate_address_mask_cmd);
	install_element(BGP_IPV4M_NODE, &no_aggregate_address_cmd);
	install_element(BGP_IPV4M_NODE, &no_aggregate_address_mask_cmd);

	/* IPv4 labeled-unicast configuration.  */
	install_element(BGP_IPV4L_NODE, &bgp_network_cmd);
	install_element(BGP_IPV4L_NODE, &aggregate_address_cmd);
	install_element(BGP_IPV4L_NODE, &aggregate_address_mask_cmd);
	install_element(BGP_IPV4L_NODE, &no_aggregate_address_cmd);
	install_element(BGP_IPV4L_NODE, &no_aggregate_address_mask_cmd);

	install_element(VIEW_NODE, &show_ip_bgp_instance_all_cmd);
	install_element(VIEW_NODE, &show_ip_bgp_cmd);
	install_element(VIEW_NODE, &show_ip_bgp_afi_safi_statistics_cmd);
	install_element(VIEW_NODE, &show_ip_bgp_l2vpn_evpn_statistics_cmd);
	install_element(VIEW_NODE, &show_ip_bgp_json_cmd);
	install_element(VIEW_NODE, &show_ip_bgp_route_cmd);
	install_element(VIEW_NODE, &show_ip_bgp_regexp_cmd);
	install_element(VIEW_NODE, &show_ip_bgp_statistics_all_cmd);

	install_element(VIEW_NODE,
			&show_ip_bgp_instance_neighbor_advertised_route_cmd);
	install_element(VIEW_NODE, &show_ip_bgp_neighbor_routes_cmd);
	install_element(VIEW_NODE,
			&show_ip_bgp_neighbor_received_prefix_filter_cmd);
#ifdef KEEP_OLD_VPN_COMMANDS
	install_element(VIEW_NODE, &show_ip_bgp_vpn_all_route_prefix_cmd);
#endif /* KEEP_OLD_VPN_COMMANDS */
	install_element(VIEW_NODE, &show_bgp_afi_vpn_rd_route_cmd);
	install_element(VIEW_NODE,
			&show_bgp_l2vpn_evpn_route_prefix_cmd);

	/* BGP dampening clear commands */
	install_element(ENABLE_NODE, &clear_ip_bgp_dampening_cmd);
	install_element(ENABLE_NODE, &clear_ip_bgp_dampening_prefix_cmd);

	install_element(ENABLE_NODE, &clear_ip_bgp_dampening_address_cmd);
	install_element(ENABLE_NODE, &clear_ip_bgp_dampening_address_mask_cmd);

	/* prefix count */
	install_element(ENABLE_NODE,
			&show_ip_bgp_instance_neighbor_prefix_counts_cmd);
#ifdef KEEP_OLD_VPN_COMMANDS
	install_element(ENABLE_NODE,
			&show_ip_bgp_vpn_neighbor_prefix_counts_cmd);
#endif /* KEEP_OLD_VPN_COMMANDS */

	/* New config IPv6 BGP commands.  */
	install_element(BGP_IPV6_NODE, &bgp_table_map_cmd);
	install_element(BGP_IPV6_NODE, &ipv6_bgp_network_cmd);
	install_element(BGP_IPV6_NODE, &no_bgp_table_map_cmd);

	install_element(BGP_IPV6_NODE, &ipv6_aggregate_address_cmd);
	install_element(BGP_IPV6_NODE, &no_ipv6_aggregate_address_cmd);

	install_element(BGP_IPV6M_NODE, &ipv6_bgp_network_cmd);

	/* IPv6 labeled unicast address family. */
	install_element(BGP_IPV6L_NODE, &ipv6_bgp_network_cmd);
	install_element(BGP_IPV6L_NODE, &ipv6_aggregate_address_cmd);
	install_element(BGP_IPV6L_NODE, &no_ipv6_aggregate_address_cmd);

	install_element(BGP_NODE, &bgp_distance_cmd);
	install_element(BGP_NODE, &no_bgp_distance_cmd);
	install_element(BGP_NODE, &bgp_distance_source_cmd);
	install_element(BGP_NODE, &no_bgp_distance_source_cmd);
	install_element(BGP_NODE, &bgp_distance_source_access_list_cmd);
	install_element(BGP_NODE, &no_bgp_distance_source_access_list_cmd);
	install_element(BGP_IPV4_NODE, &bgp_distance_cmd);
	install_element(BGP_IPV4_NODE, &no_bgp_distance_cmd);
	install_element(BGP_IPV4_NODE, &bgp_distance_source_cmd);
	install_element(BGP_IPV4_NODE, &no_bgp_distance_source_cmd);
	install_element(BGP_IPV4_NODE, &bgp_distance_source_access_list_cmd);
	install_element(BGP_IPV4_NODE, &no_bgp_distance_source_access_list_cmd);
	install_element(BGP_IPV4M_NODE, &bgp_distance_cmd);
	install_element(BGP_IPV4M_NODE, &no_bgp_distance_cmd);
	install_element(BGP_IPV4M_NODE, &bgp_distance_source_cmd);
	install_element(BGP_IPV4M_NODE, &no_bgp_distance_source_cmd);
	install_element(BGP_IPV4M_NODE, &bgp_distance_source_access_list_cmd);
	install_element(BGP_IPV4M_NODE,
			&no_bgp_distance_source_access_list_cmd);
	install_element(BGP_IPV6_NODE, &bgp_distance_cmd);
	install_element(BGP_IPV6_NODE, &no_bgp_distance_cmd);
	install_element(BGP_IPV6_NODE, &ipv6_bgp_distance_source_cmd);
	install_element(BGP_IPV6_NODE, &no_ipv6_bgp_distance_source_cmd);
	install_element(BGP_IPV6_NODE,
			&ipv6_bgp_distance_source_access_list_cmd);
	install_element(BGP_IPV6_NODE,
			&no_ipv6_bgp_distance_source_access_list_cmd);
	install_element(BGP_IPV6M_NODE, &bgp_distance_cmd);
	install_element(BGP_IPV6M_NODE, &no_bgp_distance_cmd);
	install_element(BGP_IPV6M_NODE, &ipv6_bgp_distance_source_cmd);
	install_element(BGP_IPV6M_NODE, &no_ipv6_bgp_distance_source_cmd);
	install_element(BGP_IPV6M_NODE,
			&ipv6_bgp_distance_source_access_list_cmd);
	install_element(BGP_IPV6M_NODE,
			&no_ipv6_bgp_distance_source_access_list_cmd);

	/* BGP dampening */
	install_element(BGP_NODE, &bgp_damp_set_cmd);
	install_element(BGP_NODE, &bgp_damp_unset_cmd);
	install_element(BGP_IPV4_NODE, &bgp_damp_set_cmd);
	install_element(BGP_IPV4_NODE, &bgp_damp_unset_cmd);
	install_element(BGP_IPV4M_NODE, &bgp_damp_set_cmd);
	install_element(BGP_IPV4M_NODE, &bgp_damp_unset_cmd);
	install_element(BGP_IPV4L_NODE, &bgp_damp_set_cmd);
	install_element(BGP_IPV4L_NODE, &bgp_damp_unset_cmd);
	install_element(BGP_IPV6_NODE, &bgp_damp_set_cmd);
	install_element(BGP_IPV6_NODE, &bgp_damp_unset_cmd);
	install_element(BGP_IPV6M_NODE, &bgp_damp_set_cmd);
	install_element(BGP_IPV6M_NODE, &bgp_damp_unset_cmd);
	install_element(BGP_IPV6L_NODE, &bgp_damp_set_cmd);
	install_element(BGP_IPV6L_NODE, &bgp_damp_unset_cmd);

	/* Large Communities */
	install_element(VIEW_NODE, &show_ip_bgp_large_community_list_cmd);
	install_element(VIEW_NODE, &show_ip_bgp_large_community_cmd);

	/* show bgp ipv4 flowspec detailed */
	install_element(VIEW_NODE, &show_ip_bgp_flowspec_routes_detailed_cmd);

	install_element(VIEW_NODE, &show_bgp_listeners_cmd);
	install_element(VIEW_NODE, &show_bgp_peerhash_cmd);
}

void bgp_route_finish(void)
{
	afi_t afi;
	safi_t safi;

	FOREACH_AFI_SAFI (afi, safi) {
		bgp_table_unlock(bgp_distance_table[afi][safi]);
		bgp_distance_table[afi][safi] = NULL;
	}
}<|MERGE_RESOLUTION|>--- conflicted
+++ resolved
@@ -12302,12 +12302,7 @@
 
 DEFUN (show_ip_bgp_instance_neighbor_advertised_route,
        show_ip_bgp_instance_neighbor_advertised_route_cmd,
-<<<<<<< HEAD
-       "show [ip] bgp [<view|vrf> VIEWVRFNAME] ["BGP_AFI_CMD_STR" ["BGP_SAFI_WITH_LABEL_CMD_STR"]] "
-       "neighbors <A.B.C.D|X:X::X:X|WORD> <advertised-routes|received-routes|filtered-routes> [route-map WORD] [json | wide]",
-=======
-       "show [ip] bgp [<view|vrf> VIEWVRFNAME] ["BGP_AFI_CMD_STR" ["BGP_SAFI_WITH_LABEL_CMD_STR"]] neighbors <A.B.C.D|X:X::X:X|WORD> <advertised-routes|received-routes|filtered-routes> [route-map WORD] [json]",
->>>>>>> 249df50a
+       "show [ip] bgp [<view|vrf> VIEWVRFNAME] ["BGP_AFI_CMD_STR" ["BGP_SAFI_WITH_LABEL_CMD_STR"]] neighbors <A.B.C.D|X:X::X:X|WORD> <advertised-routes|received-routes|filtered-routes> [route-map WORD] [json | wide]",
        SHOW_STR
        IP_STR
        BGP_STR
