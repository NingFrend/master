/* MPLS-VPN
 * Copyright (C) 2000 Kunihiro Ishiguro <kunihiro@zebra.org>
 *
 * This file is part of GNU Zebra.
 *
 * GNU Zebra is free software; you can redistribute it and/or modify it
 * under the terms of the GNU General Public License as published by the
 * Free Software Foundation; either version 2, or (at your option) any
 * later version.
 *
 * GNU Zebra is distributed in the hope that it will be useful, but
 * WITHOUT ANY WARRANTY; without even the implied warranty of
 * MERCHANTABILITY or FITNESS FOR A PARTICULAR PURPOSE.  See the GNU
 * General Public License for more details.
 *
 * You should have received a copy of the GNU General Public License along
 * with this program; see the file COPYING; if not, write to the Free Software
 * Foundation, Inc., 51 Franklin St, Fifth Floor, Boston, MA 02110-1301 USA
 */

#include <zebra.h>

#include "command.h"
#include "prefix.h"
#include "log.h"
#include "memory.h"
#include "stream.h"
#include "queue.h"
#include "filter.h"
#include "mpls.h"
#include "json.h"
#include "zclient.h"

#include "bgpd/bgpd.h"
#include "bgpd/bgp_debug.h"
#include "bgpd/bgp_errors.h"
#include "bgpd/bgp_table.h"
#include "bgpd/bgp_route.h"
#include "bgpd/bgp_attr.h"
#include "bgpd/bgp_label.h"
#include "bgpd/bgp_mplsvpn.h"
#include "bgpd/bgp_packet.h"
#include "bgpd/bgp_vty.h"
#include "bgpd/bgp_vpn.h"
#include "bgpd/bgp_community.h"
#include "bgpd/bgp_ecommunity.h"
#include "bgpd/bgp_zebra.h"
#include "bgpd/bgp_nexthop.h"
#include "bgpd/bgp_nht.h"
#include "bgpd/bgp_evpn.h"
#include "bgpd/bgp_memory.h"

#ifdef ENABLE_BGP_VNC
#include "bgpd/rfapi/rfapi_backend.h"
#endif

/*
 * Definitions and external declarations.
 */
extern struct zclient *zclient;

extern int argv_find_and_parse_vpnvx(struct cmd_token **argv, int argc,
				     int *index, afi_t *afi)
{
	int ret = 0;
	if (argv_find(argv, argc, "vpnv4", index)) {
		ret = 1;
		if (afi)
			*afi = AFI_IP;
	} else if (argv_find(argv, argc, "vpnv6", index)) {
		ret = 1;
		if (afi)
			*afi = AFI_IP6;
	}
	return ret;
}

uint32_t decode_label(mpls_label_t *label_pnt)
{
	uint32_t l;
	uint8_t *pnt = (uint8_t *)label_pnt;

	l = ((uint32_t)*pnt++ << 12);
	l |= (uint32_t)*pnt++ << 4;
	l |= (uint32_t)((*pnt & 0xf0) >> 4);
	return l;
}

void encode_label(mpls_label_t label, mpls_label_t *label_pnt)
{
	uint8_t *pnt = (uint8_t *)label_pnt;
	if (pnt == NULL)
		return;
	if (label == BGP_PREVENT_VRF_2_VRF_LEAK) {
		*label_pnt = label;
		return;
	}
	*pnt++ = (label >> 12) & 0xff;
	*pnt++ = (label >> 4) & 0xff;
	*pnt++ = ((label << 4) + 1) & 0xff; /* S=1 */
}

int bgp_nlri_parse_vpn(struct peer *peer, struct attr *attr,
		       struct bgp_nlri *packet)
{
	struct prefix p;
	uint8_t psize = 0;
	uint8_t prefixlen;
	uint16_t type;
	struct rd_as rd_as;
	struct rd_ip rd_ip;
	struct prefix_rd prd = {0};
	mpls_label_t label = {0};
	afi_t afi;
	safi_t safi;
	bool addpath_capable;
	uint32_t addpath_id;
	int ret = 0;

	/* Make prefix_rd */
	prd.family = AF_UNSPEC;
	prd.prefixlen = 64;

	struct stream *data = stream_new(packet->length);
	stream_put(data, packet->nlri, packet->length);
	afi = packet->afi;
	safi = packet->safi;
	addpath_id = 0;

	addpath_capable = bgp_addpath_encode_rx(peer, afi, safi);

#define VPN_PREFIXLEN_MIN_BYTES (3 + 8) /* label + RD */
	while (STREAM_READABLE(data) > 0) {
		/* Clear prefix structure. */
		memset(&p, 0, sizeof(p));

		if (addpath_capable) {
			STREAM_GET(&addpath_id, data, BGP_ADDPATH_ID_LEN);
			addpath_id = ntohl(addpath_id);
		}

		if (STREAM_READABLE(data) < 1) {
			flog_err(
				EC_BGP_UPDATE_RCV,
				"%s [Error] Update packet error / VPN (truncated NLRI of size %u; no prefix length)",
				peer->host, packet->length);
			ret = BGP_NLRI_PARSE_ERROR_PACKET_LENGTH;
			goto done;
		}

		/* Fetch prefix length. */
		STREAM_GETC(data, prefixlen);
		p.family = afi2family(packet->afi);
		psize = PSIZE(prefixlen);

		if (prefixlen < VPN_PREFIXLEN_MIN_BYTES * 8) {
			flog_err(
				EC_BGP_UPDATE_RCV,
				"%s [Error] Update packet error / VPN (prefix length %d less than VPN min length)",
				peer->host, prefixlen);
			ret = BGP_NLRI_PARSE_ERROR_PREFIX_LENGTH;
			goto done;
		}

		/* sanity check against packet data */
		if (STREAM_READABLE(data) < psize) {
			flog_err(
				EC_BGP_UPDATE_RCV,
				"%s [Error] Update packet error / VPN (prefix length %d exceeds packet size %u)",
				peer->host, prefixlen, packet->length);
			ret = BGP_NLRI_PARSE_ERROR_PACKET_OVERFLOW;
			goto done;
		}

		/* sanity check against storage for the IP address portion */
		if ((psize - VPN_PREFIXLEN_MIN_BYTES) > (ssize_t)sizeof(p.u)) {
			flog_err(
				EC_BGP_UPDATE_RCV,
				"%s [Error] Update packet error / VPN (psize %d exceeds storage size %zu)",
				peer->host,
				prefixlen - VPN_PREFIXLEN_MIN_BYTES * 8,
				sizeof(p.u));
			ret = BGP_NLRI_PARSE_ERROR_PACKET_LENGTH;
			goto done;
		}

		/* Sanity check against max bitlen of the address family */
		if ((psize - VPN_PREFIXLEN_MIN_BYTES) > prefix_blen(&p)) {
			flog_err(
				EC_BGP_UPDATE_RCV,
				"%s [Error] Update packet error / VPN (psize %d exceeds family (%u) max byte len %u)",
				peer->host,
				prefixlen - VPN_PREFIXLEN_MIN_BYTES * 8,
				p.family, prefix_blen(&p));
			ret = BGP_NLRI_PARSE_ERROR_PACKET_LENGTH;
			goto done;
		}

		/* Copy label to prefix. */
		if (STREAM_READABLE(data) < BGP_LABEL_BYTES) {
			flog_err(
				EC_BGP_UPDATE_RCV,
				"%s [Error] Update packet error / VPN (truncated NLRI of size %u; no label)",
				peer->host, packet->length);
			ret = BGP_NLRI_PARSE_ERROR_PACKET_LENGTH;
			goto done;
		}

		STREAM_GET(&label, data, BGP_LABEL_BYTES);
		bgp_set_valid_label(&label);

		/* Copy routing distinguisher to rd. */
		if (STREAM_READABLE(data) < 8) {
			flog_err(
				EC_BGP_UPDATE_RCV,
				"%s [Error] Update packet error / VPN (truncated NLRI of size %u; no RD)",
				peer->host, packet->length);
			ret = BGP_NLRI_PARSE_ERROR_PACKET_LENGTH;
			goto done;
		}
		STREAM_GET(&prd.val, data, 8);

		/* Decode RD type. */
		type = decode_rd_type(prd.val);

		switch (type) {
		case RD_TYPE_AS:
			decode_rd_as(&prd.val[2], &rd_as);
			break;

		case RD_TYPE_AS4:
			decode_rd_as4(&prd.val[2], &rd_as);
			break;

		case RD_TYPE_IP:
			decode_rd_ip(&prd.val[2], &rd_ip);
			break;

#ifdef ENABLE_BGP_VNC
		case RD_TYPE_VNC_ETH:
			break;
#endif

		default:
			flog_err(EC_BGP_UPDATE_RCV, "Unknown RD type %d", type);
			break; /* just report */
		}

		/* exclude label & RD */
		p.prefixlen = prefixlen - VPN_PREFIXLEN_MIN_BYTES * 8;
		STREAM_GET(p.u.val, data, psize - VPN_PREFIXLEN_MIN_BYTES);

		if (attr) {
			bgp_update(peer, &p, addpath_id, attr, packet->afi,
				   SAFI_MPLS_VPN, ZEBRA_ROUTE_BGP,
				   BGP_ROUTE_NORMAL, &prd, &label, 1, 0, NULL);
		} else {
			bgp_withdraw(peer, &p, addpath_id, attr, packet->afi,
				     SAFI_MPLS_VPN, ZEBRA_ROUTE_BGP,
				     BGP_ROUTE_NORMAL, &prd, &label, 1, NULL);
		}
	}
	/* Packet length consistency check. */
	if (STREAM_READABLE(data) != 0) {
		flog_err(
			EC_BGP_UPDATE_RCV,
			"%s [Error] Update packet error / VPN (%zu data remaining after parsing)",
			peer->host, STREAM_READABLE(data));
		return BGP_NLRI_PARSE_ERROR_PACKET_LENGTH;
	}

	goto done;

stream_failure:
	flog_err(
		EC_BGP_UPDATE_RCV,
		"%s [Error] Update packet error / VPN (NLRI of size %u - length error)",
		peer->host, packet->length);
	ret = BGP_NLRI_PARSE_ERROR_PACKET_LENGTH;

done:
	stream_free(data);
	return ret;

#undef VPN_PREFIXLEN_MIN_BYTES
}

/*
 * This function informs zebra of the label this vrf sets on routes
 * leaked to VPN. Zebra should install this label in the kernel with
 * an action of "pop label and then use this vrf's IP FIB to route the PDU."
 *
 * Sending this vrf-label association is qualified by a) whether vrf->vpn
 * exporting is active ("export vpn" is enabled, vpn-policy RD and RT list
 * are set) and b) whether vpn-policy label is set.
 *
 * If any of these conditions do not hold, then we send MPLS_LABEL_NONE
 * for this vrf, which zebra interprets to mean "delete this vrf-label
 * association."
 */
void vpn_leak_zebra_vrf_label_update(struct bgp *bgp, afi_t afi)
{
	mpls_label_t label = MPLS_LABEL_NONE;
	int debug = BGP_DEBUG(vpn, VPN_LEAK_LABEL);

	if (bgp->vrf_id == VRF_UNKNOWN) {
		if (debug) {
			zlog_debug(
				"%s: vrf %s: afi %s: vrf_id not set, can't set zebra vrf label",
				__func__, bgp->name_pretty, afi2str(afi));
		}
		return;
	}

	if (vpn_leak_to_vpn_active(bgp, afi, NULL)) {
		label = bgp->vpn_policy[afi].tovpn_label;
	}

	if (debug) {
		zlog_debug("%s: vrf %s: afi %s: setting label %d for vrf id %d",
			   __func__, bgp->name_pretty, afi2str(afi), label,
			   bgp->vrf_id);
	}

	if (label == BGP_PREVENT_VRF_2_VRF_LEAK)
		label = MPLS_LABEL_NONE;
	zclient_send_vrf_label(zclient, bgp->vrf_id, afi, label, ZEBRA_LSP_BGP);
	bgp->vpn_policy[afi].tovpn_zebra_vrf_label_last_sent = label;
}

/*
 * If zebra tells us vrf has become unconfigured, tell zebra not to
 * use this label to forward to the vrf anymore
 */
void vpn_leak_zebra_vrf_label_withdraw(struct bgp *bgp, afi_t afi)
{
	mpls_label_t label = MPLS_LABEL_NONE;
	int debug = BGP_DEBUG(vpn, VPN_LEAK_LABEL);

	if (bgp->vrf_id == VRF_UNKNOWN) {
		if (debug) {
			zlog_debug(
				"%s: vrf_id not set, can't delete zebra vrf label",
				__func__);
		}
		return;
	}

	if (debug) {
		zlog_debug("%s: deleting label for vrf %s (id=%d)", __func__,
			   bgp->name_pretty, bgp->vrf_id);
	}

	zclient_send_vrf_label(zclient, bgp->vrf_id, afi, label, ZEBRA_LSP_BGP);
	bgp->vpn_policy[afi].tovpn_zebra_vrf_label_last_sent = label;
}

/*
 * This function informs zebra of the srv6-function this vrf sets on routes
 * leaked to VPN. Zebra should install this srv6-function in the kernel with
 * an action of "End.DT4/6's IP FIB to route the PDU."
 */
void vpn_leak_zebra_vrf_sid_update_per_af(struct bgp *bgp, afi_t afi)
{
	int debug = BGP_DEBUG(vpn, VPN_LEAK_LABEL);
	enum seg6local_action_t act;
	struct seg6local_context ctx = {};
	struct in6_addr *tovpn_sid = NULL;
	struct in6_addr *tovpn_sid_ls = NULL;
	struct vrf *vrf;

	if (bgp->vrf_id == VRF_UNKNOWN) {
		if (debug)
			zlog_debug("%s: vrf %s: afi %s: vrf_id not set, can't set zebra vrf label",
				   __func__, bgp->name_pretty, afi2str(afi));
		return;
	}

	tovpn_sid = bgp->vpn_policy[afi].tovpn_sid;
	if (!tovpn_sid) {
		if (debug)
			zlog_debug("%s: vrf %s: afi %s: sid not set", __func__,
				   bgp->name_pretty, afi2str(afi));
		return;
	}

	if (debug)
		zlog_debug("%s: vrf %s: afi %s: setting sid %pI6 for vrf id %d",
			   __func__, bgp->name_pretty, afi2str(afi), tovpn_sid,
			   bgp->vrf_id);

	vrf = vrf_lookup_by_id(bgp->vrf_id);
	if (!vrf)
		return;

	ctx.table = vrf->data.l.table_id;
	act = afi == AFI_IP ? ZEBRA_SEG6_LOCAL_ACTION_END_DT4
		: ZEBRA_SEG6_LOCAL_ACTION_END_DT6;
	zclient_send_localsid(zclient, tovpn_sid, bgp->vrf_id, act, &ctx);

	tovpn_sid_ls = XCALLOC(MTYPE_BGP_SRV6_SID, sizeof(struct in6_addr));
	*tovpn_sid_ls = *tovpn_sid;
	bgp->vpn_policy[afi].tovpn_zebra_vrf_sid_last_sent = tovpn_sid_ls;
}

/*
 * This function informs zebra of the srv6-function this vrf sets on routes
 * leaked to VPN. Zebra should install this srv6-function in the kernel with
 * an action of "End.DT46's IP FIB to route the PDU."
 */
void vpn_leak_zebra_vrf_sid_update_per_vrf(struct bgp *bgp)
{
	int debug = BGP_DEBUG(vpn, VPN_LEAK_LABEL);
	enum seg6local_action_t act;
	struct seg6local_context ctx = {};
	struct in6_addr *tovpn_sid = NULL;
	struct in6_addr *tovpn_sid_ls = NULL;
	struct vrf *vrf;

	if (bgp->vrf_id == VRF_UNKNOWN) {
		if (debug)
			zlog_debug(
				"%s: vrf %s: vrf_id not set, can't set zebra vrf label",
				__func__, bgp->name_pretty);
		return;
	}

	tovpn_sid = bgp->tovpn_sid;
	if (!tovpn_sid) {
		if (debug)
			zlog_debug("%s: vrf %s: sid not set", __func__,
				   bgp->name_pretty);
		return;
	}

	if (debug)
		zlog_debug("%s: vrf %s: setting sid %pI6 for vrf id %d",
			   __func__, bgp->name_pretty, tovpn_sid, bgp->vrf_id);

	vrf = vrf_lookup_by_id(bgp->vrf_id);
	if (!vrf)
		return;

	ctx.table = vrf->data.l.table_id;
	act = ZEBRA_SEG6_LOCAL_ACTION_END_DT46;
	zclient_send_localsid(zclient, tovpn_sid, bgp->vrf_id, act, &ctx);

	tovpn_sid_ls = XCALLOC(MTYPE_BGP_SRV6_SID, sizeof(struct in6_addr));
	*tovpn_sid_ls = *tovpn_sid;
	bgp->tovpn_zebra_vrf_sid_last_sent = tovpn_sid_ls;
}

/*
 * This function informs zebra of the srv6-function this vrf sets on routes
 * leaked to VPN. Zebra should install this srv6-function in the kernel with
 * an action of "End.DT4/6/46's IP FIB to route the PDU."
 */
void vpn_leak_zebra_vrf_sid_update(struct bgp *bgp, afi_t afi)
{
	int debug = BGP_DEBUG(vpn, VPN_LEAK_LABEL);

	if (bgp->vpn_policy[afi].tovpn_sid)
		return vpn_leak_zebra_vrf_sid_update_per_af(bgp, afi);

	if (bgp->tovpn_sid)
		return vpn_leak_zebra_vrf_sid_update_per_vrf(bgp);

	if (debug)
		zlog_debug("%s: vrf %s: afi %s: sid not set", __func__,
			   bgp->name_pretty, afi2str(afi));
}

/*
 * If zebra tells us vrf has become unconfigured, tell zebra not to
 * use this srv6-function to forward to the vrf anymore
 */
void vpn_leak_zebra_vrf_sid_withdraw_per_af(struct bgp *bgp, afi_t afi)
{
	int debug = BGP_DEBUG(vpn, VPN_LEAK_LABEL);

	if (bgp->vrf_id == VRF_UNKNOWN) {
		if (debug)
			zlog_debug("%s: vrf %s: afi %s: vrf_id not set, can't set zebra vrf label",
				   __func__, bgp->name_pretty, afi2str(afi));
		return;
	}

	if (debug)
		zlog_debug("%s: deleting sid for vrf %s afi (id=%d)", __func__,
			   bgp->name_pretty, bgp->vrf_id);

	zclient_send_localsid(zclient,
		bgp->vpn_policy[afi].tovpn_zebra_vrf_sid_last_sent,
		bgp->vrf_id, ZEBRA_SEG6_LOCAL_ACTION_UNSPEC, NULL);
	XFREE(MTYPE_BGP_SRV6_SID,
	      bgp->vpn_policy[afi].tovpn_zebra_vrf_sid_last_sent);
}

/*
 * If zebra tells us vrf has become unconfigured, tell zebra not to
 * use this srv6-function to forward to the vrf anymore
 */
void vpn_leak_zebra_vrf_sid_withdraw_per_vrf(struct bgp *bgp)
{
	int debug = BGP_DEBUG(vpn, VPN_LEAK_LABEL);

	if (bgp->vrf_id == VRF_UNKNOWN) {
		if (debug)
			zlog_debug(
				"%s: vrf %s: vrf_id not set, can't set zebra vrf label",
				__func__, bgp->name_pretty);
		return;
	}

	if (debug)
		zlog_debug("%s: deleting sid for vrf %s (id=%d)", __func__,
			   bgp->name_pretty, bgp->vrf_id);

	zclient_send_localsid(zclient, bgp->tovpn_zebra_vrf_sid_last_sent,
			      bgp->vrf_id, ZEBRA_SEG6_LOCAL_ACTION_UNSPEC,
			      NULL);
	XFREE(MTYPE_BGP_SRV6_SID, bgp->tovpn_zebra_vrf_sid_last_sent);
}

/*
 * If zebra tells us vrf has become unconfigured, tell zebra not to
 * use this srv6-function to forward to the vrf anymore
 */
void vpn_leak_zebra_vrf_sid_withdraw(struct bgp *bgp, afi_t afi)
{
	if (bgp->vpn_policy[afi].tovpn_zebra_vrf_sid_last_sent)
		vpn_leak_zebra_vrf_sid_withdraw_per_af(bgp, afi);

	if (bgp->tovpn_zebra_vrf_sid_last_sent)
		vpn_leak_zebra_vrf_sid_withdraw_per_vrf(bgp);
}

int vpn_leak_label_callback(
	mpls_label_t label,
	void *labelid,
	bool allocated)
{
	struct vpn_policy *vp = (struct vpn_policy *)labelid;
	int debug = BGP_DEBUG(vpn, VPN_LEAK_LABEL);

	if (debug)
		zlog_debug("%s: label=%u, allocated=%d",
			__func__, label, allocated);

	if (!allocated) {
		/*
		 * previously-allocated label is now invalid
		 */
		if (CHECK_FLAG(vp->flags, BGP_VPN_POLICY_TOVPN_LABEL_AUTO) &&
			(vp->tovpn_label != MPLS_LABEL_NONE)) {

			vpn_leak_prechange(BGP_VPN_POLICY_DIR_TOVPN,
				vp->afi, bgp_get_default(), vp->bgp);
			vp->tovpn_label = MPLS_LABEL_NONE;
			vpn_leak_postchange(BGP_VPN_POLICY_DIR_TOVPN,
				vp->afi, bgp_get_default(), vp->bgp);
		}
		return 0;
	}

	/*
	 * New label allocation
	 */
	if (!CHECK_FLAG(vp->flags, BGP_VPN_POLICY_TOVPN_LABEL_AUTO)) {

		/*
		 * not currently configured for auto label, reject allocation
		 */
		return -1;
	}

	if (vp->tovpn_label != MPLS_LABEL_NONE) {
		if (label == vp->tovpn_label) {
			/* already have same label, accept but do nothing */
			return 0;
		}
		/* Shouldn't happen: different label allocation */
		flog_err(EC_BGP_LABEL,
			 "%s: %s had label %u but got new assignment %u",
			 __func__, vp->bgp->name_pretty, vp->tovpn_label,
			 label);
		/* use new one */
	}

	vpn_leak_prechange(BGP_VPN_POLICY_DIR_TOVPN,
		vp->afi, bgp_get_default(), vp->bgp);
	vp->tovpn_label = label;
	vpn_leak_postchange(BGP_VPN_POLICY_DIR_TOVPN,
		vp->afi, bgp_get_default(), vp->bgp);

	return 0;
}

static void sid_register(struct bgp *bgp, const struct in6_addr *sid,
			 const char *locator_name)
{
	struct bgp_srv6_function *func;
	func = XCALLOC(MTYPE_BGP_SRV6_FUNCTION,
		       sizeof(struct bgp_srv6_function));
	func->sid = *sid;
	snprintf(func->locator_name, sizeof(func->locator_name),
		 "%s", locator_name);
	listnode_add(bgp->srv6_functions, func);
}

static void sid_unregister(struct bgp *bgp, const struct in6_addr *sid)
{
	struct listnode *node, *nnode;
	struct bgp_srv6_function *func;

	for (ALL_LIST_ELEMENTS(bgp->srv6_functions, node, nnode, func))
		if (sid_same(&func->sid, sid)) {
			listnode_delete(bgp->srv6_functions, func);
			XFREE(MTYPE_BGP_SRV6_FUNCTION, func);
		}
}

static bool sid_exist(struct bgp *bgp, const struct in6_addr *sid)
{
	struct listnode *node;
	struct bgp_srv6_function *func;

	for (ALL_LIST_ELEMENTS_RO(bgp->srv6_functions, node, func))
		if (sid_same(&func->sid, sid))
			return true;
	return false;
}

/*
 * This function generates a new SID based on bgp->srv6_locator_chunks and
 * index. The locator and generated SID are stored in arguments sid_locator
 * and sid, respectively.
 *
 * if index != 0: try to allocate as index-mode
 * else: try to allocate as auto-mode
 */
static uint32_t alloc_new_sid(struct bgp *bgp, uint32_t index,
			      struct srv6_locator_chunk *sid_locator_chunk,
			      struct in6_addr *sid)
{
	int debug = BGP_DEBUG(vpn, VPN_LEAK_LABEL);
	struct listnode *node;
	struct srv6_locator_chunk *chunk;
	bool alloced = false;
	int label = 0;
	uint8_t offset = 0;
	uint8_t func_len = 0, shift_len = 0;
	uint32_t index_max = 0;

	if (!bgp || !sid_locator_chunk || !sid)
		return false;

	for (ALL_LIST_ELEMENTS_RO(bgp->srv6_locator_chunks, node, chunk)) {
		if (chunk->function_bits_length >
		    BGP_PREFIX_SID_SRV6_MAX_FUNCTION_LENGTH) {
			if (debug)
				zlog_debug(
					"%s: invalid SRv6 Locator chunk (%pFX): Function Length must be less or equal to %d",
					__func__, &chunk->prefix,
					BGP_PREFIX_SID_SRV6_MAX_FUNCTION_LENGTH);
			continue;
		}

		index_max = (1 << chunk->function_bits_length) - 1;

		if (index > index_max) {
			if (debug)
				zlog_debug(
					"%s: skipped SRv6 Locator chunk (%pFX): Function Length is too short to support specified index (%u)",
					__func__, &chunk->prefix, index);
			continue;
		}

		*sid = chunk->prefix.prefix;
		*sid_locator_chunk = *chunk;
		offset = chunk->block_bits_length + chunk->node_bits_length;
		func_len = chunk->function_bits_length;
		shift_len = BGP_PREFIX_SID_SRV6_MAX_FUNCTION_LENGTH - func_len;

		if (index != 0) {
			label = index << shift_len;
			if (label < MPLS_LABEL_UNRESERVED_MIN) {
				if (debug)
					zlog_debug(
						"%s: skipped to allocate SRv6 SID (%pFX): Label (%u) is too small to use",
						__func__, &chunk->prefix,
						label);
				continue;
			}

			transpose_sid(sid, label, offset, func_len);
			if (sid_exist(bgp, sid))
				continue;
			alloced = true;
			break;
		}

		for (uint32_t i = 1; i < index_max; i++) {
			label = i << shift_len;
			if (label < MPLS_LABEL_UNRESERVED_MIN) {
				if (debug)
					zlog_debug(
						"%s: skipped to allocate SRv6 SID (%pFX): Label (%u) is too small to use",
						__func__, &chunk->prefix,
						label);
				continue;
			}
			transpose_sid(sid, label, offset, func_len);

			if (sid_exist(bgp, sid))
				continue;
			alloced = true;
			break;
		}
	}

	if (!alloced)
		return 0;

	sid_register(bgp, sid, bgp->srv6_locator_name);
	return label;
}

void ensure_vrf_tovpn_sid_per_af(struct bgp *bgp_vpn, struct bgp *bgp_vrf,
				 afi_t afi)
{
	int debug = BGP_DEBUG(vpn, VPN_LEAK_FROM_VRF);
	struct srv6_locator_chunk *tovpn_sid_locator;
	struct in6_addr *tovpn_sid;
	uint32_t tovpn_sid_index = 0, tovpn_sid_transpose_label;
	bool tovpn_sid_auto = false;

	if (debug)
		zlog_debug("%s: try to allocate new SID for vrf %s: afi %s",
			   __func__, bgp_vrf->name_pretty, afi2str(afi));

	/* skip when tovpn sid is already allocated on vrf instance */
	if (bgp_vrf->vpn_policy[afi].tovpn_sid)
		return;

	/*
	 * skip when bgp vpn instance ins't allocated
	 * or srv6 locator chunk isn't allocated
	 */
	if (!bgp_vpn || !bgp_vpn->srv6_locator_chunks)
		return;

	tovpn_sid_index = bgp_vrf->vpn_policy[afi].tovpn_sid_index;
	tovpn_sid_auto = CHECK_FLAG(bgp_vrf->vpn_policy[afi].flags,
				    BGP_VPN_POLICY_TOVPN_SID_AUTO);

	/* skip when VPN isn't configured on vrf-instance */
	if (tovpn_sid_index == 0 && !tovpn_sid_auto)
		return;

	/* check invalid case both configured index and auto */
	if (tovpn_sid_index != 0 && tovpn_sid_auto) {
		zlog_err("%s: index-mode and auto-mode both selected. ignored.",
			 __func__);
		return;
	}

	tovpn_sid_locator = srv6_locator_chunk_alloc();
	tovpn_sid = XCALLOC(MTYPE_BGP_SRV6_SID, sizeof(struct in6_addr));

	tovpn_sid_transpose_label = alloc_new_sid(bgp_vpn, tovpn_sid_index,
						  tovpn_sid_locator, tovpn_sid);

	if (tovpn_sid_transpose_label == 0) {
		if (debug)
			zlog_debug(
				"%s: not allocated new sid for vrf %s: afi %s",
				__func__, bgp_vrf->name_pretty, afi2str(afi));
		srv6_locator_chunk_free(&tovpn_sid_locator);
		XFREE(MTYPE_BGP_SRV6_SID, tovpn_sid);
		return;
	}

	if (debug)
		zlog_debug("%s: new sid %pI6 allocated for vrf %s: afi %s",
			   __func__, tovpn_sid, bgp_vrf->name_pretty,
			   afi2str(afi));

	bgp_vrf->vpn_policy[afi].tovpn_sid = tovpn_sid;
	bgp_vrf->vpn_policy[afi].tovpn_sid_locator = tovpn_sid_locator;
	bgp_vrf->vpn_policy[afi].tovpn_sid_transpose_label =
		tovpn_sid_transpose_label;
}

void ensure_vrf_tovpn_sid_per_vrf(struct bgp *bgp_vpn, struct bgp *bgp_vrf)
{
	int debug = BGP_DEBUG(vpn, VPN_LEAK_FROM_VRF);
	struct srv6_locator_chunk *tovpn_sid_locator;
	struct in6_addr *tovpn_sid;
	uint32_t tovpn_sid_index = 0, tovpn_sid_transpose_label;
	bool tovpn_sid_auto = false;

	if (debug)
		zlog_debug("%s: try to allocate new SID for vrf %s", __func__,
			   bgp_vrf->name_pretty);

	/* skip when tovpn sid is already allocated on vrf instance */
	if (bgp_vrf->tovpn_sid)
		return;

	/*
	 * skip when bgp vpn instance ins't allocated
	 * or srv6 locator chunk isn't allocated
	 */
	if (!bgp_vpn || !bgp_vpn->srv6_locator_chunks)
		return;

	tovpn_sid_index = bgp_vrf->tovpn_sid_index;
	tovpn_sid_auto = CHECK_FLAG(bgp_vrf->vrf_flags, BGP_VRF_TOVPN_SID_AUTO);

	/* skip when VPN isn't configured on vrf-instance */
	if (tovpn_sid_index == 0 && !tovpn_sid_auto)
		return;

	/* check invalid case both configured index and auto */
	if (tovpn_sid_index != 0 && tovpn_sid_auto) {
		zlog_err("%s: index-mode and auto-mode both selected. ignored.",
			 __func__);
		return;
	}

	tovpn_sid_locator = srv6_locator_chunk_alloc();
	tovpn_sid = XCALLOC(MTYPE_BGP_SRV6_SID, sizeof(struct in6_addr));

	tovpn_sid_transpose_label = alloc_new_sid(bgp_vpn, tovpn_sid_index,
						  tovpn_sid_locator, tovpn_sid);

	if (tovpn_sid_transpose_label == 0) {
		if (debug)
			zlog_debug("%s: not allocated new sid for vrf %s",
				   __func__, bgp_vrf->name_pretty);
		srv6_locator_chunk_free(&tovpn_sid_locator);
		XFREE(MTYPE_BGP_SRV6_SID, tovpn_sid);
		return;
	}

	if (debug)
		zlog_debug("%s: new sid %pI6 allocated for vrf %s", __func__,
			   tovpn_sid, bgp_vrf->name_pretty);

	bgp_vrf->tovpn_sid = tovpn_sid;
	bgp_vrf->tovpn_sid_locator = tovpn_sid_locator;
	bgp_vrf->tovpn_sid_transpose_label = tovpn_sid_transpose_label;
}

void ensure_vrf_tovpn_sid(struct bgp *bgp_vpn, struct bgp *bgp_vrf, afi_t afi)
{
	/* per-af sid */
	if (bgp_vrf->vpn_policy[afi].tovpn_sid_index != 0 ||
	    CHECK_FLAG(bgp_vrf->vpn_policy[afi].flags,
		       BGP_VPN_POLICY_TOVPN_SID_AUTO))
		return ensure_vrf_tovpn_sid_per_af(bgp_vpn, bgp_vrf, afi);

	/* per-vrf sid */
	if (bgp_vrf->tovpn_sid_index != 0 ||
	    CHECK_FLAG(bgp_vrf->vrf_flags, BGP_VRF_TOVPN_SID_AUTO))
		return ensure_vrf_tovpn_sid_per_vrf(bgp_vpn, bgp_vrf);
}

void delete_vrf_tovpn_sid_per_af(struct bgp *bgp_vpn, struct bgp *bgp_vrf,
				 afi_t afi)
{
	int debug = BGP_DEBUG(vpn, VPN_LEAK_FROM_VRF);
	uint32_t tovpn_sid_index = 0;
	bool tovpn_sid_auto = false;

	if (debug)
		zlog_debug("%s: try to remove SID for vrf %s: afi %s", __func__,
			   bgp_vrf->name_pretty, afi2str(afi));

	tovpn_sid_index = bgp_vrf->vpn_policy[afi].tovpn_sid_index;
	tovpn_sid_auto = CHECK_FLAG(bgp_vrf->vpn_policy[afi].flags,
				    BGP_VPN_POLICY_TOVPN_SID_AUTO);

	/* skip when VPN is configured on vrf-instance */
	if (tovpn_sid_index != 0 || tovpn_sid_auto)
		return;

	srv6_locator_chunk_free(&bgp_vrf->vpn_policy[afi].tovpn_sid_locator);

	if (bgp_vrf->vpn_policy[afi].tovpn_sid) {
		sid_unregister(bgp_vrf, bgp_vrf->vpn_policy[afi].tovpn_sid);
		XFREE(MTYPE_BGP_SRV6_SID, bgp_vrf->vpn_policy[afi].tovpn_sid);
	}
	bgp_vrf->vpn_policy[afi].tovpn_sid_transpose_label = 0;
}

void delete_vrf_tovpn_sid_per_vrf(struct bgp *bgp_vpn, struct bgp *bgp_vrf)
{
	int debug = BGP_DEBUG(vpn, VPN_LEAK_FROM_VRF);
	uint32_t tovpn_sid_index = 0;
	bool tovpn_sid_auto = false;

	if (debug)
		zlog_debug("%s: try to remove SID for vrf %s", __func__,
			   bgp_vrf->name_pretty);

	tovpn_sid_index = bgp_vrf->tovpn_sid_index;
	tovpn_sid_auto =
		CHECK_FLAG(bgp_vrf->vrf_flags, BGP_VPN_POLICY_TOVPN_SID_AUTO);

	/* skip when VPN is configured on vrf-instance */
	if (tovpn_sid_index != 0 || tovpn_sid_auto)
		return;

	srv6_locator_chunk_free(&bgp_vrf->tovpn_sid_locator);

	if (bgp_vrf->tovpn_sid) {
		sid_unregister(bgp_vrf, bgp_vrf->tovpn_sid);
		XFREE(MTYPE_BGP_SRV6_SID, bgp_vrf->tovpn_sid);
	}
	bgp_vrf->tovpn_sid_transpose_label = 0;
}

void delete_vrf_tovpn_sid(struct bgp *bgp_vpn, struct bgp *bgp_vrf, afi_t afi)
{
	delete_vrf_tovpn_sid_per_af(bgp_vpn, bgp_vrf, afi);
	delete_vrf_tovpn_sid_per_vrf(bgp_vpn, bgp_vrf);
}

/*
 * This function embeds upper `len` bits of `label` in `sid`,
 * starting at offset `offset` as seen from the MSB of `sid`.
 *
 * e.g. Given that `label` is 0x12345 and `len` is 16,
 * then `label` will be embedded in `sid` as follows:
 *
 *                 <----   len  ----->
 *         label:  0001 0002 0003 0004 0005
 *         sid:    .... 0001 0002 0003 0004
 *                      <----   len  ----->
 *                    ^
 *                    |
 *                 offset from MSB
 *
 * e.g. Given that `label` is 0x12345 and `len` is 8,
 * `label` will be embedded in `sid` as follows:
 *
 *                 <- len ->
 *         label:  0001 0002 0003 0004 0005
 *         sid:    .... 0001 0002 0000 0000
 *                      <- len ->
 *                    ^
 *                    |
 *                 offset from MSB
 */
void transpose_sid(struct in6_addr *sid, uint32_t label, uint8_t offset,
		   uint8_t len)
{
	for (uint8_t idx = 0; idx < len; idx++) {
		uint8_t tidx = offset + idx;
		sid->s6_addr[tidx / 8] &= ~(0x1 << (7 - tidx % 8));
		if (label >> (19 - idx) & 0x1)
			sid->s6_addr[tidx / 8] |= 0x1 << (7 - tidx % 8);
	}
}

static bool labels_same(struct bgp_path_info *bpi, mpls_label_t *label,
			uint32_t n)
{
	uint32_t i;

	if (!bpi->extra) {
		if (!n)
			return true;
		else
			return false;
	}

	if (n != bpi->extra->num_labels)
		return false;

	for (i = 0; i < n; ++i) {
		if (label[i] != bpi->extra->label[i])
			return false;
	}
	return true;
}

/*
 * make encoded route labels match specified encoded label set
 */
static void setlabels(struct bgp_path_info *bpi,
		      mpls_label_t *label, /* array of labels */
		      uint32_t num_labels)
{
	if (num_labels)
		assert(label);
	assert(num_labels <= BGP_MAX_LABELS);

	if (!num_labels) {
		if (bpi->extra)
			bpi->extra->num_labels = 0;
		return;
	}

	struct bgp_path_info_extra *extra = bgp_path_info_extra_get(bpi);
	uint32_t i;

	for (i = 0; i < num_labels; ++i) {
		extra->label[i] = label[i];
		if (!bgp_is_valid_label(&label[i])) {
			bgp_set_valid_label(&extra->label[i]);
		}
	}
	extra->num_labels = num_labels;
}

/*
 * make encoded route SIDs match specified encoded sid set
 */
static void setsids(struct bgp_path_info *bpi,
		      struct in6_addr *sid,
		      uint32_t num_sids)
{
	uint32_t i;
	struct bgp_path_info_extra *extra;

	if (num_sids)
		assert(sid);
	assert(num_sids <= BGP_MAX_SIDS);

	if (!num_sids) {
		if (bpi->extra)
			bpi->extra->num_sids = 0;
		return;
	}

	extra = bgp_path_info_extra_get(bpi);
	for (i = 0; i < num_sids; i++)
		memcpy(&extra->sid[i].sid, &sid[i], sizeof(struct in6_addr));
	extra->num_sids = num_sids;
}

static void unsetsids(struct bgp_path_info *bpi)
{
	struct bgp_path_info_extra *extra;

	extra = bgp_path_info_extra_get(bpi);
	extra->num_sids = 0;
	memset(extra->sid, 0, sizeof(extra->sid));
}

static bool leak_update_nexthop_valid(struct bgp *to_bgp, struct bgp_dest *bn,
				      struct attr *new_attr, afi_t afi,
				      safi_t safi,
				      struct bgp_path_info *source_bpi,
				      struct bgp_path_info *bpi,
				      struct bgp *bgp_orig,
				      const struct prefix *p, int debug)
{
	struct bgp_path_info *bpi_ultimate;
	struct bgp *bgp_nexthop;
	bool nh_valid;

	bpi_ultimate = bgp_get_imported_bpi_ultimate(source_bpi);

	if (bpi->extra && bpi->extra->bgp_orig)
		bgp_nexthop = bpi->extra->bgp_orig;
	else
		bgp_nexthop = bgp_orig;

	/*
	 * No nexthop tracking for redistributed routes or for
	 * EVPN-imported routes that get leaked.
	 */
	if (bpi_ultimate->sub_type == BGP_ROUTE_REDISTRIBUTE ||
	    is_pi_family_evpn(bpi_ultimate))
		nh_valid = 1;
	else
		/*
		 * TBD do we need to do anything about the
		 * 'connected' parameter?
		 */
		nh_valid = bgp_find_or_add_nexthop(to_bgp, bgp_nexthop, afi,
						   safi, bpi, NULL, 0, p);

	/*
	 * If you are using SRv6 VPN instead of MPLS, it need to check
	 * the SID allocation. If the sid is not allocated, the rib
	 * will be invalid.
	 */
	if (to_bgp->srv6_enabled &&
	    (!new_attr->srv6_l3vpn && !new_attr->srv6_vpn)) {
		nh_valid = false;
	}

	if (debug)
		zlog_debug("%s: %pFX nexthop is %svalid (in vrf %s)", __func__,
			   p, (nh_valid ? "" : "not "),
			   bgp_nexthop->name_pretty);

	return nh_valid;
}

/*
 * returns pointer to new bgp_path_info upon success
 */
static struct bgp_path_info *
leak_update(struct bgp *to_bgp, struct bgp_dest *bn,
	    struct attr *new_attr, /* already interned */
	    afi_t afi, safi_t safi, struct bgp_path_info *source_bpi,
	    mpls_label_t *label, uint32_t num_labels, struct bgp *bgp_orig,
	    struct prefix *nexthop_orig, int nexthop_self_flag, int debug)
{
	const struct prefix *p = bgp_dest_get_prefix(bn);
	struct bgp_path_info *bpi;
	struct bgp_path_info *new;
	struct bgp_path_info_extra *extra;
	uint32_t num_sids = 0;
	void *parent = source_bpi;

	if (new_attr->srv6_l3vpn || new_attr->srv6_vpn)
		num_sids = 1;

	if (debug)
		zlog_debug(
			"%s: entry: leak-to=%s, p=%pBD, type=%d, sub_type=%d",
			__func__, to_bgp->name_pretty, bn, source_bpi->type,
			source_bpi->sub_type);

	/*
	 * Routes that are redistributed into BGP from zebra do not get
	 * nexthop tracking. However, if those routes are subsequently
	 * imported to other RIBs within BGP, the leaked routes do not
	 * carry the original BGP_ROUTE_REDISTRIBUTE sub_type. Therefore,
	 * in order to determine if the route we are currently leaking
	 * should have nexthop tracking, we must find the ultimate
	 * parent so we can check its sub_type.
	 *
	 * As of now, source_bpi may at most be a second-generation route
	 * (only one hop back to ultimate parent for vrf-vpn-vrf scheme).
	 * Using a loop here supports more complex intra-bgp import-export
	 * schemes that could be implemented in the future.
	 *
	 */

	/*
	 * match parent
	 */
	for (bpi = bgp_dest_get_bgp_path_info(bn); bpi; bpi = bpi->next) {
		if (bpi->extra && bpi->extra->parent == parent)
			break;
	}

	if (bpi) {
		bool labelssame = labels_same(bpi, label, num_labels);

		if (CHECK_FLAG(source_bpi->flags, BGP_PATH_REMOVED)
		    && CHECK_FLAG(bpi->flags, BGP_PATH_REMOVED)) {
			if (debug) {
				zlog_debug(
					"%s: ->%s(s_flags: 0x%x b_flags: 0x%x): %pFX: Found route, being removed, not leaking",
					__func__, to_bgp->name_pretty,
					source_bpi->flags, bpi->flags, p);
			}
			return NULL;
		}

		if (attrhash_cmp(bpi->attr, new_attr) && labelssame
		    && !CHECK_FLAG(bpi->flags, BGP_PATH_REMOVED)) {

			bgp_attr_unintern(&new_attr);
			if (debug)
				zlog_debug(
					"%s: ->%s: %pBD: Found route, no change",
					__func__, to_bgp->name_pretty, bn);
			return NULL;
		}

		/* If the RT was changed via extended communities as an
		 * import/export list, we should withdraw implicitly the old
		 * path from VRFs.
		 * For instance, RT list was modified using route-maps:
		 * route-map test permit 10
		 *   set extcommunity rt none
		 */
		if (CHECK_FLAG(bpi->attr->flag,
			       ATTR_FLAG_BIT(BGP_ATTR_EXT_COMMUNITIES)) &&
		    CHECK_FLAG(new_attr->flag,
			       ATTR_FLAG_BIT(BGP_ATTR_EXT_COMMUNITIES))) {
			if (!ecommunity_cmp(
				    bgp_attr_get_ecommunity(bpi->attr),
				    bgp_attr_get_ecommunity(new_attr))) {
				vpn_leak_to_vrf_withdraw(to_bgp, bpi);
				bgp_aggregate_decrement(to_bgp, p, bpi, afi,
							safi);
				bgp_path_info_delete(bn, bpi);
			}
		}

		/* attr is changed */
		bgp_path_info_set_flag(bn, bpi, BGP_PATH_ATTR_CHANGED);

		/* Rewrite BGP route information. */
		if (CHECK_FLAG(bpi->flags, BGP_PATH_REMOVED))
			bgp_path_info_restore(bn, bpi);
		else
			bgp_aggregate_decrement(to_bgp, p, bpi, afi, safi);
		bgp_attr_unintern(&bpi->attr);
		bpi->attr = new_attr;
		bpi->uptime = monotime(NULL);

		/*
		 * rewrite labels
		 */
		if (!labelssame)
			setlabels(bpi, label, num_labels);

		/*
		 * rewrite sid
		 */
		if (num_sids) {
			if (new_attr->srv6_l3vpn) {
				setsids(bpi, &new_attr->srv6_l3vpn->sid,
					num_sids);

				extra = bgp_path_info_extra_get(bpi);

				extra->sid[0].loc_block_len =
					new_attr->srv6_l3vpn->loc_block_len;
				extra->sid[0].loc_node_len =
					new_attr->srv6_l3vpn->loc_node_len;
				extra->sid[0].func_len =
					new_attr->srv6_l3vpn->func_len;
				extra->sid[0].arg_len =
					new_attr->srv6_l3vpn->arg_len;
				extra->sid[0].transposition_len =
					new_attr->srv6_l3vpn->transposition_len;
				extra->sid[0].transposition_offset =
					new_attr->srv6_l3vpn
						->transposition_offset;
			} else if (new_attr->srv6_vpn)
				setsids(bpi, &new_attr->srv6_vpn->sid,
					num_sids);
		} else
			unsetsids(bpi);

		if (nexthop_self_flag)
			bgp_path_info_set_flag(bn, bpi, BGP_PATH_ANNC_NH_SELF);

		if (CHECK_FLAG(source_bpi->flags, BGP_PATH_ACCEPT_OWN))
			bgp_path_info_set_flag(bn, bpi, BGP_PATH_ACCEPT_OWN);

		if (leak_update_nexthop_valid(to_bgp, bn, new_attr, afi, safi,
					      source_bpi, bpi, bgp_orig, p,
					      debug))
			bgp_path_info_set_flag(bn, bpi, BGP_PATH_VALID);
		else
			bgp_path_info_unset_flag(bn, bpi, BGP_PATH_VALID);

		/* Process change. */
		bgp_aggregate_increment(to_bgp, p, bpi, afi, safi);
		bgp_process(to_bgp, bn, afi, safi);
		bgp_dest_unlock_node(bn);

		if (debug)
			zlog_debug("%s: ->%s: %pBD Found route, changed attr",
				   __func__, to_bgp->name_pretty, bn);

		return bpi;
	}

	if (CHECK_FLAG(source_bpi->flags, BGP_PATH_REMOVED)) {
		if (debug) {
			zlog_debug(
				"%s: ->%s(s_flags: 0x%x): %pFX: New route, being removed, not leaking",
				__func__, to_bgp->name_pretty,
				source_bpi->flags, p);
		}
		return NULL;
	}

	new = info_make(ZEBRA_ROUTE_BGP, BGP_ROUTE_IMPORTED, 0,
			to_bgp->peer_self, new_attr, bn);

	if (source_bpi->peer) {
		extra = bgp_path_info_extra_get(new);
		extra->peer_orig = peer_lock(source_bpi->peer);
	}

	if (nexthop_self_flag)
		bgp_path_info_set_flag(bn, new, BGP_PATH_ANNC_NH_SELF);

	if (CHECK_FLAG(source_bpi->flags, BGP_PATH_ACCEPT_OWN))
		bgp_path_info_set_flag(bn, new, BGP_PATH_ACCEPT_OWN);

	bgp_path_info_extra_get(new);

	/*
	 * rewrite sid
	 */
	if (num_sids) {
		if (new_attr->srv6_l3vpn) {
			setsids(new, &new_attr->srv6_l3vpn->sid, num_sids);

			extra = bgp_path_info_extra_get(new);

			extra->sid[0].loc_block_len =
				new_attr->srv6_l3vpn->loc_block_len;
			extra->sid[0].loc_node_len =
				new_attr->srv6_l3vpn->loc_node_len;
			extra->sid[0].func_len = new_attr->srv6_l3vpn->func_len;
			extra->sid[0].arg_len = new_attr->srv6_l3vpn->arg_len;
			extra->sid[0].transposition_len =
				new_attr->srv6_l3vpn->transposition_len;
			extra->sid[0].transposition_offset =
				new_attr->srv6_l3vpn->transposition_offset;
		} else if (new_attr->srv6_vpn)
			setsids(new, &new_attr->srv6_vpn->sid, num_sids);
	} else
		unsetsids(new);

	if (num_labels)
		setlabels(new, label, num_labels);

	new->extra->parent = bgp_path_info_lock(parent);
	bgp_dest_lock_node(
		(struct bgp_dest *)((struct bgp_path_info *)parent)->net);
	if (bgp_orig)
		new->extra->bgp_orig = bgp_lock(bgp_orig);
	if (nexthop_orig)
		new->extra->nexthop_orig = *nexthop_orig;

	if (leak_update_nexthop_valid(to_bgp, bn, new_attr, afi, safi,
				      source_bpi, new, bgp_orig, p, debug))
		bgp_path_info_set_flag(bn, new, BGP_PATH_VALID);
	else
		bgp_path_info_unset_flag(bn, new, BGP_PATH_VALID);

	bgp_aggregate_increment(to_bgp, p, new, afi, safi);
	bgp_path_info_add(bn, new);

	bgp_dest_unlock_node(bn);
	bgp_process(to_bgp, bn, afi, safi);

	if (debug)
		zlog_debug("%s: ->%s: %pBD: Added new route", __func__,
			   to_bgp->name_pretty, bn);

	return new;
}

/* cf vnc_import_bgp_add_route_mode_nvegroup() and add_vnc_route() */
void vpn_leak_from_vrf_update(struct bgp *to_bgp,	     /* to */
			      struct bgp *from_bgp,	   /* from */
			      struct bgp_path_info *path_vrf) /* route */
{
	int debug = BGP_DEBUG(vpn, VPN_LEAK_FROM_VRF);
	const struct prefix *p = bgp_dest_get_prefix(path_vrf->net);
	afi_t afi = family2afi(p->family);
	struct attr static_attr = {0};
	struct attr *new_attr = NULL;
	safi_t safi = SAFI_MPLS_VPN;
	mpls_label_t label_val;
	mpls_label_t label;
	struct bgp_dest *bn;
	const char *debugmsg;
	int nexthop_self_flag = 0;

	if (debug)
		zlog_debug("%s: from vrf %s", __func__, from_bgp->name_pretty);

	if (debug && bgp_attr_get_ecommunity(path_vrf->attr)) {
		char *s = ecommunity_ecom2str(
			bgp_attr_get_ecommunity(path_vrf->attr),
			ECOMMUNITY_FORMAT_ROUTE_MAP, 0);

		zlog_debug("%s: %s path_vrf->type=%d, EC{%s}", __func__,
			   from_bgp->name, path_vrf->type, s);
		XFREE(MTYPE_ECOMMUNITY_STR, s);
	}

	if (!to_bgp)
		return;

	if (!afi) {
		if (debug)
			zlog_debug("%s: can't get afi of prefix", __func__);
		return;
	}

	/* Is this route exportable into the VPN table? */
	if (!is_route_injectable_into_vpn(path_vrf))
		return;

	if (!vpn_leak_to_vpn_active(from_bgp, afi, &debugmsg)) {
		if (debug)
			zlog_debug("%s: %s skipping: %s", __func__,
				   from_bgp->name, debugmsg);
		return;
	}

	/* shallow copy */
	static_attr = *path_vrf->attr;

	/*
	 * route map handling
	 */
	if (from_bgp->vpn_policy[afi].rmap[BGP_VPN_POLICY_DIR_TOVPN]) {
		struct bgp_path_info info;
		route_map_result_t ret;

		memset(&info, 0, sizeof(info));
		info.peer = to_bgp->peer_self;
		info.attr = &static_attr;
		ret = route_map_apply(from_bgp->vpn_policy[afi]
					      .rmap[BGP_VPN_POLICY_DIR_TOVPN],
				      p, &info);
		if (RMAP_DENYMATCH == ret) {
			bgp_attr_flush(&static_attr); /* free any added parts */
			if (debug)
				zlog_debug(
					"%s: vrf %s route map \"%s\" says DENY, returning",
					__func__, from_bgp->name_pretty,
					from_bgp->vpn_policy[afi]
						.rmap[BGP_VPN_POLICY_DIR_TOVPN]
						->name);
			return;
		}
	}

	if (debug && bgp_attr_get_ecommunity(&static_attr)) {
		char *s = ecommunity_ecom2str(
			bgp_attr_get_ecommunity(&static_attr),
			ECOMMUNITY_FORMAT_ROUTE_MAP, 0);

		zlog_debug("%s: post route map static_attr.ecommunity{%s}",
			   __func__, s);
		XFREE(MTYPE_ECOMMUNITY_STR, s);
	}

	/*
	 * Add the vpn-policy rt-list
	 */
	struct ecommunity *old_ecom;
	struct ecommunity *new_ecom;

	/* Export with the 'from' instance's export RTs. */
	/* If doing VRF-to-VRF leaking, strip existing RTs first. */
	old_ecom = bgp_attr_get_ecommunity(&static_attr);
	if (old_ecom) {
		new_ecom = ecommunity_dup(old_ecom);
		if (CHECK_FLAG(from_bgp->af_flags[afi][SAFI_UNICAST],
			       BGP_CONFIG_VRF_TO_VRF_EXPORT))
			ecommunity_strip_rts(new_ecom);
		new_ecom = ecommunity_merge(
			new_ecom, from_bgp->vpn_policy[afi]
					  .rtlist[BGP_VPN_POLICY_DIR_TOVPN]);
		if (!old_ecom->refcnt)
			ecommunity_free(&old_ecom);
	} else {
		new_ecom = ecommunity_dup(
			from_bgp->vpn_policy[afi]
				.rtlist[BGP_VPN_POLICY_DIR_TOVPN]);
	}
	bgp_attr_set_ecommunity(&static_attr, new_ecom);

	if (debug && bgp_attr_get_ecommunity(&static_attr)) {
		char *s = ecommunity_ecom2str(
			bgp_attr_get_ecommunity(&static_attr),
			ECOMMUNITY_FORMAT_ROUTE_MAP, 0);

		zlog_debug("%s: post merge static_attr.ecommunity{%s}",
			   __func__, s);
		XFREE(MTYPE_ECOMMUNITY_STR, s);
	}

	community_strip_accept_own(&static_attr);

	/* Nexthop */
	/* if policy nexthop not set, use 0 */
	if (CHECK_FLAG(from_bgp->vpn_policy[afi].flags,
		       BGP_VPN_POLICY_TOVPN_NEXTHOP_SET)) {
		struct prefix *nexthop =
			&from_bgp->vpn_policy[afi].tovpn_nexthop;

		switch (nexthop->family) {
		case AF_INET:
			/* prevent mp_nexthop_global_in <- self in bgp_route.c
			 */
			static_attr.nexthop.s_addr = nexthop->u.prefix4.s_addr;

			static_attr.mp_nexthop_global_in = nexthop->u.prefix4;
			static_attr.mp_nexthop_len = BGP_ATTR_NHLEN_IPV4;
			break;

		case AF_INET6:
			static_attr.mp_nexthop_global = nexthop->u.prefix6;
			static_attr.mp_nexthop_len = BGP_ATTR_NHLEN_IPV6_GLOBAL;
			break;

		default:
			assert(0);
		}
	} else {
		if (!CHECK_FLAG(from_bgp->af_flags[afi][SAFI_UNICAST],
				BGP_CONFIG_VRF_TO_VRF_EXPORT)) {
			if (afi == AFI_IP) {
				/*
				 * For ipv4, copy to multiprotocol
				 * nexthop field
				 */
				static_attr.mp_nexthop_global_in =
					static_attr.nexthop;
				static_attr.mp_nexthop_len =
					BGP_ATTR_NHLEN_IPV4;
				/*
				 * XXX Leave static_attr.nexthop
				 * intact for NHT
				 */
				static_attr.flag &=
					~ATTR_FLAG_BIT(BGP_ATTR_NEXT_HOP);
			}
		} else {
			/* Update based on next-hop family to account for
			 * RFC 5549 (BGP unnumbered) scenario. Note that
			 * specific action is only needed for the case of
			 * IPv4 nexthops as the attr has been copied
			 * otherwise.
			 */
			if (afi == AFI_IP
			    && !BGP_ATTR_NEXTHOP_AFI_IP6(path_vrf->attr)) {
				static_attr.mp_nexthop_global_in.s_addr =
					static_attr.nexthop.s_addr;
				static_attr.mp_nexthop_len =
					BGP_ATTR_NHLEN_IPV4;
				static_attr.flag |=
					ATTR_FLAG_BIT(BGP_ATTR_NEXT_HOP);
			}
		}
		nexthop_self_flag = 1;
	}

	label_val = from_bgp->vpn_policy[afi].tovpn_label;
	if (label_val == MPLS_LABEL_NONE) {
		encode_label(MPLS_LABEL_IMPLICIT_NULL, &label);
	} else {
		encode_label(label_val, &label);
	}

	/* Set originator ID to "me" */
	SET_FLAG(static_attr.flag, ATTR_FLAG_BIT(BGP_ATTR_ORIGINATOR_ID));
	static_attr.originator_id = to_bgp->router_id;

	/* Set SID for SRv6 VPN */
	if (from_bgp->vpn_policy[afi].tovpn_sid_locator) {
		struct srv6_locator_chunk *locator =
			from_bgp->vpn_policy[afi].tovpn_sid_locator;
		encode_label(
			from_bgp->vpn_policy[afi].tovpn_sid_transpose_label,
			&label);

		static_attr.srv6_l3vpn = XCALLOC(MTYPE_BGP_SRV6_L3VPN,
				sizeof(struct bgp_attr_srv6_l3vpn));
		static_attr.srv6_l3vpn->sid_flags = 0x00;
		static_attr.srv6_l3vpn->endpoint_behavior =
			afi == AFI_IP
<<<<<<< HEAD
				? IANA_SEG6_ENDPOINT_BEHAVIOR_END_DT4
				: (afi == AFI_IP6
					   ? IANA_SEG6_ENDPOINT_BEHAVIOR_END_DT6
					   : 0xffff);
=======
				? (CHECK_FLAG(locator->flags, SRV6_LOCATOR_USID)
					   ? SRV6_ENDPOINT_BEHAVIOR_END_DT4_USID
					   : SRV6_ENDPOINT_BEHAVIOR_END_DT4)
				: (CHECK_FLAG(locator->flags, SRV6_LOCATOR_USID)
					   ? SRV6_ENDPOINT_BEHAVIOR_END_DT6_USID
					   : SRV6_ENDPOINT_BEHAVIOR_END_DT6);
>>>>>>> 53317d66
		static_attr.srv6_l3vpn->loc_block_len =
			from_bgp->vpn_policy[afi]
				.tovpn_sid_locator->block_bits_length;
		static_attr.srv6_l3vpn->loc_node_len =
			from_bgp->vpn_policy[afi]
				.tovpn_sid_locator->node_bits_length;
		static_attr.srv6_l3vpn->transposition_len =
			from_bgp->vpn_policy[afi]
				.tovpn_sid_locator->function_bits_length;
		static_attr.srv6_l3vpn->transposition_offset =
			from_bgp->vpn_policy[afi]
				.tovpn_sid_locator->block_bits_length +
			from_bgp->vpn_policy[afi]
				.tovpn_sid_locator->node_bits_length;

		static_attr.srv6_l3vpn->func_len =
			from_bgp->vpn_policy[afi]
				.tovpn_sid_locator->function_bits_length;
		static_attr.srv6_l3vpn->arg_len =
			from_bgp->vpn_policy[afi]
				.tovpn_sid_locator->argument_bits_length;

		memcpy(&static_attr.srv6_l3vpn->sid,
		       &from_bgp->vpn_policy[afi]
				.tovpn_sid_locator->prefix.prefix,
		       sizeof(struct in6_addr));
	} else if (from_bgp->tovpn_sid_locator) {
		struct srv6_locator_chunk *locator =
			from_bgp->tovpn_sid_locator;
		encode_label(from_bgp->tovpn_sid_transpose_label, &label);
		static_attr.srv6_l3vpn =
			XCALLOC(MTYPE_BGP_SRV6_L3VPN,
				sizeof(struct bgp_attr_srv6_l3vpn));
		static_attr.srv6_l3vpn->sid_flags = 0x00;
		static_attr.srv6_l3vpn->endpoint_behavior =
			CHECK_FLAG(locator->flags, SRV6_LOCATOR_USID)
				? SRV6_ENDPOINT_BEHAVIOR_END_DT46_USID
				: SRV6_ENDPOINT_BEHAVIOR_END_DT46;
		static_attr.srv6_l3vpn->loc_block_len =
			from_bgp->tovpn_sid_locator->block_bits_length;
		static_attr.srv6_l3vpn->loc_node_len =
			from_bgp->tovpn_sid_locator->node_bits_length;
		static_attr.srv6_l3vpn->func_len =
			from_bgp->tovpn_sid_locator->function_bits_length;
		static_attr.srv6_l3vpn->arg_len =
			from_bgp->tovpn_sid_locator->argument_bits_length;
		static_attr.srv6_l3vpn->transposition_len =
			from_bgp->tovpn_sid_locator->function_bits_length;
		static_attr.srv6_l3vpn->transposition_offset =
			from_bgp->tovpn_sid_locator->block_bits_length +
			from_bgp->tovpn_sid_locator->node_bits_length;
		memcpy(&static_attr.srv6_l3vpn->sid,
		       &from_bgp->tovpn_sid_locator->prefix.prefix,
		       sizeof(struct in6_addr));
	}


	new_attr = bgp_attr_intern(
		&static_attr);	/* hashed refcounted everything */
	bgp_attr_flush(&static_attr); /* free locally-allocated parts */

	if (debug && bgp_attr_get_ecommunity(new_attr)) {
		char *s = ecommunity_ecom2str(bgp_attr_get_ecommunity(new_attr),
					      ECOMMUNITY_FORMAT_ROUTE_MAP, 0);

		zlog_debug("%s: new_attr->ecommunity{%s}", __func__, s);
		XFREE(MTYPE_ECOMMUNITY_STR, s);
	}

	/* Now new_attr is an allocated interned attr */

	bn = bgp_afi_node_get(to_bgp->rib[afi][safi], afi, safi, p,
			      &(from_bgp->vpn_policy[afi].tovpn_rd));

	struct bgp_path_info *new_info;

	new_info =
		leak_update(to_bgp, bn, new_attr, afi, safi, path_vrf, &label,
			    1, from_bgp, NULL, nexthop_self_flag, debug);

	/*
	 * Routes actually installed in the vpn RIB must also be
	 * offered to all vrfs (because now they originate from
	 * the vpn RIB).
	 *
	 * Acceptance into other vrfs depends on rt-lists.
	 * Originating vrf will not accept the looped back route
	 * because of loop checking.
	 */
	if (new_info)
		vpn_leak_to_vrf_update(from_bgp, new_info, NULL);
}

void vpn_leak_from_vrf_withdraw(struct bgp *to_bgp,		/* to */
				struct bgp *from_bgp,		/* from */
				struct bgp_path_info *path_vrf) /* route */
{
	int debug = BGP_DEBUG(vpn, VPN_LEAK_FROM_VRF);
	const struct prefix *p = bgp_dest_get_prefix(path_vrf->net);
	afi_t afi = family2afi(p->family);
	safi_t safi = SAFI_MPLS_VPN;
	struct bgp_path_info *bpi;
	struct bgp_dest *bn;
	const char *debugmsg;

	if (debug) {
		zlog_debug(
			"%s: entry: leak-from=%s, p=%pBD, type=%d, sub_type=%d",
			__func__, from_bgp->name_pretty, path_vrf->net,
			path_vrf->type, path_vrf->sub_type);
	}

	if (!to_bgp)
		return;

	if (!afi) {
		if (debug)
			zlog_debug("%s: can't get afi of prefix", __func__);
		return;
	}

	/* Is this route exportable into the VPN table? */
	if (!is_route_injectable_into_vpn(path_vrf))
		return;

	if (!vpn_leak_to_vpn_active(from_bgp, afi, &debugmsg)) {
		if (debug)
			zlog_debug("%s: skipping: %s", __func__, debugmsg);
		return;
	}

	if (debug)
		zlog_debug("%s: withdrawing (path_vrf=%p)", __func__, path_vrf);

	bn = bgp_afi_node_get(to_bgp->rib[afi][safi], afi, safi, p,
			      &(from_bgp->vpn_policy[afi].tovpn_rd));

	if (!bn)
		return;
	/*
	 * vrf -> vpn
	 * match original bpi imported from
	 */
	for (bpi = bgp_dest_get_bgp_path_info(bn); bpi; bpi = bpi->next) {
		if (bpi->extra && bpi->extra->parent == path_vrf) {
			break;
		}
	}

	if (bpi) {
		/* withdraw from looped vrfs as well */
		vpn_leak_to_vrf_withdraw(to_bgp, bpi);

		bgp_aggregate_decrement(to_bgp, p, bpi, afi, safi);
		bgp_path_info_delete(bn, bpi);
		bgp_process(to_bgp, bn, afi, safi);
	}
	bgp_dest_unlock_node(bn);
}

void vpn_leak_from_vrf_withdraw_all(struct bgp *to_bgp, struct bgp *from_bgp,
				    afi_t afi)
{
	int debug = BGP_DEBUG(vpn, VPN_LEAK_FROM_VRF);
	struct bgp_dest *pdest;
	safi_t safi = SAFI_MPLS_VPN;

	/*
	 * Walk vpn table, delete bpi with bgp_orig == from_bgp
	 */
	for (pdest = bgp_table_top(to_bgp->rib[afi][safi]); pdest;
	     pdest = bgp_route_next(pdest)) {

		struct bgp_table *table;
		struct bgp_dest *bn;
		struct bgp_path_info *bpi;

		/* This is the per-RD table of prefixes */
		table = bgp_dest_get_bgp_table_info(pdest);

		if (!table)
			continue;

		for (bn = bgp_table_top(table); bn; bn = bgp_route_next(bn)) {
			bpi = bgp_dest_get_bgp_path_info(bn);
			if (debug && bpi) {
				zlog_debug("%s: looking at prefix %pBD",
					   __func__, bn);
			}

			for (; bpi; bpi = bpi->next) {
				if (debug)
					zlog_debug("%s: type %d, sub_type %d",
						   __func__, bpi->type,
						   bpi->sub_type);
				if (bpi->sub_type != BGP_ROUTE_IMPORTED)
					continue;
				if (!bpi->extra)
					continue;
				if ((struct bgp *)bpi->extra->bgp_orig ==
				    from_bgp) {
					/* delete route */
					if (debug)
						zlog_debug("%s: deleting it",
							   __func__);
					/* withdraw from leak-to vrfs as well */
					vpn_leak_to_vrf_withdraw(to_bgp, bpi);
					bgp_aggregate_decrement(
						to_bgp, bgp_dest_get_prefix(bn),
						bpi, afi, safi);
					bgp_path_info_delete(bn, bpi);
					bgp_process(to_bgp, bn, afi, safi);
				}
			}
		}
	}
}

void vpn_leak_from_vrf_update_all(struct bgp *to_bgp, struct bgp *from_bgp,
				  afi_t afi)
{
	struct bgp_dest *bn;
	struct bgp_path_info *bpi;
	int debug = BGP_DEBUG(vpn, VPN_LEAK_FROM_VRF);

	if (debug)
		zlog_debug("%s: entry, afi=%d, vrf=%s", __func__, afi,
			   from_bgp->name_pretty);

	for (bn = bgp_table_top(from_bgp->rib[afi][SAFI_UNICAST]); bn;
	     bn = bgp_route_next(bn)) {

		if (debug)
			zlog_debug("%s: node=%p", __func__, bn);

		for (bpi = bgp_dest_get_bgp_path_info(bn); bpi;
		     bpi = bpi->next) {
			if (debug)
				zlog_debug(
					"%s: calling vpn_leak_from_vrf_update",
					__func__);
			vpn_leak_from_vrf_update(to_bgp, from_bgp, bpi);
		}
	}
}

static struct bgp *bgp_lookup_by_rd(struct bgp_path_info *bpi,
				    struct prefix_rd *rd, afi_t afi)
{
	struct listnode *node, *nnode;
	struct bgp *bgp;

	if (!rd)
		return NULL;

	/* If ACCEPT_OWN is not enabled for this path - return. */
	if (!CHECK_FLAG(bpi->flags, BGP_PATH_ACCEPT_OWN))
		return NULL;

	for (ALL_LIST_ELEMENTS(bm->bgp, node, nnode, bgp)) {
		if (bgp->inst_type != BGP_INSTANCE_TYPE_VRF)
			continue;

		if (!CHECK_FLAG(bgp->vpn_policy[afi].flags,
				BGP_VPN_POLICY_TOVPN_RD_SET))
			continue;

		/* Check if we have source VRF by RD value */
		if (memcmp(&bgp->vpn_policy[afi].tovpn_rd.val, rd->val,
			   ECOMMUNITY_SIZE) == 0)
			return bgp;
	}

	return NULL;
}

static bool vpn_leak_to_vrf_update_onevrf(struct bgp *to_bgp,   /* to */
					  struct bgp *from_bgp, /* from */
					  struct bgp_path_info *path_vpn,
					  struct prefix_rd *prd)
{
	const struct prefix *p = bgp_dest_get_prefix(path_vpn->net);
	afi_t afi = family2afi(p->family);

	struct attr static_attr = {0};
	struct attr *new_attr = NULL;
	struct bgp_dest *bn;
	safi_t safi = SAFI_UNICAST;
	const char *debugmsg;
	struct prefix nexthop_orig;
	mpls_label_t *pLabels = NULL;
	uint32_t num_labels = 0;
	int nexthop_self_flag = 1;
	struct bgp_path_info *bpi_ultimate = NULL;
	int origin_local = 0;
	struct bgp *src_vrf;

	int debug = BGP_DEBUG(vpn, VPN_LEAK_TO_VRF);

	if (!vpn_leak_from_vpn_active(to_bgp, afi, &debugmsg)) {
		if (debug)
			zlog_debug("%s: skipping: %s", __func__, debugmsg);
		return false;
	}

	/* Check for intersection of route targets */
	if (!ecommunity_include(
		    to_bgp->vpn_policy[afi].rtlist[BGP_VPN_POLICY_DIR_FROMVPN],
		    bgp_attr_get_ecommunity(path_vpn->attr))) {
		if (debug)
			zlog_debug(
				"from vpn (%s) to vrf (%s), skipping after no intersection of route targets",
				from_bgp->name_pretty, to_bgp->name_pretty);
		return false;
	}

	/* A route MUST NOT ever be accepted back into its source VRF, even if
	 * it carries one or more RTs that match that VRF.
	 */
	if (prd && memcmp(&prd->val, &to_bgp->vpn_policy[afi].tovpn_rd.val,
			  ECOMMUNITY_SIZE) == 0) {
		if (debug)
			zlog_debug(
				"%s: skipping import, match RD (%pRD) of src VRF (%s) and the prefix (%pFX)",
				__func__, prd, to_bgp->name_pretty, p);

		return false;
	}

	if (debug)
		zlog_debug("%s: updating RD %pRD, %pFX to vrf %s", __func__,
			   prd, p, to_bgp->name_pretty);

	/* shallow copy */
	static_attr = *path_vpn->attr;

	struct ecommunity *old_ecom;
	struct ecommunity *new_ecom;

	/* If doing VRF-to-VRF leaking, strip RTs. */
	old_ecom = bgp_attr_get_ecommunity(&static_attr);
	if (old_ecom && CHECK_FLAG(to_bgp->af_flags[afi][safi],
				   BGP_CONFIG_VRF_TO_VRF_IMPORT)) {
		new_ecom = ecommunity_dup(old_ecom);
		ecommunity_strip_rts(new_ecom);
		bgp_attr_set_ecommunity(&static_attr, new_ecom);

		if (new_ecom->size == 0) {
			ecommunity_free(&new_ecom);
			bgp_attr_set_ecommunity(&static_attr, NULL);
		}

		if (!old_ecom->refcnt)
			ecommunity_free(&old_ecom);
	}

	community_strip_accept_own(&static_attr);

	/*
	 * Nexthop: stash and clear
	 *
	 * Nexthop is valid in context of VPN core, but not in destination vrf.
	 * Stash it for later label resolution by vrf ingress path and then
	 * overwrite with 0, i.e., "me", for the sake of vrf advertisement.
	 */
	uint8_t nhfamily = NEXTHOP_FAMILY(path_vpn->attr->mp_nexthop_len);

	memset(&nexthop_orig, 0, sizeof(nexthop_orig));
	nexthop_orig.family = nhfamily;

	switch (nhfamily) {
	case AF_INET:
		/* save */
		nexthop_orig.u.prefix4 = path_vpn->attr->mp_nexthop_global_in;
		nexthop_orig.prefixlen = IPV4_MAX_BITLEN;

		if (CHECK_FLAG(to_bgp->af_flags[afi][safi],
			       BGP_CONFIG_VRF_TO_VRF_IMPORT)) {
			static_attr.nexthop.s_addr =
				nexthop_orig.u.prefix4.s_addr;

			static_attr.mp_nexthop_global_in =
				path_vpn->attr->mp_nexthop_global_in;
			static_attr.mp_nexthop_len =
				path_vpn->attr->mp_nexthop_len;
		}
		static_attr.flag |= ATTR_FLAG_BIT(BGP_ATTR_NEXT_HOP);
		break;
	case AF_INET6:
		/* save */
		nexthop_orig.u.prefix6 = path_vpn->attr->mp_nexthop_global;
		nexthop_orig.prefixlen = IPV6_MAX_BITLEN;

		if (CHECK_FLAG(to_bgp->af_flags[afi][safi],
			       BGP_CONFIG_VRF_TO_VRF_IMPORT)) {
			static_attr.mp_nexthop_global = nexthop_orig.u.prefix6;
		}
		break;
	}

	/*
	 * route map handling
	 */
	if (to_bgp->vpn_policy[afi].rmap[BGP_VPN_POLICY_DIR_FROMVPN]) {
		struct bgp_path_info info;
		route_map_result_t ret;

		memset(&info, 0, sizeof(info));
		info.peer = to_bgp->peer_self;
		info.attr = &static_attr;
		info.extra = path_vpn->extra; /* Used for source-vrf filter */
		ret = route_map_apply(to_bgp->vpn_policy[afi]
					      .rmap[BGP_VPN_POLICY_DIR_FROMVPN],
				      p, &info);
		if (RMAP_DENYMATCH == ret) {
			bgp_attr_flush(&static_attr); /* free any added parts */
			if (debug)
				zlog_debug(
					"%s: vrf %s vpn-policy route map \"%s\" says DENY, returning",
					__func__, to_bgp->name_pretty,
					to_bgp->vpn_policy[afi]
						.rmap[BGP_VPN_POLICY_DIR_FROMVPN]
						->name);
			return false;
		}
		/*
		 * if route-map changed nexthop, don't nexthop-self on output
		 */
		if (!CHECK_FLAG(static_attr.rmap_change_flags,
						BATTR_RMAP_NEXTHOP_UNCHANGED))
			nexthop_self_flag = 0;
	}

	new_attr = bgp_attr_intern(&static_attr);
	bgp_attr_flush(&static_attr);

	bn = bgp_afi_node_get(to_bgp->rib[afi][safi], afi, safi, p, NULL);

	/*
	 * ensure labels are copied
	 *
	 * However, there is a special case: if the route originated in
	 * another local VRF (as opposed to arriving via VPN), then the
	 * nexthop is reached by hairpinning through this router (me)
	 * using IP forwarding only (no LSP). Therefore, the route
	 * imported to the VRF should not have labels attached. Note
	 * that nexthop tracking is also involved: eliminating the
	 * labels for these routes enables the non-labeled nexthops
	 * from the originating VRF to be considered valid for this route.
	 */
	if (!CHECK_FLAG(to_bgp->af_flags[afi][safi],
			BGP_CONFIG_VRF_TO_VRF_IMPORT)) {
		/* work back to original route */
		bpi_ultimate = bgp_get_imported_bpi_ultimate(path_vpn);

		/*
		 * if original route was unicast,
		 * then it did not arrive over vpn
		 */
		if (bpi_ultimate->net) {
			struct bgp_table *table;

			table = bgp_dest_table(bpi_ultimate->net);
			if (table && (table->safi == SAFI_UNICAST))
				origin_local = 1;
		}

		/* copy labels */
		if (!origin_local && path_vpn->extra
		    && path_vpn->extra->num_labels) {
			num_labels = path_vpn->extra->num_labels;
			if (num_labels > BGP_MAX_LABELS)
				num_labels = BGP_MAX_LABELS;
			pLabels = path_vpn->extra->label;
		}
	}

	if (debug)
		zlog_debug("%s: pfx %pBD: num_labels %d", __func__,
			   path_vpn->net, num_labels);

	/*
	 * For VRF-2-VRF route-leaking,
	 * the source will be the originating VRF.
	 *
	 * If ACCEPT_OWN mechanism is enabled, then we SHOULD(?)
	 * get the source VRF (BGP) by looking at the RD.
	 */
	struct bgp *src_bgp = bgp_lookup_by_rd(path_vpn, prd, afi);

	if (path_vpn->extra && path_vpn->extra->bgp_orig)
		src_vrf = path_vpn->extra->bgp_orig;
	else if (src_bgp)
		src_vrf = src_bgp;
	else
		src_vrf = from_bgp;

	leak_update(to_bgp, bn, new_attr, afi, safi, path_vpn, pLabels,
		    num_labels, src_vrf, &nexthop_orig, nexthop_self_flag,
		    debug);
	return true;
}

bool vpn_leak_to_vrf_update(struct bgp *from_bgp,
			    struct bgp_path_info *path_vpn,
			    struct prefix_rd *prd)
{
	struct listnode *mnode, *mnnode;
	struct bgp *bgp;
	bool leak_success = false;

	int debug = BGP_DEBUG(vpn, VPN_LEAK_TO_VRF);

	if (debug)
		zlog_debug("%s: start (path_vpn=%p)", __func__, path_vpn);

	/* Loop over VRFs */
	for (ALL_LIST_ELEMENTS(bm->bgp, mnode, mnnode, bgp)) {

		if (!path_vpn->extra
		    || path_vpn->extra->bgp_orig != bgp) { /* no loop */
			leak_success |= vpn_leak_to_vrf_update_onevrf(
				bgp, from_bgp, path_vpn, prd);
		}
	}
	return leak_success;
}

void vpn_leak_to_vrf_withdraw(struct bgp *from_bgp,	   /* from */
			      struct bgp_path_info *path_vpn) /* route */
{
	const struct prefix *p;
	afi_t afi;
	safi_t safi = SAFI_UNICAST;
	struct bgp *bgp;
	struct listnode *mnode, *mnnode;
	struct bgp_dest *bn;
	struct bgp_path_info *bpi;
	const char *debugmsg;

	int debug = BGP_DEBUG(vpn, VPN_LEAK_TO_VRF);

	if (debug)
		zlog_debug("%s: entry: p=%pBD, type=%d, sub_type=%d", __func__,
			   path_vpn->net, path_vpn->type, path_vpn->sub_type);

	if (debug)
		zlog_debug("%s: start (path_vpn=%p)", __func__, path_vpn);

	if (!path_vpn->net) {
#ifdef ENABLE_BGP_VNC
		/* BGP_ROUTE_RFP routes do not have path_vpn->net set (yet) */
		if (path_vpn->type == ZEBRA_ROUTE_BGP
		    && path_vpn->sub_type == BGP_ROUTE_RFP) {

			return;
		}
#endif
		if (debug)
			zlog_debug(
				"%s: path_vpn->net unexpectedly NULL, no prefix, bailing",
				__func__);
		return;
	}

	p = bgp_dest_get_prefix(path_vpn->net);
	afi = family2afi(p->family);

	/* Loop over VRFs */
	for (ALL_LIST_ELEMENTS(bm->bgp, mnode, mnnode, bgp)) {
		if (!vpn_leak_from_vpn_active(bgp, afi, &debugmsg)) {
			if (debug)
				zlog_debug("%s: skipping: %s", __func__,
					   debugmsg);
			continue;
		}

		/* Check for intersection of route targets */
		if (!ecommunity_include(
			    bgp->vpn_policy[afi]
				    .rtlist[BGP_VPN_POLICY_DIR_FROMVPN],
			    bgp_attr_get_ecommunity(path_vpn->attr))) {

			continue;
		}

		if (debug)
			zlog_debug("%s: withdrawing from vrf %s", __func__,
				   bgp->name_pretty);

		bn = bgp_afi_node_get(bgp->rib[afi][safi], afi, safi, p, NULL);

		for (bpi = bgp_dest_get_bgp_path_info(bn); bpi;
		     bpi = bpi->next) {
			if (bpi->extra
			    && (struct bgp_path_info *)bpi->extra->parent
				       == path_vpn) {
				break;
			}
		}

		if (bpi) {
			if (debug)
				zlog_debug("%s: deleting bpi %p", __func__,
					   bpi);
			bgp_aggregate_decrement(bgp, p, bpi, afi, safi);
			bgp_path_info_delete(bn, bpi);
			bgp_process(bgp, bn, afi, safi);
		}
		bgp_dest_unlock_node(bn);
	}
}

void vpn_leak_to_vrf_withdraw_all(struct bgp *to_bgp, afi_t afi)
{
	struct bgp_dest *bn;
	struct bgp_path_info *bpi;
	safi_t safi = SAFI_UNICAST;
	int debug = BGP_DEBUG(vpn, VPN_LEAK_TO_VRF);

	if (debug)
		zlog_debug("%s: entry", __func__);
	/*
	 * Walk vrf table, delete bpi with bgp_orig in a different vrf
	 */
	for (bn = bgp_table_top(to_bgp->rib[afi][safi]); bn;
	     bn = bgp_route_next(bn)) {

		for (bpi = bgp_dest_get_bgp_path_info(bn); bpi;
		     bpi = bpi->next) {
			if (bpi->extra && bpi->extra->bgp_orig != to_bgp &&
			    bpi->extra->parent &&
			    is_pi_family_vpn(bpi->extra->parent)) {

				/* delete route */
				bgp_aggregate_decrement(to_bgp,
							bgp_dest_get_prefix(bn),
							bpi, afi, safi);
				bgp_path_info_delete(bn, bpi);
				bgp_process(to_bgp, bn, afi, safi);
			}
		}
	}
}

void vpn_leak_to_vrf_update_all(struct bgp *to_bgp, struct bgp *vpn_from,
				afi_t afi)
{
	struct bgp_dest *pdest;
	safi_t safi = SAFI_MPLS_VPN;

	assert(vpn_from);

	/*
	 * Walk vpn table
	 */
	for (pdest = bgp_table_top(vpn_from->rib[afi][safi]); pdest;
	     pdest = bgp_route_next(pdest)) {
		struct bgp_table *table;
		struct bgp_dest *bn;
		struct bgp_path_info *bpi;

		/* This is the per-RD table of prefixes */
		table = bgp_dest_get_bgp_table_info(pdest);

		if (!table)
			continue;

		for (bn = bgp_table_top(table); bn; bn = bgp_route_next(bn)) {

			for (bpi = bgp_dest_get_bgp_path_info(bn); bpi;
			     bpi = bpi->next) {

				if (bpi->extra &&
				    bpi->extra->bgp_orig == to_bgp)
					continue;

				vpn_leak_to_vrf_update_onevrf(to_bgp, vpn_from,
							      bpi, NULL);
			}
		}
	}
}

/*
 * This function is called for definition/deletion/change to a route-map
 */
static void vpn_policy_routemap_update(struct bgp *bgp, const char *rmap_name)
{
	int debug = BGP_DEBUG(vpn, VPN_LEAK_RMAP_EVENT);
	afi_t afi;
	struct route_map *rmap;

	if (bgp->inst_type != BGP_INSTANCE_TYPE_DEFAULT
	    && bgp->inst_type != BGP_INSTANCE_TYPE_VRF) {

		return;
	}

	rmap = route_map_lookup_by_name(rmap_name); /* NULL if deleted */

	for (afi = 0; afi < AFI_MAX; ++afi) {

		if (bgp->vpn_policy[afi].rmap_name[BGP_VPN_POLICY_DIR_TOVPN]
			&& !strcmp(rmap_name,
			       bgp->vpn_policy[afi]
				       .rmap_name[BGP_VPN_POLICY_DIR_TOVPN])) {

			if (debug)
				zlog_debug(
					"%s: rmap \"%s\" matches vrf-policy tovpn for as %d afi %s",
					__func__, rmap_name, bgp->as,
					afi2str(afi));

			vpn_leak_prechange(BGP_VPN_POLICY_DIR_TOVPN, afi,
					   bgp_get_default(), bgp);
			if (debug)
				zlog_debug("%s: after vpn_leak_prechange",
					   __func__);

			/* in case of definition/deletion */
			bgp->vpn_policy[afi].rmap[BGP_VPN_POLICY_DIR_TOVPN] =
				rmap;

			vpn_leak_postchange(BGP_VPN_POLICY_DIR_TOVPN, afi,
					    bgp_get_default(), bgp);

			if (debug)
				zlog_debug("%s: after vpn_leak_postchange",
					   __func__);
		}

		if (bgp->vpn_policy[afi].rmap_name[BGP_VPN_POLICY_DIR_FROMVPN]
			&& !strcmp(rmap_name,
				bgp->vpn_policy[afi]
				.rmap_name[BGP_VPN_POLICY_DIR_FROMVPN]))  {

			if (debug) {
				zlog_debug("%s: rmap \"%s\" matches vrf-policy fromvpn for as %d afi %s",
					__func__, rmap_name, bgp->as,
					afi2str(afi));
			}

			vpn_leak_prechange(BGP_VPN_POLICY_DIR_FROMVPN, afi,
					   bgp_get_default(), bgp);

			/* in case of definition/deletion */
			bgp->vpn_policy[afi].rmap[BGP_VPN_POLICY_DIR_FROMVPN] =
					rmap;

			vpn_leak_postchange(BGP_VPN_POLICY_DIR_FROMVPN, afi,
					    bgp_get_default(), bgp);
		}
	}
}

/* This API is used during router-id change, reflect VPNs
 * auto RD and RT values and readvertise routes to VPN table.
 */
void vpn_handle_router_id_update(struct bgp *bgp, bool withdraw,
				 bool is_config)
{
	afi_t afi;
	int debug = (BGP_DEBUG(vpn, VPN_LEAK_TO_VRF)
		     | BGP_DEBUG(vpn, VPN_LEAK_FROM_VRF));
	char *vname;
	const char *export_name;
	char buf[RD_ADDRSTRLEN];
	struct bgp *bgp_import;
	struct listnode *node;
	struct ecommunity *ecom;
	enum vpn_policy_direction idir, edir;

	/*
	 * Router-id change that is not explicitly configured
	 * (a change from zebra, frr restart for example)
	 * should not replace a configured vpn RD/RT.
	 */
	if (!is_config) {
		if (debug)
			zlog_debug("%s: skipping non explicit router-id change",
				   __func__);
		return;
	}

	if (bgp->inst_type != BGP_INSTANCE_TYPE_DEFAULT
	    && bgp->inst_type != BGP_INSTANCE_TYPE_VRF)
		return;

	export_name = bgp->name ? bgp->name : VRF_DEFAULT_NAME;
	idir = BGP_VPN_POLICY_DIR_FROMVPN;
	edir = BGP_VPN_POLICY_DIR_TOVPN;

	for (afi = 0; afi < AFI_MAX; ++afi) {
		if (!vpn_leak_to_vpn_active(bgp, afi, NULL))
			continue;

		if (withdraw) {
			vpn_leak_prechange(BGP_VPN_POLICY_DIR_TOVPN,
					   afi, bgp_get_default(), bgp);
			if (debug)
				zlog_debug("%s: %s after to_vpn vpn_leak_prechange",
					   __func__, export_name);

			/* Remove import RT from VRFs */
			ecom = bgp->vpn_policy[afi].rtlist[edir];
			for (ALL_LIST_ELEMENTS_RO(bgp->vpn_policy[afi].
						  export_vrf, node, vname)) {
				if (strcmp(vname, VRF_DEFAULT_NAME) == 0)
					bgp_import = bgp_get_default();
				else
					bgp_import = bgp_lookup_by_name(vname);
				if (!bgp_import)
					continue;

				ecommunity_del_val(
					bgp_import->vpn_policy[afi]
						.rtlist[idir],
					(struct ecommunity_val *)ecom->val);
			}
		} else {
			/* New router-id derive auto RD and RT and export
			 * to VPN
			 */
			form_auto_rd(bgp->router_id, bgp->vrf_rd_id,
				     &bgp->vrf_prd_auto);
			bgp->vpn_policy[afi].tovpn_rd = bgp->vrf_prd_auto;
			prefix_rd2str(&bgp->vpn_policy[afi].tovpn_rd, buf,
				      sizeof(buf));

			/* free up pre-existing memory if any and allocate
			 *  the ecommunity attribute with new RD/RT
			 */
			if (bgp->vpn_policy[afi].rtlist[edir])
				ecommunity_free(
					&bgp->vpn_policy[afi].rtlist[edir]);
			bgp->vpn_policy[afi].rtlist[edir] = ecommunity_str2com(
				buf, ECOMMUNITY_ROUTE_TARGET, 0);

			/* Update import_vrf rt_list */
			ecom = bgp->vpn_policy[afi].rtlist[edir];
			for (ALL_LIST_ELEMENTS_RO(bgp->vpn_policy[afi].
						  export_vrf, node, vname)) {
				if (strcmp(vname, VRF_DEFAULT_NAME) == 0)
					bgp_import = bgp_get_default();
				else
					bgp_import = bgp_lookup_by_name(vname);
				if (!bgp_import)
					continue;
				if (bgp_import->vpn_policy[afi].rtlist[idir])
					bgp_import->vpn_policy[afi].rtlist[idir]
						= ecommunity_merge(
						bgp_import->vpn_policy[afi]
						.rtlist[idir], ecom);
				else
					bgp_import->vpn_policy[afi].rtlist[idir]
						= ecommunity_dup(ecom);
			}

			/* Update routes to VPN */
			vpn_leak_postchange(BGP_VPN_POLICY_DIR_TOVPN,
					    afi, bgp_get_default(),
					    bgp);
			if (debug)
				zlog_debug("%s: %s after to_vpn vpn_leak_postchange",
					   __func__, export_name);
		}
	}
}

void vpn_policy_routemap_event(const char *rmap_name)
{
	int debug = BGP_DEBUG(vpn, VPN_LEAK_RMAP_EVENT);
	struct listnode *mnode, *mnnode;
	struct bgp *bgp;

	if (debug)
		zlog_debug("%s: entry", __func__);

	if (bm->bgp == NULL) /* may be called during cleanup */
		return;

	for (ALL_LIST_ELEMENTS(bm->bgp, mnode, mnnode, bgp))
		vpn_policy_routemap_update(bgp, rmap_name);
}

void vrf_import_from_vrf(struct bgp *to_bgp, struct bgp *from_bgp,
			 afi_t afi, safi_t safi)
{
	const char *export_name;
	enum vpn_policy_direction idir, edir;
	char *vname, *tmp_name;
	char buf[RD_ADDRSTRLEN];
	struct ecommunity *ecom;
	bool first_export = false;
	int debug;
	struct listnode *node;
	bool is_inst_match = false;

	export_name = to_bgp->name ? to_bgp->name : VRF_DEFAULT_NAME;
	idir = BGP_VPN_POLICY_DIR_FROMVPN;
	edir = BGP_VPN_POLICY_DIR_TOVPN;

	debug = (BGP_DEBUG(vpn, VPN_LEAK_TO_VRF) |
		     BGP_DEBUG(vpn, VPN_LEAK_FROM_VRF));

	/*
	 * Cross-ref both VRFs. Also, note if this is the first time
	 * any VRF is importing from "import_vrf".
	 */
	vname = (from_bgp->name ? XSTRDUP(MTYPE_TMP, from_bgp->name)
			       : XSTRDUP(MTYPE_TMP, VRF_DEFAULT_NAME));

	/* Check the import_vrf list of destination vrf for the source vrf name,
	 * insert otherwise.
	 */
	for (ALL_LIST_ELEMENTS_RO(to_bgp->vpn_policy[afi].import_vrf,
				  node, tmp_name)) {
		if (strcmp(vname, tmp_name) == 0) {
			is_inst_match = true;
			break;
		}
	}
	if (!is_inst_match)
		listnode_add(to_bgp->vpn_policy[afi].import_vrf,
				     vname);
	else
		XFREE(MTYPE_TMP, vname);

	/* Check if the source vrf already exports to any vrf,
	 * first time export requires to setup auto derived RD/RT values.
	 * Add the destination vrf name to export vrf list if it is
	 * not present.
	 */
	is_inst_match = false;
	vname = XSTRDUP(MTYPE_TMP, export_name);
	if (!listcount(from_bgp->vpn_policy[afi].export_vrf)) {
		first_export = true;
	} else {
		for (ALL_LIST_ELEMENTS_RO(from_bgp->vpn_policy[afi].export_vrf,
					  node, tmp_name)) {
			if (strcmp(vname, tmp_name) == 0) {
				is_inst_match = true;
				break;
			}
		}
	}
	if (!is_inst_match)
		listnode_add(from_bgp->vpn_policy[afi].export_vrf,
			     vname);
	else
		XFREE(MTYPE_TMP, vname);

	/* Update import RT for current VRF using export RT of the VRF we're
	 * importing from. First though, make sure "import_vrf" has that
	 * set.
	 */
	if (first_export) {
		form_auto_rd(from_bgp->router_id, from_bgp->vrf_rd_id,
			     &from_bgp->vrf_prd_auto);
		from_bgp->vpn_policy[afi].tovpn_rd = from_bgp->vrf_prd_auto;
		SET_FLAG(from_bgp->vpn_policy[afi].flags,
			 BGP_VPN_POLICY_TOVPN_RD_SET);
		prefix_rd2str(&from_bgp->vpn_policy[afi].tovpn_rd,
			      buf, sizeof(buf));
		from_bgp->vpn_policy[afi].rtlist[edir] =
			ecommunity_str2com(buf, ECOMMUNITY_ROUTE_TARGET, 0);
		SET_FLAG(from_bgp->af_flags[afi][safi],
			 BGP_CONFIG_VRF_TO_VRF_EXPORT);
		from_bgp->vpn_policy[afi].tovpn_label =
			BGP_PREVENT_VRF_2_VRF_LEAK;
	}
	ecom = from_bgp->vpn_policy[afi].rtlist[edir];
	if (to_bgp->vpn_policy[afi].rtlist[idir])
		to_bgp->vpn_policy[afi].rtlist[idir] =
			ecommunity_merge(to_bgp->vpn_policy[afi]
					 .rtlist[idir], ecom);
	else
		to_bgp->vpn_policy[afi].rtlist[idir] = ecommunity_dup(ecom);
	SET_FLAG(to_bgp->af_flags[afi][safi], BGP_CONFIG_VRF_TO_VRF_IMPORT);

	if (debug) {
		const char *from_name;
		char *ecom1, *ecom2;

		from_name = from_bgp->name ? from_bgp->name :
			VRF_DEFAULT_NAME;

		ecom1 = ecommunity_ecom2str(
			to_bgp->vpn_policy[afi].rtlist[idir],
			ECOMMUNITY_FORMAT_ROUTE_MAP, 0);

		ecom2 = ecommunity_ecom2str(
			to_bgp->vpn_policy[afi].rtlist[edir],
			ECOMMUNITY_FORMAT_ROUTE_MAP, 0);

		zlog_debug(
			"%s from %s to %s first_export %u import-rt %s export-rt %s",
			__func__, from_name, export_name, first_export, ecom1,
			ecom2);

		ecommunity_strfree(&ecom1);
		ecommunity_strfree(&ecom2);
	}

	/* Does "import_vrf" first need to export its routes or that
	 * is already done and we just need to import those routes
	 * from the global table?
	 */
	if (first_export)
		vpn_leak_postchange(edir, afi, bgp_get_default(), from_bgp);
	else
		vpn_leak_postchange(idir, afi, bgp_get_default(), to_bgp);
}

void vrf_unimport_from_vrf(struct bgp *to_bgp, struct bgp *from_bgp,
			   afi_t afi, safi_t safi)
{
	const char *export_name, *tmp_name;
	enum vpn_policy_direction idir, edir;
	char *vname;
	struct ecommunity *ecom = NULL;
	struct listnode *node;
	int debug;

	export_name = to_bgp->name ? to_bgp->name : VRF_DEFAULT_NAME;
	tmp_name = from_bgp->name ? from_bgp->name : VRF_DEFAULT_NAME;
	idir = BGP_VPN_POLICY_DIR_FROMVPN;
	edir = BGP_VPN_POLICY_DIR_TOVPN;

	debug = (BGP_DEBUG(vpn, VPN_LEAK_TO_VRF) |
		     BGP_DEBUG(vpn, VPN_LEAK_FROM_VRF));

	/* Were we importing from "import_vrf"? */
	for (ALL_LIST_ELEMENTS_RO(to_bgp->vpn_policy[afi].import_vrf, node,
				  vname)) {
		if (strcmp(vname, tmp_name) == 0)
			break;
	}

	/*
	 * We do not check in the cli if the passed in bgp
	 * instance is actually imported into us before
	 * we call this function.  As such if we do not
	 * find this in the import_vrf list than
	 * we just need to return safely.
	 */
	if (!vname)
		return;

	if (debug)
		zlog_debug("%s from %s to %s", __func__, tmp_name, export_name);

	/* Remove "import_vrf" from our import list. */
	listnode_delete(to_bgp->vpn_policy[afi].import_vrf, vname);
	XFREE(MTYPE_TMP, vname);

	/* Remove routes imported from "import_vrf". */
	/* TODO: In the current logic, we have to first remove all
	 * imported routes and then (if needed) import back routes
	 */
	vpn_leak_prechange(idir, afi, bgp_get_default(), to_bgp);

	if (to_bgp->vpn_policy[afi].import_vrf->count == 0) {
		if (!to_bgp->vpn_policy[afi].rmap[idir])
			UNSET_FLAG(to_bgp->af_flags[afi][safi],
				   BGP_CONFIG_VRF_TO_VRF_IMPORT);
		if (to_bgp->vpn_policy[afi].rtlist[idir])
			ecommunity_free(&to_bgp->vpn_policy[afi].rtlist[idir]);
	} else {
		ecom = from_bgp->vpn_policy[afi].rtlist[edir];
		if (ecom)
			ecommunity_del_val(to_bgp->vpn_policy[afi].rtlist[idir],
				   (struct ecommunity_val *)ecom->val);
		vpn_leak_postchange(idir, afi, bgp_get_default(), to_bgp);
	}

	/*
	 * What?
	 * So SA is assuming that since the ALL_LIST_ELEMENTS_RO
	 * below is checking for NULL that export_vrf can be
	 * NULL, consequently it is complaining( like a cabbage )
	 * that we could dereference and crash in the listcount(..)
	 * check below.
	 * So make it happy, under protest, with liberty and justice
	 * for all.
	 */
	assert(from_bgp->vpn_policy[afi].export_vrf);

	/* Remove us from "import_vrf's" export list. If no other VRF
	 * is importing from "import_vrf", cleanup appropriately.
	 */
	for (ALL_LIST_ELEMENTS_RO(from_bgp->vpn_policy[afi].export_vrf,
				  node, vname)) {
		if (strcmp(vname, export_name) == 0)
			break;
	}

	/*
	 * If we have gotten to this point then the vname must
	 * exist.  If not, we are in a world of trouble and
	 * have slag sitting around.
	 *
	 * import_vrf and export_vrf must match in having
	 * the in/out names as appropriate.
	 * export_vrf list could have been cleaned up
	 * as part of no router bgp source instnace.
	 */
	if (!vname)
		return;

	listnode_delete(from_bgp->vpn_policy[afi].export_vrf, vname);
	XFREE(MTYPE_TMP, vname);

	if (!listcount(from_bgp->vpn_policy[afi].export_vrf)) {
		vpn_leak_prechange(edir, afi, bgp_get_default(), from_bgp);
		ecommunity_free(&from_bgp->vpn_policy[afi].rtlist[edir]);
		UNSET_FLAG(from_bgp->af_flags[afi][safi],
			   BGP_CONFIG_VRF_TO_VRF_EXPORT);
		memset(&from_bgp->vpn_policy[afi].tovpn_rd, 0,
		       sizeof(struct prefix_rd));
		UNSET_FLAG(from_bgp->vpn_policy[afi].flags,
			   BGP_VPN_POLICY_TOVPN_RD_SET);
		from_bgp->vpn_policy[afi].tovpn_label = MPLS_LABEL_NONE;

	}
}

/* For testing purpose, static route of MPLS-VPN. */
DEFUN (vpnv4_network,
       vpnv4_network_cmd,
       "network A.B.C.D/M rd ASN:NN_OR_IP-ADDRESS:NN <tag|label> (0-1048575)",
       "Specify a network to announce via BGP\n"
       "IPv4 prefix\n"
       "Specify Route Distinguisher\n"
       "VPN Route Distinguisher\n"
       "VPN NLRI label (tag)\n"
       "VPN NLRI label (tag)\n"
       "Label value\n")
{
	int idx_ipv4_prefixlen = 1;
	int idx_ext_community = 3;
	int idx_label = 5;
	return bgp_static_set_safi(
		AFI_IP, SAFI_MPLS_VPN, vty, argv[idx_ipv4_prefixlen]->arg,
		argv[idx_ext_community]->arg, argv[idx_label]->arg, NULL, 0,
		NULL, NULL, NULL, NULL);
}

DEFUN (vpnv4_network_route_map,
       vpnv4_network_route_map_cmd,
       "network A.B.C.D/M rd ASN:NN_OR_IP-ADDRESS:NN <tag|label> (0-1048575) route-map RMAP_NAME",
       "Specify a network to announce via BGP\n"
       "IPv4 prefix\n"
       "Specify Route Distinguisher\n"
       "VPN Route Distinguisher\n"
       "VPN NLRI label (tag)\n"
       "VPN NLRI label (tag)\n"
       "Label value\n"
       "route map\n"
       "route map name\n")
{
	int idx_ipv4_prefixlen = 1;
	int idx_ext_community = 3;
	int idx_label = 5;
	int idx_word_2 = 7;
	return bgp_static_set_safi(
		AFI_IP, SAFI_MPLS_VPN, vty, argv[idx_ipv4_prefixlen]->arg,
		argv[idx_ext_community]->arg, argv[idx_label]->arg,
		argv[idx_word_2]->arg, 0, NULL, NULL, NULL, NULL);
}

/* For testing purpose, static route of MPLS-VPN. */
DEFUN (no_vpnv4_network,
       no_vpnv4_network_cmd,
       "no network A.B.C.D/M rd ASN:NN_OR_IP-ADDRESS:NN <tag|label> (0-1048575)",
       NO_STR
       "Specify a network to announce via BGP\n"
       "IPv4 prefix\n"
       "Specify Route Distinguisher\n"
       "VPN Route Distinguisher\n"
       "VPN NLRI label (tag)\n"
       "VPN NLRI label (tag)\n"
       "Label value\n")
{
	int idx_ipv4_prefixlen = 2;
	int idx_ext_community = 4;
	int idx_label = 6;
	return bgp_static_unset_safi(AFI_IP, SAFI_MPLS_VPN, vty,
				     argv[idx_ipv4_prefixlen]->arg,
				     argv[idx_ext_community]->arg,
				     argv[idx_label]->arg, 0, NULL, NULL, NULL);
}

DEFUN (vpnv6_network,
       vpnv6_network_cmd,
       "network X:X::X:X/M rd ASN:NN_OR_IP-ADDRESS:NN <tag|label> (0-1048575) [route-map RMAP_NAME]",
       "Specify a network to announce via BGP\n"
       "IPv6 prefix <network>/<length>, e.g., 3ffe::/16\n"
       "Specify Route Distinguisher\n"
       "VPN Route Distinguisher\n"
       "VPN NLRI label (tag)\n"
       "VPN NLRI label (tag)\n"
       "Label value\n"
       "route map\n"
       "route map name\n")
{
	int idx_ipv6_prefix = 1;
	int idx_ext_community = 3;
	int idx_label = 5;
	int idx_word_2 = 7;
	if (argc == 8)
		return bgp_static_set_safi(
			AFI_IP6, SAFI_MPLS_VPN, vty, argv[idx_ipv6_prefix]->arg,
			argv[idx_ext_community]->arg, argv[idx_label]->arg,
			argv[idx_word_2]->arg, 0, NULL, NULL, NULL, NULL);
	else
		return bgp_static_set_safi(
			AFI_IP6, SAFI_MPLS_VPN, vty, argv[idx_ipv6_prefix]->arg,
			argv[idx_ext_community]->arg, argv[idx_label]->arg,
			NULL, 0, NULL, NULL, NULL, NULL);
}

/* For testing purpose, static route of MPLS-VPN. */
DEFUN (no_vpnv6_network,
       no_vpnv6_network_cmd,
       "no network X:X::X:X/M rd ASN:NN_OR_IP-ADDRESS:NN <tag|label> (0-1048575)",
       NO_STR
       "Specify a network to announce via BGP\n"
       "IPv6 prefix <network>/<length>, e.g., 3ffe::/16\n"
       "Specify Route Distinguisher\n"
       "VPN Route Distinguisher\n"
       "VPN NLRI label (tag)\n"
       "VPN NLRI label (tag)\n"
       "Label value\n")
{
	int idx_ipv6_prefix = 2;
	int idx_ext_community = 4;
	int idx_label = 6;
	return bgp_static_unset_safi(AFI_IP6, SAFI_MPLS_VPN, vty,
				     argv[idx_ipv6_prefix]->arg,
				     argv[idx_ext_community]->arg,
				     argv[idx_label]->arg, 0, NULL, NULL, NULL);
}

int bgp_show_mpls_vpn(struct vty *vty, afi_t afi, struct prefix_rd *prd,
		      enum bgp_show_type type, void *output_arg, int tags,
		      bool use_json)
{
	struct bgp *bgp;
	struct bgp_table *table;

	bgp = bgp_get_default();
	if (bgp == NULL) {
		if (!use_json)
			vty_out(vty, "No BGP process is configured\n");
		else
			vty_out(vty, "{}\n");
		return CMD_WARNING;
	}
	table = bgp->rib[afi][SAFI_MPLS_VPN];
	return bgp_show_table_rd(vty, bgp, SAFI_MPLS_VPN, table, prd, type,
				 output_arg, use_json);
}

DEFUN (show_bgp_ip_vpn_all_rd,
       show_bgp_ip_vpn_all_rd_cmd,
       "show bgp "BGP_AFI_CMD_STR" vpn all [rd <ASN:NN_OR_IP-ADDRESS:NN|all>] [json]",
       SHOW_STR
       BGP_STR
       BGP_VPNVX_HELP_STR
       "Display VPN NLRI specific information\n"
       "Display VPN NLRI specific information\n"
       "Display information for a route distinguisher\n"
       "VPN Route Distinguisher\n"
       "All VPN Route Distinguishers\n"
       JSON_STR)
{
	int ret;
	struct prefix_rd prd;
	afi_t afi;
	int idx = 0;

	if (argv_find_and_parse_afi(argv, argc, &idx, &afi)) {
		/* Constrain search if user supplies RD && RD != "all" */
		if (argv_find(argv, argc, "rd", &idx)
		    && strcmp(argv[idx + 1]->arg, "all")) {
			ret = str2prefix_rd(argv[idx + 1]->arg, &prd);
			if (!ret) {
				vty_out(vty,
					"%% Malformed Route Distinguisher\n");
				return CMD_WARNING;
			}
			return bgp_show_mpls_vpn(vty, afi, &prd,
						 bgp_show_type_normal, NULL, 0,
						 use_json(argc, argv));
		} else {
			return bgp_show_mpls_vpn(vty, afi, NULL,
						 bgp_show_type_normal, NULL, 0,
						 use_json(argc, argv));
		}
	}
	return CMD_SUCCESS;
}

ALIAS(show_bgp_ip_vpn_all_rd,
      show_bgp_ip_vpn_rd_cmd,
       "show bgp "BGP_AFI_CMD_STR" vpn rd <ASN:NN_OR_IP-ADDRESS:NN|all> [json]",
       SHOW_STR
       BGP_STR
       BGP_VPNVX_HELP_STR
       "Display VPN NLRI specific information\n"
       "Display information for a route distinguisher\n"
       "VPN Route Distinguisher\n"
       "All VPN Route Distinguishers\n"
       JSON_STR)

#ifdef KEEP_OLD_VPN_COMMANDS
DEFUN (show_ip_bgp_vpn_rd,
       show_ip_bgp_vpn_rd_cmd,
       "show ip bgp "BGP_AFI_CMD_STR" vpn rd <ASN:NN_OR_IP-ADDRESS:NN|all>",
       SHOW_STR
       IP_STR
       BGP_STR
       BGP_AFI_HELP_STR
       BGP_AF_MODIFIER_STR
       "Display information for a route distinguisher\n"
       "VPN Route Distinguisher\n"
       "All VPN Route Distinguishers\n")
{
	int idx_ext_community = argc - 1;
	int ret;
	struct prefix_rd prd;
	afi_t afi;
	int idx = 0;

	if (argv_find_and_parse_vpnvx(argv, argc, &idx, &afi)) {
		if (!strcmp(argv[idx_ext_community]->arg, "all"))
			return bgp_show_mpls_vpn(vty, afi, NULL,
						 bgp_show_type_normal, NULL, 0,
						 0);
		ret = str2prefix_rd(argv[idx_ext_community]->arg, &prd);
		if (!ret) {
			vty_out(vty, "%% Malformed Route Distinguisher\n");
			return CMD_WARNING;
		}
		return bgp_show_mpls_vpn(vty, afi, &prd, bgp_show_type_normal,
					 NULL, 0, 0);
	}
	return CMD_SUCCESS;
}

DEFUN (show_ip_bgp_vpn_all,
       show_ip_bgp_vpn_all_cmd,
       "show [ip] bgp <vpnv4|vpnv6>",
       SHOW_STR
       IP_STR
       BGP_STR
       BGP_VPNVX_HELP_STR)
{
	afi_t afi;
	int idx = 0;

	if (argv_find_and_parse_vpnvx(argv, argc, &idx, &afi))
		return bgp_show_mpls_vpn(vty, afi, NULL, bgp_show_type_normal,
					 NULL, 0, 0);
	return CMD_SUCCESS;
}

DEFUN (show_ip_bgp_vpn_all_tags,
       show_ip_bgp_vpn_all_tags_cmd,
       "show [ip] bgp <vpnv4|vpnv6> all tags",
       SHOW_STR
       IP_STR
       BGP_STR
       BGP_VPNVX_HELP_STR
       "Display information about all VPNv4/VPNV6 NLRIs\n"
       "Display BGP tags for prefixes\n")
{
	afi_t afi;
	int idx = 0;

	if (argv_find_and_parse_vpnvx(argv, argc, &idx, &afi))
		return bgp_show_mpls_vpn(vty, afi, NULL, bgp_show_type_normal,
					 NULL, 1, 0);
	return CMD_SUCCESS;
}

DEFUN (show_ip_bgp_vpn_rd_tags,
       show_ip_bgp_vpn_rd_tags_cmd,
       "show [ip] bgp <vpnv4|vpnv6> rd <ASN:NN_OR_IP-ADDRESS:NN|all> tags",
       SHOW_STR
       IP_STR
       BGP_STR
       BGP_VPNVX_HELP_STR
       "Display information for a route distinguisher\n"
       "VPN Route Distinguisher\n"
       "All VPN Route Distinguishers\n"
       "Display BGP tags for prefixes\n")
{
	int idx_ext_community = 5;
	int ret;
	struct prefix_rd prd;
	afi_t afi;
	int idx = 0;

	if (argv_find_and_parse_vpnvx(argv, argc, &idx, &afi)) {
		if (!strcmp(argv[idx_ext_community]->arg, "all"))
			return bgp_show_mpls_vpn(vty, afi, NULL,
						 bgp_show_type_normal, NULL, 1,
						 0);
		ret = str2prefix_rd(argv[idx_ext_community]->arg, &prd);
		if (!ret) {
			vty_out(vty, "%% Malformed Route Distinguisher\n");
			return CMD_WARNING;
		}
		return bgp_show_mpls_vpn(vty, afi, &prd, bgp_show_type_normal,
					 NULL, 1, 0);
	}
	return CMD_SUCCESS;
}

DEFUN (show_ip_bgp_vpn_all_neighbor_routes,
       show_ip_bgp_vpn_all_neighbor_routes_cmd,
       "show [ip] bgp <vpnv4|vpnv6> all neighbors A.B.C.D routes [json]",
       SHOW_STR
       IP_STR
       BGP_STR
       BGP_VPNVX_HELP_STR
       "Display information about all VPNv4/VPNv6 NLRIs\n"
       "Detailed information on TCP and BGP neighbor connections\n"
       "Neighbor to display information about\n"
       "Display routes learned from neighbor\n"
       JSON_STR)
{
	int idx_ipv4 = 6;
	union sockunion su;
	struct peer *peer;
	int ret;
	bool uj = use_json(argc, argv);
	afi_t afi;
	int idx = 0;

	if (argv_find_and_parse_vpnvx(argv, argc, &idx, &afi)) {
		ret = str2sockunion(argv[idx_ipv4]->arg, &su);
		if (ret < 0) {
			if (uj) {
				json_object *json_no = NULL;
				json_no = json_object_new_object();
				json_object_string_add(json_no, "warning",
						       "Malformed address");
				vty_out(vty, "%s\n",
					json_object_to_json_string(json_no));
				json_object_free(json_no);
			} else
				vty_out(vty, "Malformed address: %s\n",
					argv[idx_ipv4]->arg);
			return CMD_WARNING;
		}

		peer = peer_lookup(NULL, &su);
		if (!peer || !peer->afc[afi][SAFI_MPLS_VPN]) {
			if (uj) {
				json_object *json_no = NULL;
				json_no = json_object_new_object();
				json_object_string_add(
					json_no, "warning",
					"No such neighbor or address family");
				vty_out(vty, "%s\n",
					json_object_to_json_string(json_no));
				json_object_free(json_no);
			} else
				vty_out(vty,
					"%% No such neighbor or address family\n");
			return CMD_WARNING;
		}

		return bgp_show_mpls_vpn(vty, afi, NULL, bgp_show_type_neighbor,
					 &su, 0, uj);
	}
	return CMD_SUCCESS;
}

DEFUN (show_ip_bgp_vpn_rd_neighbor_routes,
       show_ip_bgp_vpn_rd_neighbor_routes_cmd,
       "show [ip] bgp <vpnv4|vpnv6> rd <ASN:NN_OR_IP-ADDRESS:NN|all> neighbors A.B.C.D routes [json]",
       SHOW_STR
       IP_STR
       BGP_STR
       BGP_VPNVX_HELP_STR
       "Display information for a route distinguisher\n"
       "VPN Route Distinguisher\n"
       "All VPN Route Distinguishers\n"
       "Detailed information on TCP and BGP neighbor connections\n"
       "Neighbor to display information about\n"
       "Display routes learned from neighbor\n"
       JSON_STR)
{
	int idx_ext_community = 5;
	int idx_ipv4 = 7;
	int ret;
	union sockunion su;
	struct peer *peer;
	struct prefix_rd prd;
	bool prefix_rd_all = false;
	bool uj = use_json(argc, argv);
	afi_t afi;
	int idx = 0;

	if (argv_find_and_parse_vpnvx(argv, argc, &idx, &afi)) {
		if (!strcmp(argv[idx_ext_community]->arg, "all"))
			prefix_rd_all = true;
		else {
			ret = str2prefix_rd(argv[idx_ext_community]->arg, &prd);
			if (!ret) {
				if (uj) {
					json_object *json_no = NULL;
					json_no = json_object_new_object();
					json_object_string_add(
						json_no, "warning",
						"Malformed Route Distinguisher");
					vty_out(vty, "%s\n",
						json_object_to_json_string(
							json_no));
					json_object_free(json_no);
				} else
					vty_out(vty,
						"%% Malformed Route Distinguisher\n");
				return CMD_WARNING;
			}
		}

		ret = str2sockunion(argv[idx_ipv4]->arg, &su);
		if (ret < 0) {
			if (uj) {
				json_object *json_no = NULL;
				json_no = json_object_new_object();
				json_object_string_add(json_no, "warning",
						       "Malformed address");
				vty_out(vty, "%s\n",
					json_object_to_json_string(json_no));
				json_object_free(json_no);
			} else
				vty_out(vty, "Malformed address: %s\n",
					argv[idx_ext_community]->arg);
			return CMD_WARNING;
		}

		peer = peer_lookup(NULL, &su);
		if (!peer || !peer->afc[afi][SAFI_MPLS_VPN]) {
			if (uj) {
				json_object *json_no = NULL;
				json_no = json_object_new_object();
				json_object_string_add(
					json_no, "warning",
					"No such neighbor or address family");
				vty_out(vty, "%s\n",
					json_object_to_json_string(json_no));
				json_object_free(json_no);
			} else
				vty_out(vty,
					"%% No such neighbor or address family\n");
			return CMD_WARNING;
		}

		if (prefix_rd_all)
			return bgp_show_mpls_vpn(vty, afi, NULL,
						 bgp_show_type_neighbor, &su, 0,
						 uj);
		else
			return bgp_show_mpls_vpn(vty, afi, &prd,
						 bgp_show_type_neighbor, &su, 0,
						 uj);
	}
	return CMD_SUCCESS;
}

DEFUN (show_ip_bgp_vpn_all_neighbor_advertised_routes,
       show_ip_bgp_vpn_all_neighbor_advertised_routes_cmd,
       "show [ip] bgp <vpnv4|vpnv6> all neighbors A.B.C.D advertised-routes [json]",
       SHOW_STR
       IP_STR
       BGP_STR
       BGP_VPNVX_HELP_STR
       "Display information about all VPNv4/VPNv6 NLRIs\n"
       "Detailed information on TCP and BGP neighbor connections\n"
       "Neighbor to display information about\n"
       "Display the routes advertised to a BGP neighbor\n"
       JSON_STR)
{
	int idx_ipv4 = 6;
	int ret;
	struct peer *peer;
	union sockunion su;
	bool uj = use_json(argc, argv);
	afi_t afi;
	int idx = 0;

	if (argv_find_and_parse_vpnvx(argv, argc, &idx, &afi)) {
		ret = str2sockunion(argv[idx_ipv4]->arg, &su);
		if (ret < 0) {
			if (uj) {
				json_object *json_no = NULL;
				json_no = json_object_new_object();
				json_object_string_add(json_no, "warning",
						       "Malformed address");
				vty_out(vty, "%s\n",
					json_object_to_json_string(json_no));
				json_object_free(json_no);
			} else
				vty_out(vty, "Malformed address: %s\n",
					argv[idx_ipv4]->arg);
			return CMD_WARNING;
		}
		peer = peer_lookup(NULL, &su);
		if (!peer || !peer->afc[afi][SAFI_MPLS_VPN]) {
			if (uj) {
				json_object *json_no = NULL;
				json_no = json_object_new_object();
				json_object_string_add(
					json_no, "warning",
					"No such neighbor or address family");
				vty_out(vty, "%s\n",
					json_object_to_json_string(json_no));
				json_object_free(json_no);
			} else
				vty_out(vty,
					"%% No such neighbor or address family\n");
			return CMD_WARNING;
		}
		return show_adj_route_vpn(vty, peer, NULL, AFI_IP,
					  SAFI_MPLS_VPN, uj);
	}
	return CMD_SUCCESS;
}

DEFUN (show_ip_bgp_vpn_rd_neighbor_advertised_routes,
       show_ip_bgp_vpn_rd_neighbor_advertised_routes_cmd,
       "show [ip] bgp <vpnv4|vpnv6> rd <ASN:NN_OR_IP-ADDRESS:NN|all> neighbors A.B.C.D advertised-routes [json]",
       SHOW_STR
       IP_STR
       BGP_STR
       BGP_VPNVX_HELP_STR
       "Display information for a route distinguisher\n"
       "VPN Route Distinguisher\n"
       "All VPN Route Distinguishers\n"
       "Detailed information on TCP and BGP neighbor connections\n"
       "Neighbor to display information about\n"
       "Display the routes advertised to a BGP neighbor\n"
       JSON_STR)
{
	int idx_ext_community = 5;
	int idx_ipv4 = 7;
	int ret;
	struct peer *peer;
	struct prefix_rd prd;
	union sockunion su;
	bool uj = use_json(argc, argv);
	afi_t afi;
	int idx = 0;

	if (argv_find_and_parse_vpnvx(argv, argc, &idx, &afi)) {
		ret = str2sockunion(argv[idx_ipv4]->arg, &su);
		if (ret < 0) {
			if (uj) {
				json_object *json_no = NULL;
				json_no = json_object_new_object();
				json_object_string_add(json_no, "warning",
						       "Malformed address");
				vty_out(vty, "%s\n",
					json_object_to_json_string(json_no));
				json_object_free(json_no);
			} else
				vty_out(vty, "Malformed address: %s\n",
					argv[idx_ext_community]->arg);
			return CMD_WARNING;
		}
		peer = peer_lookup(NULL, &su);
		if (!peer || !peer->afc[afi][SAFI_MPLS_VPN]) {
			if (uj) {
				json_object *json_no = NULL;
				json_no = json_object_new_object();
				json_object_string_add(
					json_no, "warning",
					"No such neighbor or address family");
				vty_out(vty, "%s\n",
					json_object_to_json_string(json_no));
				json_object_free(json_no);
			} else
				vty_out(vty,
					"%% No such neighbor or address family\n");
			return CMD_WARNING;
		}

		if (!strcmp(argv[idx_ext_community]->arg, "all"))
			return show_adj_route_vpn(vty, peer, NULL, AFI_IP,
						  SAFI_MPLS_VPN, uj);
		ret = str2prefix_rd(argv[idx_ext_community]->arg, &prd);
		if (!ret) {
			if (uj) {
				json_object *json_no = NULL;
				json_no = json_object_new_object();
				json_object_string_add(
					json_no, "warning",
					"Malformed Route Distinguisher");
				vty_out(vty, "%s\n",
					json_object_to_json_string(json_no));
				json_object_free(json_no);
			} else
				vty_out(vty,
					"%% Malformed Route Distinguisher\n");
			return CMD_WARNING;
		}

		return show_adj_route_vpn(vty, peer, &prd, AFI_IP,
					  SAFI_MPLS_VPN, uj);
	}
	return CMD_SUCCESS;
}
#endif /* KEEP_OLD_VPN_COMMANDS */

void bgp_mplsvpn_init(void)
{
	install_element(BGP_VPNV4_NODE, &vpnv4_network_cmd);
	install_element(BGP_VPNV4_NODE, &vpnv4_network_route_map_cmd);
	install_element(BGP_VPNV4_NODE, &no_vpnv4_network_cmd);

	install_element(BGP_VPNV6_NODE, &vpnv6_network_cmd);
	install_element(BGP_VPNV6_NODE, &no_vpnv6_network_cmd);

	install_element(VIEW_NODE, &show_bgp_ip_vpn_all_rd_cmd);
	install_element(VIEW_NODE, &show_bgp_ip_vpn_rd_cmd);
#ifdef KEEP_OLD_VPN_COMMANDS
	install_element(VIEW_NODE, &show_ip_bgp_vpn_rd_cmd);
	install_element(VIEW_NODE, &show_ip_bgp_vpn_all_cmd);
	install_element(VIEW_NODE, &show_ip_bgp_vpn_all_tags_cmd);
	install_element(VIEW_NODE, &show_ip_bgp_vpn_rd_tags_cmd);
	install_element(VIEW_NODE, &show_ip_bgp_vpn_all_neighbor_routes_cmd);
	install_element(VIEW_NODE, &show_ip_bgp_vpn_rd_neighbor_routes_cmd);
	install_element(VIEW_NODE,
			&show_ip_bgp_vpn_all_neighbor_advertised_routes_cmd);
	install_element(VIEW_NODE,
			&show_ip_bgp_vpn_rd_neighbor_advertised_routes_cmd);
#endif /* KEEP_OLD_VPN_COMMANDS */
}

vrf_id_t get_first_vrf_for_redirect_with_rt(struct ecommunity *eckey)
{
	struct listnode *mnode, *mnnode;
	struct bgp *bgp;
	afi_t afi = AFI_IP;

	if (eckey->unit_size == IPV6_ECOMMUNITY_SIZE)
		afi = AFI_IP6;

	for (ALL_LIST_ELEMENTS(bm->bgp, mnode, mnnode, bgp)) {
		struct ecommunity *ec;

		if (bgp->inst_type != BGP_INSTANCE_TYPE_VRF)
			continue;

		ec = bgp->vpn_policy[afi].import_redirect_rtlist;

		if (ec && eckey->unit_size != ec->unit_size)
			continue;

		if (ecommunity_include(ec, eckey))
			return bgp->vrf_id;
	}
	return VRF_UNKNOWN;
}

/*
 * The purpose of this function is to process leaks that were deferred
 * from earlier per-vrf configuration due to not-yet-existing default
 * vrf, in other words, configuration such as:
 *
 *     router bgp MMM vrf FOO
 *       address-family ipv4 unicast
 *         rd vpn export 1:1
 *       exit-address-family
 *
 *     router bgp NNN
 *       ...
 *
 * This function gets called when the default instance ("router bgp NNN")
 * is created.
 */
void vpn_leak_postchange_all(void)
{
	struct listnode *next;
	struct bgp *bgp;
	struct bgp *bgp_default = bgp_get_default();

	assert(bgp_default);

	/* First, do any exporting from VRFs to the single VPN RIB */
	for (ALL_LIST_ELEMENTS_RO(bm->bgp, next, bgp)) {

		if (bgp->inst_type != BGP_INSTANCE_TYPE_VRF)
			continue;

		vpn_leak_postchange(
			BGP_VPN_POLICY_DIR_TOVPN,
			AFI_IP,
			bgp_default,
			bgp);

		vpn_leak_postchange(
			BGP_VPN_POLICY_DIR_TOVPN,
			AFI_IP6,
			bgp_default,
			bgp);
	}

	/* Now, do any importing to VRFs from the single VPN RIB */
	for (ALL_LIST_ELEMENTS_RO(bm->bgp, next, bgp)) {

		if (bgp->inst_type != BGP_INSTANCE_TYPE_VRF)
			continue;

		vpn_leak_postchange(
			BGP_VPN_POLICY_DIR_FROMVPN,
			AFI_IP,
			bgp_default,
			bgp);

		vpn_leak_postchange(
			BGP_VPN_POLICY_DIR_FROMVPN,
			AFI_IP6,
			bgp_default,
			bgp);
	}
}

/* When a bgp vrf instance is unconfigured, remove its routes
 * from the VPN table and this vrf could be importing routes from other
 * bgp vrf instnaces, unimport them.
 * VRF X and VRF Y are exporting routes to each other.
 * When VRF X is deleted, unimport its routes from all target vrfs,
 * also VRF Y should unimport its routes from VRF X table.
 * This will ensure VPN table is cleaned up appropriately.
 */
void bgp_vpn_leak_unimport(struct bgp *from_bgp)
{
	struct bgp *to_bgp;
	const char *tmp_name;
	char *vname;
	struct listnode *node, *next;
	safi_t safi = SAFI_UNICAST;
	afi_t afi;
	bool is_vrf_leak_bind;
	int debug;

	if (from_bgp->inst_type != BGP_INSTANCE_TYPE_VRF)
		return;

	debug = (BGP_DEBUG(vpn, VPN_LEAK_TO_VRF) |
		     BGP_DEBUG(vpn, VPN_LEAK_FROM_VRF));

	tmp_name = from_bgp->name ? from_bgp->name : VRF_DEFAULT_NAME;

	for (afi = 0; afi < AFI_MAX; ++afi) {
		/* vrf leak is for IPv4 and IPv6 Unicast only */
		if (afi != AFI_IP && afi != AFI_IP6)
			continue;

		for (ALL_LIST_ELEMENTS_RO(bm->bgp, next, to_bgp)) {
			if (from_bgp == to_bgp)
				continue;

			/* Unimport and remove source vrf from the
			 * other vrfs import list.
			 */
			struct vpn_policy *to_vpolicy;

			is_vrf_leak_bind = false;
			to_vpolicy = &(to_bgp->vpn_policy[afi]);
			for (ALL_LIST_ELEMENTS_RO(to_vpolicy->import_vrf, node,
						  vname)) {
				if (strcmp(vname, tmp_name) == 0) {
					is_vrf_leak_bind = true;
					break;
				}
			}
			/* skip this bgp instance as there is no leak to this
			 * vrf instance.
			 */
			if (!is_vrf_leak_bind)
				continue;

			if (debug)
				zlog_debug("%s: unimport routes from %s to_bgp %s afi %s import vrfs count %u",
					   __func__, from_bgp->name_pretty,
					   to_bgp->name_pretty, afi2str(afi),
					   to_vpolicy->import_vrf->count);

			vrf_unimport_from_vrf(to_bgp, from_bgp, afi, safi);

			/* readd vrf name as unimport removes import vrf name
			 * from the destination vrf's import list where the
			 * `import vrf` configuration still exist.
			 */
			vname = XSTRDUP(MTYPE_TMP, tmp_name);
			listnode_add(to_bgp->vpn_policy[afi].import_vrf,
				     vname);
			SET_FLAG(to_bgp->af_flags[afi][safi],
				 BGP_CONFIG_VRF_TO_VRF_IMPORT);

			/* If to_bgp exports its routes to the bgp vrf
			 * which is being deleted, un-import the
			 * to_bgp routes from VPN.
			 */
			for (ALL_LIST_ELEMENTS_RO(to_bgp->vpn_policy[afi]
						  .export_vrf, node,
						  vname)) {
				if (strcmp(vname, tmp_name) == 0) {
					vrf_unimport_from_vrf(from_bgp, to_bgp,
						      afi, safi);
					break;
				}
			}
		}
	}
	return;
}

/* When a router bgp is configured, there could be a bgp vrf
 * instance importing routes from this newly configured
 * bgp vrf instance. Export routes from configured
 * bgp vrf to VPN.
 * VRF Y has import from bgp vrf x,
 * when a bgp vrf x instance is created, export its routes
 * to VRF Y instance.
 */
void bgp_vpn_leak_export(struct bgp *from_bgp)
{
	afi_t afi;
	const char *export_name;
	char *vname;
	struct listnode *node, *next;
	struct ecommunity *ecom;
	enum vpn_policy_direction idir, edir;
	safi_t safi = SAFI_UNICAST;
	struct bgp *to_bgp;
	int debug;

	debug = (BGP_DEBUG(vpn, VPN_LEAK_TO_VRF) |
		     BGP_DEBUG(vpn, VPN_LEAK_FROM_VRF));

	idir = BGP_VPN_POLICY_DIR_FROMVPN;
	edir = BGP_VPN_POLICY_DIR_TOVPN;

	export_name = from_bgp->name ? from_bgp->name : VRF_DEFAULT_NAME;

	for (afi = 0; afi < AFI_MAX; ++afi) {
		/* vrf leak is for IPv4 and IPv6 Unicast only */
		if (afi != AFI_IP && afi != AFI_IP6)
			continue;

		for (ALL_LIST_ELEMENTS_RO(bm->bgp, next, to_bgp)) {
			if (from_bgp == to_bgp)
				continue;

			/* bgp instance has import list, check to see if newly
			 * configured bgp instance is the list.
			 */
			struct vpn_policy *to_vpolicy;

			to_vpolicy = &(to_bgp->vpn_policy[afi]);
			for (ALL_LIST_ELEMENTS_RO(to_vpolicy->import_vrf,
						  node, vname)) {
				if (strcmp(vname, export_name) != 0)
					continue;

				if (debug)
					zlog_debug("%s: found from_bgp %s in to_bgp %s import list, import routes.",
					   __func__,
					   export_name, to_bgp->name_pretty);

				ecom = from_bgp->vpn_policy[afi].rtlist[edir];
				/* remove import rt, it will be readded
				 * as part of import from vrf.
				 */
				if (ecom)
					ecommunity_del_val(
						to_vpolicy->rtlist[idir],
						(struct ecommunity_val *)
							ecom->val);
				vrf_import_from_vrf(to_bgp, from_bgp,
						    afi, safi);
				break;

			}
		}
	}
}<|MERGE_RESOLUTION|>--- conflicted
+++ resolved
@@ -1566,19 +1566,12 @@
 		static_attr.srv6_l3vpn->sid_flags = 0x00;
 		static_attr.srv6_l3vpn->endpoint_behavior =
 			afi == AFI_IP
-<<<<<<< HEAD
-				? IANA_SEG6_ENDPOINT_BEHAVIOR_END_DT4
-				: (afi == AFI_IP6
-					   ? IANA_SEG6_ENDPOINT_BEHAVIOR_END_DT6
-					   : 0xffff);
-=======
 				? (CHECK_FLAG(locator->flags, SRV6_LOCATOR_USID)
 					   ? SRV6_ENDPOINT_BEHAVIOR_END_DT4_USID
 					   : SRV6_ENDPOINT_BEHAVIOR_END_DT4)
 				: (CHECK_FLAG(locator->flags, SRV6_LOCATOR_USID)
 					   ? SRV6_ENDPOINT_BEHAVIOR_END_DT6_USID
 					   : SRV6_ENDPOINT_BEHAVIOR_END_DT6);
->>>>>>> 53317d66
 		static_attr.srv6_l3vpn->loc_block_len =
 			from_bgp->vpn_policy[afi]
 				.tovpn_sid_locator->block_bits_length;
