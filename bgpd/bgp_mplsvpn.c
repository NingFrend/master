/* MPLS-VPN
 * Copyright (C) 2000 Kunihiro Ishiguro <kunihiro@zebra.org>
 *
 * This file is part of GNU Zebra.
 *
 * GNU Zebra is free software; you can redistribute it and/or modify it
 * under the terms of the GNU General Public License as published by the
 * Free Software Foundation; either version 2, or (at your option) any
 * later version.
 *
 * GNU Zebra is distributed in the hope that it will be useful, but
 * WITHOUT ANY WARRANTY; without even the implied warranty of
 * MERCHANTABILITY or FITNESS FOR A PARTICULAR PURPOSE.  See the GNU
 * General Public License for more details.
 *
 * You should have received a copy of the GNU General Public License along
 * with this program; see the file COPYING; if not, write to the Free Software
 * Foundation, Inc., 51 Franklin St, Fifth Floor, Boston, MA 02110-1301 USA
 */

#include <zebra.h>

#include "command.h"
#include "prefix.h"
#include "log.h"
#include "memory.h"
#include "stream.h"
#include "queue.h"
#include "filter.h"
#include "mpls.h"
#include "json.h"
#include "zclient.h"

#include "bgpd/bgpd.h"
#include "bgpd/bgp_debug.h"
#include "bgpd/bgp_errors.h"
#include "bgpd/bgp_table.h"
#include "bgpd/bgp_route.h"
#include "bgpd/bgp_attr.h"
#include "bgpd/bgp_label.h"
#include "bgpd/bgp_mplsvpn.h"
#include "bgpd/bgp_packet.h"
#include "bgpd/bgp_vty.h"
#include "bgpd/bgp_vpn.h"
#include "bgpd/bgp_community.h"
#include "bgpd/bgp_ecommunity.h"
#include "bgpd/bgp_zebra.h"
#include "bgpd/bgp_nexthop.h"
#include "bgpd/bgp_nht.h"
#include "bgpd/bgp_evpn.h"
#include "bgpd/bgp_memory.h"

#ifdef ENABLE_BGP_VNC
#include "bgpd/rfapi/rfapi_backend.h"
#endif

/*
 * Definitions and external declarations.
 */
extern struct zclient *zclient;

extern int argv_find_and_parse_vpnvx(struct cmd_token **argv, int argc,
				     int *index, afi_t *afi)
{
	int ret = 0;
	if (argv_find(argv, argc, "vpnv4", index)) {
		ret = 1;
		if (afi)
			*afi = AFI_IP;
	} else if (argv_find(argv, argc, "vpnv6", index)) {
		ret = 1;
		if (afi)
			*afi = AFI_IP6;
	}
	return ret;
}

uint32_t decode_label(mpls_label_t *label_pnt)
{
	uint32_t l;
	uint8_t *pnt = (uint8_t *)label_pnt;

	l = ((uint32_t)*pnt++ << 12);
	l |= (uint32_t)*pnt++ << 4;
	l |= (uint32_t)((*pnt & 0xf0) >> 4);
	return l;
}

void encode_label(mpls_label_t label, mpls_label_t *label_pnt)
{
	uint8_t *pnt = (uint8_t *)label_pnt;
	if (pnt == NULL)
		return;
	if (label == BGP_PREVENT_VRF_2_VRF_LEAK) {
		*label_pnt = label;
		return;
	}
	*pnt++ = (label >> 12) & 0xff;
	*pnt++ = (label >> 4) & 0xff;
	*pnt++ = ((label << 4) + 1) & 0xff; /* S=1 */
}

int bgp_nlri_parse_vpn(struct peer *peer, struct attr *attr,
		       struct bgp_nlri *packet)
{
	struct prefix p;
	uint8_t psize = 0;
	uint8_t prefixlen;
	uint16_t type;
	struct rd_as rd_as;
	struct rd_ip rd_ip;
	struct prefix_rd prd = {0};
	mpls_label_t label = {0};
	afi_t afi;
	safi_t safi;
	bool addpath_capable;
	uint32_t addpath_id;
	int ret = 0;

	/* Make prefix_rd */
	prd.family = AF_UNSPEC;
	prd.prefixlen = 64;

	struct stream *data = stream_new(packet->length);
	stream_put(data, packet->nlri, packet->length);
	afi = packet->afi;
	safi = packet->safi;
	addpath_id = 0;

	addpath_capable = bgp_addpath_encode_rx(peer, afi, safi);

#define VPN_PREFIXLEN_MIN_BYTES (3 + 8) /* label + RD */
	while (STREAM_READABLE(data) > 0) {
		/* Clear prefix structure. */
		memset(&p, 0, sizeof(p));

		if (addpath_capable) {
			STREAM_GET(&addpath_id, data, BGP_ADDPATH_ID_LEN);
			addpath_id = ntohl(addpath_id);
		}

		if (STREAM_READABLE(data) < 1) {
			flog_err(
				EC_BGP_UPDATE_RCV,
				"%s [Error] Update packet error / VPN (truncated NLRI of size %u; no prefix length)",
				peer->host, packet->length);
			ret = BGP_NLRI_PARSE_ERROR_PACKET_LENGTH;
			goto done;
		}

		/* Fetch prefix length. */
		STREAM_GETC(data, prefixlen);
		p.family = afi2family(packet->afi);
		psize = PSIZE(prefixlen);

		if (prefixlen < VPN_PREFIXLEN_MIN_BYTES * 8) {
			flog_err(
				EC_BGP_UPDATE_RCV,
				"%s [Error] Update packet error / VPN (prefix length %d less than VPN min length)",
				peer->host, prefixlen);
			ret = BGP_NLRI_PARSE_ERROR_PREFIX_LENGTH;
			goto done;
		}

		/* sanity check against packet data */
		if (STREAM_READABLE(data) < psize) {
			flog_err(
				EC_BGP_UPDATE_RCV,
				"%s [Error] Update packet error / VPN (prefix length %d exceeds packet size %u)",
				peer->host, prefixlen, packet->length);
			ret = BGP_NLRI_PARSE_ERROR_PACKET_OVERFLOW;
			goto done;
		}

		/* sanity check against storage for the IP address portion */
		if ((psize - VPN_PREFIXLEN_MIN_BYTES) > (ssize_t)sizeof(p.u)) {
			flog_err(
				EC_BGP_UPDATE_RCV,
				"%s [Error] Update packet error / VPN (psize %d exceeds storage size %zu)",
				peer->host,
				prefixlen - VPN_PREFIXLEN_MIN_BYTES * 8,
				sizeof(p.u));
			ret = BGP_NLRI_PARSE_ERROR_PACKET_LENGTH;
			goto done;
		}

		/* Sanity check against max bitlen of the address family */
		if ((psize - VPN_PREFIXLEN_MIN_BYTES) > prefix_blen(&p)) {
			flog_err(
				EC_BGP_UPDATE_RCV,
				"%s [Error] Update packet error / VPN (psize %d exceeds family (%u) max byte len %u)",
				peer->host,
				prefixlen - VPN_PREFIXLEN_MIN_BYTES * 8,
				p.family, prefix_blen(&p));
			ret = BGP_NLRI_PARSE_ERROR_PACKET_LENGTH;
			goto done;
		}

		/* Copy label to prefix. */
		if (STREAM_READABLE(data) < BGP_LABEL_BYTES) {
			flog_err(
				EC_BGP_UPDATE_RCV,
				"%s [Error] Update packet error / VPN (truncated NLRI of size %u; no label)",
				peer->host, packet->length);
			ret = BGP_NLRI_PARSE_ERROR_PACKET_LENGTH;
			goto done;
		}

		STREAM_GET(&label, data, BGP_LABEL_BYTES);
		bgp_set_valid_label(&label);

		/* Copy routing distinguisher to rd. */
		if (STREAM_READABLE(data) < 8) {
			flog_err(
				EC_BGP_UPDATE_RCV,
				"%s [Error] Update packet error / VPN (truncated NLRI of size %u; no RD)",
				peer->host, packet->length);
			ret = BGP_NLRI_PARSE_ERROR_PACKET_LENGTH;
			goto done;
		}
		STREAM_GET(&prd.val, data, 8);

		/* Decode RD type. */
		type = decode_rd_type(prd.val);

		switch (type) {
		case RD_TYPE_AS:
			decode_rd_as(&prd.val[2], &rd_as);
			break;

		case RD_TYPE_AS4:
			decode_rd_as4(&prd.val[2], &rd_as);
			break;

		case RD_TYPE_IP:
			decode_rd_ip(&prd.val[2], &rd_ip);
			break;

#ifdef ENABLE_BGP_VNC
		case RD_TYPE_VNC_ETH:
			break;
#endif

		default:
			flog_err(EC_BGP_UPDATE_RCV, "Unknown RD type %d", type);
			break; /* just report */
		}

		/* exclude label & RD */
		p.prefixlen = prefixlen - VPN_PREFIXLEN_MIN_BYTES * 8;
		STREAM_GET(p.u.val, data, psize - VPN_PREFIXLEN_MIN_BYTES);

		if (attr) {
			bgp_update(peer, &p, addpath_id, attr, packet->afi,
				   SAFI_MPLS_VPN, ZEBRA_ROUTE_BGP,
				   BGP_ROUTE_NORMAL, &prd, &label, 1, 0, NULL);
		} else {
			bgp_withdraw(peer, &p, addpath_id, attr, packet->afi,
				     SAFI_MPLS_VPN, ZEBRA_ROUTE_BGP,
				     BGP_ROUTE_NORMAL, &prd, &label, 1, NULL);
		}
	}
	/* Packet length consistency check. */
	if (STREAM_READABLE(data) != 0) {
		flog_err(
			EC_BGP_UPDATE_RCV,
			"%s [Error] Update packet error / VPN (%zu data remaining after parsing)",
			peer->host, STREAM_READABLE(data));
		return BGP_NLRI_PARSE_ERROR_PACKET_LENGTH;
	}

	goto done;

stream_failure:
	flog_err(
		EC_BGP_UPDATE_RCV,
		"%s [Error] Update packet error / VPN (NLRI of size %u - length error)",
		peer->host, packet->length);
	ret = BGP_NLRI_PARSE_ERROR_PACKET_LENGTH;

done:
	stream_free(data);
	return ret;

#undef VPN_PREFIXLEN_MIN_BYTES
}

/*
 * This function informs zebra of the label this vrf sets on routes
 * leaked to VPN. Zebra should install this label in the kernel with
 * an action of "pop label and then use this vrf's IP FIB to route the PDU."
 *
 * Sending this vrf-label association is qualified by a) whether vrf->vpn
 * exporting is active ("export vpn" is enabled, vpn-policy RD and RT list
 * are set) and b) whether vpn-policy label is set.
 *
 * If any of these conditions do not hold, then we send MPLS_LABEL_NONE
 * for this vrf, which zebra interprets to mean "delete this vrf-label
 * association."
 */
void vpn_leak_zebra_vrf_label_update(struct bgp *bgp, afi_t afi)
{
	mpls_label_t label = MPLS_LABEL_NONE;
	int debug = BGP_DEBUG(vpn, VPN_LEAK_LABEL);

	if (bgp->vrf_id == VRF_UNKNOWN) {
		if (debug) {
			zlog_debug(
				"%s: vrf %s: afi %s: vrf_id not set, can't set zebra vrf label",
				__func__, bgp->name_pretty, afi2str(afi));
		}
		return;
	}

	if (vpn_leak_to_vpn_active(bgp, afi, NULL)) {
		label = bgp->vpn_policy[afi].tovpn_label;
	}

	if (debug) {
		zlog_debug("%s: vrf %s: afi %s: setting label %d for vrf id %d",
			   __func__, bgp->name_pretty, afi2str(afi), label,
			   bgp->vrf_id);
	}

	if (label == BGP_PREVENT_VRF_2_VRF_LEAK)
		label = MPLS_LABEL_NONE;
	zclient_send_vrf_label(zclient, bgp->vrf_id, afi, label, ZEBRA_LSP_BGP);
	bgp->vpn_policy[afi].tovpn_zebra_vrf_label_last_sent = label;
}

/*
 * If zebra tells us vrf has become unconfigured, tell zebra not to
 * use this label to forward to the vrf anymore
 */
void vpn_leak_zebra_vrf_label_withdraw(struct bgp *bgp, afi_t afi)
{
	mpls_label_t label = MPLS_LABEL_NONE;
	int debug = BGP_DEBUG(vpn, VPN_LEAK_LABEL);

	if (bgp->vrf_id == VRF_UNKNOWN) {
		if (debug) {
			zlog_debug(
				"%s: vrf_id not set, can't delete zebra vrf label",
				__func__);
		}
		return;
	}

	if (debug) {
		zlog_debug("%s: deleting label for vrf %s (id=%d)", __func__,
			   bgp->name_pretty, bgp->vrf_id);
	}

	zclient_send_vrf_label(zclient, bgp->vrf_id, afi, label, ZEBRA_LSP_BGP);
	bgp->vpn_policy[afi].tovpn_zebra_vrf_label_last_sent = label;
}

/*
 * This function informs zebra of the srv6-function this vrf sets on routes
 * leaked to VPN. Zebra should install this srv6-function in the kernel with
 * an action of "End.DT4/6's IP FIB to route the PDU."
 */
void vpn_leak_zebra_vrf_sid_update(struct bgp *bgp, afi_t afi)
{
	int debug = BGP_DEBUG(vpn, VPN_LEAK_LABEL);
	enum seg6local_action_t act;
	struct seg6local_context ctx = {};
	struct in6_addr *tovpn_sid = NULL;
	struct in6_addr *tovpn_sid_ls = NULL;
	struct vrf *vrf;
	char buf[256] = {0};

	if (bgp->vrf_id == VRF_UNKNOWN) {
		if (debug)
			zlog_debug("%s: vrf %s: afi %s: vrf_id not set, can't set zebra vrf label",
				   __func__, bgp->name_pretty, afi2str(afi));
		return;
	}

	tovpn_sid = bgp->vpn_policy[afi].tovpn_sid;
	if (!tovpn_sid) {
		if (debug)
			zlog_debug("%s: vrf %s: afi %s: sid not set", __func__,
				   bgp->name_pretty, afi2str(afi));
		return;
	}

	if (debug) {
		inet_ntop(AF_INET6, tovpn_sid, buf, sizeof(buf));
		zlog_debug("%s: vrf %s: afi %s: setting sid %s for vrf id %d",
			   __func__, bgp->name_pretty, afi2str(afi), buf,
			   bgp->vrf_id);
	}

	vrf = vrf_lookup_by_id(bgp->vrf_id);
	if (!vrf)
		return;

	ctx.table = vrf->data.l.table_id;
	act = afi == AFI_IP ? ZEBRA_SEG6_LOCAL_ACTION_END_DT4
		: ZEBRA_SEG6_LOCAL_ACTION_END_DT6;
	zclient_send_localsid(zclient, tovpn_sid, bgp->vrf_id, act, &ctx);

	tovpn_sid_ls = XCALLOC(MTYPE_BGP_SRV6_SID, sizeof(struct in6_addr));
	*tovpn_sid_ls = *tovpn_sid;
	bgp->vpn_policy[afi].tovpn_zebra_vrf_sid_last_sent = tovpn_sid_ls;
}

/*
 * If zebra tells us vrf has become unconfigured, tell zebra not to
 * use this srv6-function to forward to the vrf anymore
 */
void vpn_leak_zebra_vrf_sid_withdraw(struct bgp *bgp, afi_t afi)
{
	int debug = BGP_DEBUG(vpn, VPN_LEAK_LABEL);

	if (bgp->vrf_id == VRF_UNKNOWN) {
		if (debug)
			zlog_debug("%s: vrf %s: afi %s: vrf_id not set, can't set zebra vrf label",
				   __func__, bgp->name_pretty, afi2str(afi));
		return;
	}

	if (debug)
		zlog_debug("%s: deleting sid for vrf %s afi (id=%d)", __func__,
			   bgp->name_pretty, bgp->vrf_id);

	zclient_send_localsid(zclient,
		bgp->vpn_policy[afi].tovpn_zebra_vrf_sid_last_sent,
		bgp->vrf_id, ZEBRA_SEG6_LOCAL_ACTION_UNSPEC, NULL);
	XFREE(MTYPE_BGP_SRV6_SID,
	      bgp->vpn_policy[afi].tovpn_zebra_vrf_sid_last_sent);
}

int vpn_leak_label_callback(
	mpls_label_t label,
	void *labelid,
	bool allocated)
{
	struct vpn_policy *vp = (struct vpn_policy *)labelid;
	int debug = BGP_DEBUG(vpn, VPN_LEAK_LABEL);

	if (debug)
		zlog_debug("%s: label=%u, allocated=%d",
			__func__, label, allocated);

	if (!allocated) {
		/*
		 * previously-allocated label is now invalid
		 */
		if (CHECK_FLAG(vp->flags, BGP_VPN_POLICY_TOVPN_LABEL_AUTO) &&
			(vp->tovpn_label != MPLS_LABEL_NONE)) {

			vpn_leak_prechange(BGP_VPN_POLICY_DIR_TOVPN,
				vp->afi, bgp_get_default(), vp->bgp);
			vp->tovpn_label = MPLS_LABEL_NONE;
			vpn_leak_postchange(BGP_VPN_POLICY_DIR_TOVPN,
				vp->afi, bgp_get_default(), vp->bgp);
		}
		return 0;
	}

	/*
	 * New label allocation
	 */
	if (!CHECK_FLAG(vp->flags, BGP_VPN_POLICY_TOVPN_LABEL_AUTO)) {

		/*
		 * not currently configured for auto label, reject allocation
		 */
		return -1;
	}

	if (vp->tovpn_label != MPLS_LABEL_NONE) {
		if (label == vp->tovpn_label) {
			/* already have same label, accept but do nothing */
			return 0;
		}
		/* Shouldn't happen: different label allocation */
		flog_err(EC_BGP_LABEL,
			 "%s: %s had label %u but got new assignment %u",
			 __func__, vp->bgp->name_pretty, vp->tovpn_label,
			 label);
		/* use new one */
	}

	vpn_leak_prechange(BGP_VPN_POLICY_DIR_TOVPN,
		vp->afi, bgp_get_default(), vp->bgp);
	vp->tovpn_label = label;
	vpn_leak_postchange(BGP_VPN_POLICY_DIR_TOVPN,
		vp->afi, bgp_get_default(), vp->bgp);

	return 0;
}

static void sid_register(struct bgp *bgp, const struct in6_addr *sid,
			 const char *locator_name)
{
	struct bgp_srv6_function *func;
	func = XCALLOC(MTYPE_BGP_SRV6_FUNCTION,
		       sizeof(struct bgp_srv6_function));
	func->sid = *sid;
	snprintf(func->locator_name, sizeof(func->locator_name),
		 "%s", locator_name);
	listnode_add(bgp->srv6_functions, func);
}

static bool sid_exist(struct bgp *bgp, const struct in6_addr *sid)
{
	struct listnode *node;
	struct bgp_srv6_function *func;

	for (ALL_LIST_ELEMENTS_RO(bgp->srv6_functions, node, func))
		if (sid_same(&func->sid, sid))
			return true;
	return false;
}

/*
 * This function generates a new SID based on bgp->srv6_locator_chunks and
 * index. The locator and generated SID are stored in arguments sid_locator
 * and sid, respectively.
 *
 * if index != 0: try to allocate as index-mode
 * else: try to allocate as auto-mode
 */
static uint32_t alloc_new_sid(struct bgp *bgp, uint32_t index,
			      struct srv6_locator_chunk *sid_locator_chunk,
			      struct in6_addr *sid)
{
	int debug = BGP_DEBUG(vpn, VPN_LEAK_LABEL);
	struct listnode *node;
	struct srv6_locator_chunk *chunk;
	bool alloced = false;
	int label = 0;
	uint8_t offset = 0;
	uint8_t func_len = 0, shift_len = 0;
	uint32_t index_max = 0;

	if (!bgp || !sid_locator_chunk || !sid)
		return false;

	for (ALL_LIST_ELEMENTS_RO(bgp->srv6_locator_chunks, node, chunk)) {
		if (chunk->function_bits_length >
		    BGP_PREFIX_SID_SRV6_MAX_FUNCTION_LENGTH) {
			if (debug)
				zlog_debug(
					"%s: invalid SRv6 Locator chunk (%pFX): Function Length must be less or equal to %d",
					__func__, &chunk->prefix,
					BGP_PREFIX_SID_SRV6_MAX_FUNCTION_LENGTH);
			continue;
		}

		index_max = (1 << chunk->function_bits_length) - 1;

		if (index > index_max) {
			if (debug)
				zlog_debug(
					"%s: skipped SRv6 Locator chunk (%pFX): Function Length is too short to support specified index (%u)",
					__func__, &chunk->prefix, index);
			continue;
		}

		*sid = chunk->prefix.prefix;
		*sid_locator_chunk = *chunk;
		offset = chunk->block_bits_length + chunk->node_bits_length;
		func_len = chunk->function_bits_length;
		shift_len = BGP_PREFIX_SID_SRV6_MAX_FUNCTION_LENGTH - func_len;

		if (index != 0) {
			label = index << shift_len;
			if (label < MPLS_LABEL_UNRESERVED_MIN) {
				if (debug)
					zlog_debug(
						"%s: skipped to allocate SRv6 SID (%pFX): Label (%u) is too small to use",
						__func__, &chunk->prefix,
						label);
				continue;
			}

			transpose_sid(sid, label, offset, func_len);
			if (sid_exist(bgp, sid))
				continue;
			alloced = true;
			break;
		}

<<<<<<< HEAD
		for (size_t i = 1; i < 65535; i++) {
			label = i << 4;
			transpose_sid(sid, label, offset, len);
=======
		for (uint32_t i = 1; i < index_max; i++) {
			label = i << shift_len;
			if (label < MPLS_LABEL_UNRESERVED_MIN) {
				if (debug)
					zlog_debug(
						"%s: skipped to allocate SRv6 SID (%pFX): Label (%u) is too small to use",
						__func__, &chunk->prefix,
						label);
				continue;
			}
			transpose_sid(sid, label, offset, func_len);
>>>>>>> d2e0ef18
			if (sid_exist(bgp, sid))
				continue;
			alloced = true;
			break;
		}
	}

	if (!alloced)
		return 0;

	sid_register(bgp, sid, bgp->srv6_locator_name);
	return label;
}

void ensure_vrf_tovpn_sid(struct bgp *bgp_vpn, struct bgp *bgp_vrf, afi_t afi)
{
	int debug = BGP_DEBUG(vpn, VPN_LEAK_FROM_VRF);
	char buf[256];
	struct srv6_locator_chunk *tovpn_sid_locator;
	struct in6_addr *tovpn_sid;
	uint32_t tovpn_sid_index = 0, tovpn_sid_transpose_label;
	bool tovpn_sid_auto = false;

	if (debug)
		zlog_debug("%s: try to allocate new SID for vrf %s: afi %s",
			   __func__, bgp_vrf->name_pretty, afi2str(afi));

	/* skip when tovpn sid is already allocated on vrf instance */
	if (bgp_vrf->vpn_policy[afi].tovpn_sid)
		return;

	/*
	 * skip when bgp vpn instance ins't allocated
	 * or srv6 locator chunk isn't allocated
	 */
	if (!bgp_vpn || !bgp_vpn->srv6_locator_chunks)
		return;

	tovpn_sid_index = bgp_vrf->vpn_policy[afi].tovpn_sid_index;
	tovpn_sid_auto = CHECK_FLAG(bgp_vrf->vpn_policy[afi].flags,
				    BGP_VPN_POLICY_TOVPN_SID_AUTO);

	/* skip when VPN isn't configured on vrf-instance */
	if (tovpn_sid_index == 0 && !tovpn_sid_auto)
		return;

	/* check invalid case both configured index and auto */
	if (tovpn_sid_index != 0 && tovpn_sid_auto) {
		zlog_err("%s: index-mode and auto-mode both selected. ignored.",
			 __func__);
		return;
	}

	tovpn_sid_locator = srv6_locator_chunk_alloc();
	tovpn_sid = XCALLOC(MTYPE_BGP_SRV6_SID, sizeof(struct in6_addr));

	tovpn_sid_transpose_label = alloc_new_sid(bgp_vpn, tovpn_sid_index,
						  tovpn_sid_locator, tovpn_sid);

	if (tovpn_sid_transpose_label == 0) {
		if (debug)
			zlog_debug(
				"%s: not allocated new sid for vrf %s: afi %s",
				__func__, bgp_vrf->name_pretty, afi2str(afi));
		srv6_locator_chunk_free(tovpn_sid_locator);
		XFREE(MTYPE_BGP_SRV6_SID, tovpn_sid);
		return;
	}

	if (debug) {
		inet_ntop(AF_INET6, tovpn_sid, buf, sizeof(buf));
		zlog_debug("%s: new sid %s allocated for vrf %s: afi %s",
			   __func__, buf, bgp_vrf->name_pretty,
			   afi2str(afi));
	}

	bgp_vrf->vpn_policy[afi].tovpn_sid = tovpn_sid;
	bgp_vrf->vpn_policy[afi].tovpn_sid_locator = tovpn_sid_locator;
	bgp_vrf->vpn_policy[afi].tovpn_sid_transpose_label =
		tovpn_sid_transpose_label;
}

/*
 * This function embeds upper `len` bits of `label` in `sid`,
 * starting at offset `offset` as seen from the MSB of `sid`.
 *
 * e.g. Given that `label` is 0x12345 and `len` is 16,
 * then `label` will be embedded in `sid` as follows:
 *
 *                 <----   len  ----->
 *         label:  0001 0002 0003 0004 0005
 *         sid:    .... 0001 0002 0003 0004
 *                      <----   len  ----->
 *                    ^
 *                    |
 *                 offset from MSB
 *
 * e.g. Given that `label` is 0x12345 and `len` is 8,
 * `label` will be embedded in `sid` as follows:
 *
 *                 <- len ->
 *         label:  0001 0002 0003 0004 0005
 *         sid:    .... 0001 0002 0000 0000
 *                      <- len ->
 *                    ^
 *                    |
 *                 offset from MSB
 */
void transpose_sid(struct in6_addr *sid, uint32_t label, uint8_t offset,
		   uint8_t len)
{
	for (uint8_t idx = 0; idx < len; idx++) {
		uint8_t tidx = offset + idx;
		sid->s6_addr[tidx / 8] &= ~(0x1 << (7 - tidx % 8));
		if (label >> (19 - idx) & 0x1)
			sid->s6_addr[tidx / 8] |= 0x1 << (7 - tidx % 8);
	}
}

static bool labels_same(struct bgp_path_info *bpi, mpls_label_t *label,
			uint32_t n)
{
	uint32_t i;

	if (!bpi->extra) {
		if (!n)
			return true;
		else
			return false;
	}

	if (n != bpi->extra->num_labels)
		return false;

	for (i = 0; i < n; ++i) {
		if (label[i] != bpi->extra->label[i])
			return false;
	}
	return true;
}

/*
 * make encoded route labels match specified encoded label set
 */
static void setlabels(struct bgp_path_info *bpi,
		      mpls_label_t *label, /* array of labels */
		      uint32_t num_labels)
{
	if (num_labels)
		assert(label);
	assert(num_labels <= BGP_MAX_LABELS);

	if (!num_labels) {
		if (bpi->extra)
			bpi->extra->num_labels = 0;
		return;
	}

	struct bgp_path_info_extra *extra = bgp_path_info_extra_get(bpi);
	uint32_t i;

	for (i = 0; i < num_labels; ++i) {
		extra->label[i] = label[i];
		if (!bgp_is_valid_label(&label[i])) {
			bgp_set_valid_label(&extra->label[i]);
		}
	}
	extra->num_labels = num_labels;
}

/*
 * make encoded route SIDs match specified encoded sid set
 */
static void setsids(struct bgp_path_info *bpi,
		      struct in6_addr *sid,
		      uint32_t num_sids)
{
	uint32_t i;
	struct bgp_path_info_extra *extra;

	if (num_sids)
		assert(sid);
	assert(num_sids <= BGP_MAX_SIDS);

	if (!num_sids) {
		if (bpi->extra)
			bpi->extra->num_sids = 0;
		return;
	}

	extra = bgp_path_info_extra_get(bpi);
	for (i = 0; i < num_sids; i++)
		memcpy(&extra->sid[i].sid, &sid[i], sizeof(struct in6_addr));
	extra->num_sids = num_sids;
}

static void unsetsids(struct bgp_path_info *bpi)
{
	struct bgp_path_info_extra *extra;

	extra = bgp_path_info_extra_get(bpi);
	extra->num_sids = 0;
	memset(extra->sid, 0, sizeof(extra->sid));
}

static bool leak_update_nexthop_valid(struct bgp *to_bgp, struct bgp_dest *bn,
				      struct attr *new_attr, afi_t afi,
				      safi_t safi,
				      struct bgp_path_info *source_bpi,
				      struct bgp_path_info *bpi,
				      struct bgp *bgp_orig,
				      const struct prefix *p, int debug)
{
	struct bgp_path_info *bpi_ultimate;
	struct bgp *bgp_nexthop;
	bool nh_valid;

	bpi_ultimate = bgp_get_imported_bpi_ultimate(source_bpi);

	if (bpi->extra && bpi->extra->bgp_orig)
		bgp_nexthop = bpi->extra->bgp_orig;
	else
		bgp_nexthop = bgp_orig;

	/*
	 * No nexthop tracking for redistributed routes or for
	 * EVPN-imported routes that get leaked.
	 */
	if (bpi_ultimate->sub_type == BGP_ROUTE_REDISTRIBUTE ||
	    is_pi_family_evpn(bpi_ultimate))
		nh_valid = 1;
	else
		/*
		 * TBD do we need to do anything about the
		 * 'connected' parameter?
		 */
		nh_valid = bgp_find_or_add_nexthop(to_bgp, bgp_nexthop, afi,
						   safi, bpi, NULL, 0, p);

	/*
	 * If you are using SRv6 VPN instead of MPLS, it need to check
	 * the SID allocation. If the sid is not allocated, the rib
	 * will be invalid.
	 */
	if (to_bgp->srv6_enabled &&
	    (!new_attr->srv6_l3vpn && !new_attr->srv6_vpn)) {
		nh_valid = false;
	}

	if (debug)
		zlog_debug("%s: %pFX nexthop is %svalid (in vrf %s)", __func__,
			   p, (nh_valid ? "" : "not "),
			   bgp_nexthop->name_pretty);

	return nh_valid;
}

/*
 * returns pointer to new bgp_path_info upon success
 */
static struct bgp_path_info *
leak_update(struct bgp *to_bgp, struct bgp_dest *bn,
	    struct attr *new_attr, /* already interned */
	    afi_t afi, safi_t safi, struct bgp_path_info *source_bpi,
	    mpls_label_t *label, uint32_t num_labels, struct bgp *bgp_orig,
	    struct prefix *nexthop_orig, int nexthop_self_flag, int debug)
{
	const struct prefix *p = bgp_dest_get_prefix(bn);
	struct bgp_path_info *bpi;
	struct bgp_path_info *new;
	struct bgp_path_info_extra *extra;
	uint32_t num_sids = 0;
	void *parent = source_bpi;

	if (new_attr->srv6_l3vpn || new_attr->srv6_vpn)
		num_sids = 1;

	if (debug)
		zlog_debug(
			"%s: entry: leak-to=%s, p=%pBD, type=%d, sub_type=%d",
			__func__, to_bgp->name_pretty, bn, source_bpi->type,
			source_bpi->sub_type);

	/*
	 * Routes that are redistributed into BGP from zebra do not get
	 * nexthop tracking. However, if those routes are subsequently
	 * imported to other RIBs within BGP, the leaked routes do not
	 * carry the original BGP_ROUTE_REDISTRIBUTE sub_type. Therefore,
	 * in order to determine if the route we are currently leaking
	 * should have nexthop tracking, we must find the ultimate
	 * parent so we can check its sub_type.
	 *
	 * As of now, source_bpi may at most be a second-generation route
	 * (only one hop back to ultimate parent for vrf-vpn-vrf scheme).
	 * Using a loop here supports more complex intra-bgp import-export
	 * schemes that could be implemented in the future.
	 *
	 */

	/*
	 * match parent
	 */
	for (bpi = bgp_dest_get_bgp_path_info(bn); bpi; bpi = bpi->next) {
		if (bpi->extra && bpi->extra->parent == parent)
			break;
	}

	if (bpi) {
		bool labelssame = labels_same(bpi, label, num_labels);

		if (CHECK_FLAG(source_bpi->flags, BGP_PATH_REMOVED)
		    && CHECK_FLAG(bpi->flags, BGP_PATH_REMOVED)) {
			if (debug) {
				zlog_debug(
					"%s: ->%s(s_flags: 0x%x b_flags: 0x%x): %pFX: Found route, being removed, not leaking",
					__func__, to_bgp->name_pretty,
					source_bpi->flags, bpi->flags, p);
			}
			return NULL;
		}

		if (attrhash_cmp(bpi->attr, new_attr) && labelssame
		    && !CHECK_FLAG(bpi->flags, BGP_PATH_REMOVED)) {

			bgp_attr_unintern(&new_attr);
			if (debug)
				zlog_debug(
					"%s: ->%s: %pBD: Found route, no change",
					__func__, to_bgp->name_pretty, bn);
			return NULL;
		}

		/* If the RT was changed via extended communities as an
		 * import/export list, we should withdraw implicitly the old
		 * path from VRFs.
		 * For instance, RT list was modified using route-maps:
		 * route-map test permit 10
		 *   set extcommunity rt none
		 */
		if (CHECK_FLAG(bpi->attr->flag,
			       ATTR_FLAG_BIT(BGP_ATTR_EXT_COMMUNITIES)) &&
		    CHECK_FLAG(new_attr->flag,
			       ATTR_FLAG_BIT(BGP_ATTR_EXT_COMMUNITIES))) {
			if (!ecommunity_cmp(
				    bgp_attr_get_ecommunity(bpi->attr),
				    bgp_attr_get_ecommunity(new_attr))) {
				vpn_leak_to_vrf_withdraw(to_bgp, bpi);
				bgp_aggregate_decrement(to_bgp, p, bpi, afi,
							safi);
				bgp_path_info_delete(bn, bpi);
			}
		}

		/* attr is changed */
		bgp_path_info_set_flag(bn, bpi, BGP_PATH_ATTR_CHANGED);

		/* Rewrite BGP route information. */
		if (CHECK_FLAG(bpi->flags, BGP_PATH_REMOVED))
			bgp_path_info_restore(bn, bpi);
		else
			bgp_aggregate_decrement(to_bgp, p, bpi, afi, safi);
		bgp_attr_unintern(&bpi->attr);
		bpi->attr = new_attr;
		bpi->uptime = monotime(NULL);

		/*
		 * rewrite labels
		 */
		if (!labelssame)
			setlabels(bpi, label, num_labels);

		/*
		 * rewrite sid
		 */
		if (num_sids) {
			if (new_attr->srv6_l3vpn) {
				setsids(bpi, &new_attr->srv6_l3vpn->sid,
					num_sids);

				extra = bgp_path_info_extra_get(bpi);

				extra->sid[0].loc_block_len =
					new_attr->srv6_l3vpn->loc_block_len;
				extra->sid[0].loc_node_len =
					new_attr->srv6_l3vpn->loc_node_len;
				extra->sid[0].func_len =
					new_attr->srv6_l3vpn->func_len;
				extra->sid[0].arg_len =
					new_attr->srv6_l3vpn->arg_len;
				extra->sid[0].transposition_len =
					new_attr->srv6_l3vpn->transposition_len;
				extra->sid[0].transposition_offset =
					new_attr->srv6_l3vpn
						->transposition_offset;
			} else if (new_attr->srv6_vpn)
				setsids(bpi, &new_attr->srv6_vpn->sid,
					num_sids);
		} else
			unsetsids(bpi);

		if (nexthop_self_flag)
			bgp_path_info_set_flag(bn, bpi, BGP_PATH_ANNC_NH_SELF);

		if (CHECK_FLAG(source_bpi->flags, BGP_PATH_ACCEPT_OWN))
			bgp_path_info_set_flag(bn, bpi, BGP_PATH_ACCEPT_OWN);

		if (leak_update_nexthop_valid(to_bgp, bn, new_attr, afi, safi,
					      source_bpi, bpi, bgp_orig, p,
					      debug))
			bgp_path_info_set_flag(bn, bpi, BGP_PATH_VALID);
		else
			bgp_path_info_unset_flag(bn, bpi, BGP_PATH_VALID);

		/* Process change. */
		bgp_aggregate_increment(to_bgp, p, bpi, afi, safi);
		bgp_process(to_bgp, bn, afi, safi);
		bgp_dest_unlock_node(bn);

		if (debug)
			zlog_debug("%s: ->%s: %pBD Found route, changed attr",
				   __func__, to_bgp->name_pretty, bn);

		return bpi;
	}

	if (CHECK_FLAG(source_bpi->flags, BGP_PATH_REMOVED)) {
		if (debug) {
			zlog_debug(
				"%s: ->%s(s_flags: 0x%x): %pFX: New route, being removed, not leaking",
				__func__, to_bgp->name_pretty,
				source_bpi->flags, p);
		}
		return NULL;
	}

	new = info_make(ZEBRA_ROUTE_BGP, BGP_ROUTE_IMPORTED, 0,
			to_bgp->peer_self, new_attr, bn);

	if (source_bpi->peer) {
		extra = bgp_path_info_extra_get(new);
		extra->peer_orig = peer_lock(source_bpi->peer);
	}

	if (nexthop_self_flag)
		bgp_path_info_set_flag(bn, new, BGP_PATH_ANNC_NH_SELF);

	if (CHECK_FLAG(source_bpi->flags, BGP_PATH_ACCEPT_OWN))
		bgp_path_info_set_flag(bn, new, BGP_PATH_ACCEPT_OWN);

	bgp_path_info_extra_get(new);

	/*
	 * rewrite sid
	 */
	if (num_sids) {
		if (new_attr->srv6_l3vpn) {
			setsids(new, &new_attr->srv6_l3vpn->sid, num_sids);

			extra = bgp_path_info_extra_get(new);

			extra->sid[0].loc_block_len =
				new_attr->srv6_l3vpn->loc_block_len;
			extra->sid[0].loc_node_len =
				new_attr->srv6_l3vpn->loc_node_len;
			extra->sid[0].func_len = new_attr->srv6_l3vpn->func_len;
			extra->sid[0].arg_len = new_attr->srv6_l3vpn->arg_len;
			extra->sid[0].transposition_len =
				new_attr->srv6_l3vpn->transposition_len;
			extra->sid[0].transposition_offset =
				new_attr->srv6_l3vpn->transposition_offset;
		} else if (new_attr->srv6_vpn)
			setsids(new, &new_attr->srv6_vpn->sid, num_sids);
	} else
		unsetsids(new);

	if (num_labels)
		setlabels(new, label, num_labels);

	new->extra->parent = bgp_path_info_lock(parent);
	bgp_dest_lock_node(
		(struct bgp_dest *)((struct bgp_path_info *)parent)->net);
	if (bgp_orig)
		new->extra->bgp_orig = bgp_lock(bgp_orig);
	if (nexthop_orig)
		new->extra->nexthop_orig = *nexthop_orig;

	if (leak_update_nexthop_valid(to_bgp, bn, new_attr, afi, safi,
				      source_bpi, new, bgp_orig, p, debug))
		bgp_path_info_set_flag(bn, new, BGP_PATH_VALID);
	else
		bgp_path_info_unset_flag(bn, new, BGP_PATH_VALID);

	bgp_aggregate_increment(to_bgp, p, new, afi, safi);
	bgp_path_info_add(bn, new);

	bgp_dest_unlock_node(bn);
	bgp_process(to_bgp, bn, afi, safi);

	if (debug)
		zlog_debug("%s: ->%s: %pBD: Added new route", __func__,
			   to_bgp->name_pretty, bn);

	return new;
}

/* cf vnc_import_bgp_add_route_mode_nvegroup() and add_vnc_route() */
void vpn_leak_from_vrf_update(struct bgp *to_bgp,	     /* to */
			      struct bgp *from_bgp,	   /* from */
			      struct bgp_path_info *path_vrf) /* route */
{
	int debug = BGP_DEBUG(vpn, VPN_LEAK_FROM_VRF);
	const struct prefix *p = bgp_dest_get_prefix(path_vrf->net);
	afi_t afi = family2afi(p->family);
	struct attr static_attr = {0};
	struct attr *new_attr = NULL;
	safi_t safi = SAFI_MPLS_VPN;
	mpls_label_t label_val;
	mpls_label_t label;
	struct bgp_dest *bn;
	const char *debugmsg;
	int nexthop_self_flag = 0;

	if (debug)
		zlog_debug("%s: from vrf %s", __func__, from_bgp->name_pretty);

	if (debug && bgp_attr_get_ecommunity(path_vrf->attr)) {
		char *s = ecommunity_ecom2str(
			bgp_attr_get_ecommunity(path_vrf->attr),
			ECOMMUNITY_FORMAT_ROUTE_MAP, 0);

		zlog_debug("%s: %s path_vrf->type=%d, EC{%s}", __func__,
			   from_bgp->name, path_vrf->type, s);
		XFREE(MTYPE_ECOMMUNITY_STR, s);
	}

	if (!to_bgp)
		return;

	if (!afi) {
		if (debug)
			zlog_debug("%s: can't get afi of prefix", __func__);
		return;
	}

	/* Is this route exportable into the VPN table? */
	if (!is_route_injectable_into_vpn(path_vrf))
		return;

	if (!vpn_leak_to_vpn_active(from_bgp, afi, &debugmsg)) {
		if (debug)
			zlog_debug("%s: %s skipping: %s", __func__,
				   from_bgp->name, debugmsg);
		return;
	}

	/* shallow copy */
	static_attr = *path_vrf->attr;

	/*
	 * route map handling
	 */
	if (from_bgp->vpn_policy[afi].rmap[BGP_VPN_POLICY_DIR_TOVPN]) {
		struct bgp_path_info info;
		route_map_result_t ret;

		memset(&info, 0, sizeof(info));
		info.peer = to_bgp->peer_self;
		info.attr = &static_attr;
		ret = route_map_apply(from_bgp->vpn_policy[afi]
					      .rmap[BGP_VPN_POLICY_DIR_TOVPN],
				      p, &info);
		if (RMAP_DENYMATCH == ret) {
			bgp_attr_flush(&static_attr); /* free any added parts */
			if (debug)
				zlog_debug(
					"%s: vrf %s route map \"%s\" says DENY, returning",
					__func__, from_bgp->name_pretty,
					from_bgp->vpn_policy[afi]
						.rmap[BGP_VPN_POLICY_DIR_TOVPN]
						->name);
			return;
		}
	}

	if (debug && bgp_attr_get_ecommunity(&static_attr)) {
		char *s = ecommunity_ecom2str(
			bgp_attr_get_ecommunity(&static_attr),
			ECOMMUNITY_FORMAT_ROUTE_MAP, 0);

		zlog_debug("%s: post route map static_attr.ecommunity{%s}",
			   __func__, s);
		XFREE(MTYPE_ECOMMUNITY_STR, s);
	}

	/*
	 * Add the vpn-policy rt-list
	 */
	struct ecommunity *old_ecom;
	struct ecommunity *new_ecom;

	/* Export with the 'from' instance's export RTs. */
	/* If doing VRF-to-VRF leaking, strip existing RTs first. */
	old_ecom = bgp_attr_get_ecommunity(&static_attr);
	if (old_ecom) {
		new_ecom = ecommunity_dup(old_ecom);
		if (CHECK_FLAG(from_bgp->af_flags[afi][SAFI_UNICAST],
			       BGP_CONFIG_VRF_TO_VRF_EXPORT))
			ecommunity_strip_rts(new_ecom);
		new_ecom = ecommunity_merge(
			new_ecom, from_bgp->vpn_policy[afi]
					  .rtlist[BGP_VPN_POLICY_DIR_TOVPN]);
		if (!old_ecom->refcnt)
			ecommunity_free(&old_ecom);
	} else {
		new_ecom = ecommunity_dup(
			from_bgp->vpn_policy[afi]
				.rtlist[BGP_VPN_POLICY_DIR_TOVPN]);
	}
	bgp_attr_set_ecommunity(&static_attr, new_ecom);

	if (debug && bgp_attr_get_ecommunity(&static_attr)) {
		char *s = ecommunity_ecom2str(
			bgp_attr_get_ecommunity(&static_attr),
			ECOMMUNITY_FORMAT_ROUTE_MAP, 0);

		zlog_debug("%s: post merge static_attr.ecommunity{%s}",
			   __func__, s);
		XFREE(MTYPE_ECOMMUNITY_STR, s);
	}

	community_strip_accept_own(&static_attr);

	/* Nexthop */
	/* if policy nexthop not set, use 0 */
	if (CHECK_FLAG(from_bgp->vpn_policy[afi].flags,
		       BGP_VPN_POLICY_TOVPN_NEXTHOP_SET)) {
		struct prefix *nexthop =
			&from_bgp->vpn_policy[afi].tovpn_nexthop;

		switch (nexthop->family) {
		case AF_INET:
			/* prevent mp_nexthop_global_in <- self in bgp_route.c
			 */
			static_attr.nexthop.s_addr = nexthop->u.prefix4.s_addr;

			static_attr.mp_nexthop_global_in = nexthop->u.prefix4;
			static_attr.mp_nexthop_len = BGP_ATTR_NHLEN_IPV4;
			break;

		case AF_INET6:
			static_attr.mp_nexthop_global = nexthop->u.prefix6;
			static_attr.mp_nexthop_len = BGP_ATTR_NHLEN_IPV6_GLOBAL;
			break;

		default:
			assert(0);
		}
	} else {
		if (!CHECK_FLAG(from_bgp->af_flags[afi][SAFI_UNICAST],
				BGP_CONFIG_VRF_TO_VRF_EXPORT)) {
			if (afi == AFI_IP) {
				/*
				 * For ipv4, copy to multiprotocol
				 * nexthop field
				 */
				static_attr.mp_nexthop_global_in =
					static_attr.nexthop;
				static_attr.mp_nexthop_len =
					BGP_ATTR_NHLEN_IPV4;
				/*
				 * XXX Leave static_attr.nexthop
				 * intact for NHT
				 */
				static_attr.flag &=
					~ATTR_FLAG_BIT(BGP_ATTR_NEXT_HOP);
			}
		} else {
			/* Update based on next-hop family to account for
			 * RFC 5549 (BGP unnumbered) scenario. Note that
			 * specific action is only needed for the case of
			 * IPv4 nexthops as the attr has been copied
			 * otherwise.
			 */
			if (afi == AFI_IP
			    && !BGP_ATTR_NEXTHOP_AFI_IP6(path_vrf->attr)) {
				static_attr.mp_nexthop_global_in.s_addr =
					static_attr.nexthop.s_addr;
				static_attr.mp_nexthop_len =
					BGP_ATTR_NHLEN_IPV4;
				static_attr.flag |=
					ATTR_FLAG_BIT(BGP_ATTR_NEXT_HOP);
			}
		}
		nexthop_self_flag = 1;
	}

	label_val = from_bgp->vpn_policy[afi].tovpn_label;
	if (label_val == MPLS_LABEL_NONE) {
		encode_label(MPLS_LABEL_IMPLICIT_NULL, &label);
	} else {
		encode_label(label_val, &label);
	}

	/* Set originator ID to "me" */
	SET_FLAG(static_attr.flag, ATTR_FLAG_BIT(BGP_ATTR_ORIGINATOR_ID));
	static_attr.originator_id = to_bgp->router_id;

	/* Set SID for SRv6 VPN */
	if (from_bgp->vpn_policy[afi].tovpn_sid_locator) {
		struct listnode *node;
		struct srv6_locator_chunk *chunk;
		for (ALL_LIST_ELEMENTS_RO(to_bgp->srv6_locator_chunks, node,
					  chunk))
			if (!strcmp(to_bgp->srv6_locator_name,
				    chunk->locator_name))
				break;

		encode_label(from_bgp->vpn_policy[afi].tovpn_sid_transpose_label,
			     &label);

		static_attr.srv6_l3vpn = XCALLOC(MTYPE_BGP_SRV6_L3VPN,
				sizeof(struct bgp_attr_srv6_l3vpn));
		static_attr.srv6_l3vpn->sid_flags = 0x00;
<<<<<<< HEAD
		static_attr.srv6_l3vpn->endpoint_behavior =
			afi == AFI_IP
				? IANA_SEG6_ENDPOINT_BEHAVIOR_END_DT4
				: (afi == AFI_IP6
					   ? IANA_SEG6_ENDPOINT_BEHAVIOR_END_DT6
					   : 0xffff);
		if (chunk) {
			static_attr.srv6_l3vpn->loc_block_len =
				chunk->block_bits_length;
			static_attr.srv6_l3vpn->loc_node_len =
				chunk->node_bits_length;
			static_attr.srv6_l3vpn->transposition_len =
				chunk->function_bits_length ?: 16;
			static_attr.srv6_l3vpn->transposition_offset =
				chunk->block_bits_length +
				chunk->node_bits_length;
		} else {
			static_attr.srv6_l3vpn->loc_block_len =
				BGP_PREFIX_SID_SRV6_LOCATOR_BLOCK_LENGTH;
			static_attr.srv6_l3vpn->loc_node_len =
				BGP_PREFIX_SID_SRV6_LOCATOR_NODE_LENGTH;
			static_attr.srv6_l3vpn->transposition_len =
				BGP_PREFIX_SID_SRV6_TRANSPOSITION_LENGTH;
			static_attr.srv6_l3vpn->transposition_offset =
				BGP_PREFIX_SID_SRV6_TRANSPOSITION_OFFSET;
		}
=======
		static_attr.srv6_l3vpn->endpoint_behavior = 0xffff;
		static_attr.srv6_l3vpn->loc_block_len =
			from_bgp->vpn_policy[afi]
				.tovpn_sid_locator->block_bits_length;
		static_attr.srv6_l3vpn->loc_node_len =
			from_bgp->vpn_policy[afi]
				.tovpn_sid_locator->node_bits_length;
>>>>>>> d2e0ef18
		static_attr.srv6_l3vpn->func_len =
			from_bgp->vpn_policy[afi]
				.tovpn_sid_locator->function_bits_length;
		static_attr.srv6_l3vpn->arg_len =
<<<<<<< HEAD
			BGP_PREFIX_SID_SRV6_ARGUMENT_LENGTH;
=======
			from_bgp->vpn_policy[afi]
				.tovpn_sid_locator->argument_bits_length;
		static_attr.srv6_l3vpn->transposition_len =
			from_bgp->vpn_policy[afi]
				.tovpn_sid_locator->function_bits_length;
		static_attr.srv6_l3vpn->transposition_offset =
			from_bgp->vpn_policy[afi]
				.tovpn_sid_locator->block_bits_length +
			from_bgp->vpn_policy[afi]
				.tovpn_sid_locator->node_bits_length;
		;
>>>>>>> d2e0ef18
		memcpy(&static_attr.srv6_l3vpn->sid,
		       &from_bgp->vpn_policy[afi]
				.tovpn_sid_locator->prefix.prefix,
		       sizeof(struct in6_addr));
	}


	new_attr = bgp_attr_intern(
		&static_attr);	/* hashed refcounted everything */
	bgp_attr_flush(&static_attr); /* free locally-allocated parts */

	if (debug && bgp_attr_get_ecommunity(new_attr)) {
		char *s = ecommunity_ecom2str(bgp_attr_get_ecommunity(new_attr),
					      ECOMMUNITY_FORMAT_ROUTE_MAP, 0);

		zlog_debug("%s: new_attr->ecommunity{%s}", __func__, s);
		XFREE(MTYPE_ECOMMUNITY_STR, s);
	}

	/* Now new_attr is an allocated interned attr */

	bn = bgp_afi_node_get(to_bgp->rib[afi][safi], afi, safi, p,
			      &(from_bgp->vpn_policy[afi].tovpn_rd));

	struct bgp_path_info *new_info;

	new_info =
		leak_update(to_bgp, bn, new_attr, afi, safi, path_vrf, &label,
			    1, from_bgp, NULL, nexthop_self_flag, debug);

	/*
	 * Routes actually installed in the vpn RIB must also be
	 * offered to all vrfs (because now they originate from
	 * the vpn RIB).
	 *
	 * Acceptance into other vrfs depends on rt-lists.
	 * Originating vrf will not accept the looped back route
	 * because of loop checking.
	 */
	if (new_info)
		vpn_leak_to_vrf_update(from_bgp, new_info, NULL);
}

void vpn_leak_from_vrf_withdraw(struct bgp *to_bgp,		/* to */
				struct bgp *from_bgp,		/* from */
				struct bgp_path_info *path_vrf) /* route */
{
	int debug = BGP_DEBUG(vpn, VPN_LEAK_FROM_VRF);
	const struct prefix *p = bgp_dest_get_prefix(path_vrf->net);
	afi_t afi = family2afi(p->family);
	safi_t safi = SAFI_MPLS_VPN;
	struct bgp_path_info *bpi;
	struct bgp_dest *bn;
	const char *debugmsg;

	if (debug) {
		zlog_debug(
			"%s: entry: leak-from=%s, p=%pBD, type=%d, sub_type=%d",
			__func__, from_bgp->name_pretty, path_vrf->net,
			path_vrf->type, path_vrf->sub_type);
	}

	if (!to_bgp)
		return;

	if (!afi) {
		if (debug)
			zlog_debug("%s: can't get afi of prefix", __func__);
		return;
	}

	/* Is this route exportable into the VPN table? */
	if (!is_route_injectable_into_vpn(path_vrf))
		return;

	if (!vpn_leak_to_vpn_active(from_bgp, afi, &debugmsg)) {
		if (debug)
			zlog_debug("%s: skipping: %s", __func__, debugmsg);
		return;
	}

	if (debug)
		zlog_debug("%s: withdrawing (path_vrf=%p)", __func__, path_vrf);

	bn = bgp_afi_node_get(to_bgp->rib[afi][safi], afi, safi, p,
			      &(from_bgp->vpn_policy[afi].tovpn_rd));

	if (!bn)
		return;
	/*
	 * vrf -> vpn
	 * match original bpi imported from
	 */
	for (bpi = bgp_dest_get_bgp_path_info(bn); bpi; bpi = bpi->next) {
		if (bpi->extra && bpi->extra->parent == path_vrf) {
			break;
		}
	}

	if (bpi) {
		/* withdraw from looped vrfs as well */
		vpn_leak_to_vrf_withdraw(to_bgp, bpi);

		bgp_aggregate_decrement(to_bgp, p, bpi, afi, safi);
		bgp_path_info_delete(bn, bpi);
		bgp_process(to_bgp, bn, afi, safi);
	}
	bgp_dest_unlock_node(bn);
}

void vpn_leak_from_vrf_withdraw_all(struct bgp *to_bgp, struct bgp *from_bgp,
				    afi_t afi)
{
	int debug = BGP_DEBUG(vpn, VPN_LEAK_FROM_VRF);
	struct bgp_dest *pdest;
	safi_t safi = SAFI_MPLS_VPN;

	/*
	 * Walk vpn table, delete bpi with bgp_orig == from_bgp
	 */
	for (pdest = bgp_table_top(to_bgp->rib[afi][safi]); pdest;
	     pdest = bgp_route_next(pdest)) {

		struct bgp_table *table;
		struct bgp_dest *bn;
		struct bgp_path_info *bpi;

		/* This is the per-RD table of prefixes */
		table = bgp_dest_get_bgp_table_info(pdest);

		if (!table)
			continue;

		for (bn = bgp_table_top(table); bn; bn = bgp_route_next(bn)) {
			bpi = bgp_dest_get_bgp_path_info(bn);
			if (debug && bpi) {
				zlog_debug("%s: looking at prefix %pBD",
					   __func__, bn);
			}

			for (; bpi; bpi = bpi->next) {
				if (debug)
					zlog_debug("%s: type %d, sub_type %d",
						   __func__, bpi->type,
						   bpi->sub_type);
				if (bpi->sub_type != BGP_ROUTE_IMPORTED)
					continue;
				if (!bpi->extra)
					continue;
				if ((struct bgp *)bpi->extra->bgp_orig ==
				    from_bgp) {
					/* delete route */
					if (debug)
						zlog_debug("%s: deleting it",
							   __func__);
					/* withdraw from leak-to vrfs as well */
					vpn_leak_to_vrf_withdraw(to_bgp, bpi);
					bgp_aggregate_decrement(
						to_bgp, bgp_dest_get_prefix(bn),
						bpi, afi, safi);
					bgp_path_info_delete(bn, bpi);
					bgp_process(to_bgp, bn, afi, safi);
				}
			}
		}
	}
}

void vpn_leak_from_vrf_update_all(struct bgp *to_bgp, struct bgp *from_bgp,
				  afi_t afi)
{
	struct bgp_dest *bn;
	struct bgp_path_info *bpi;
	int debug = BGP_DEBUG(vpn, VPN_LEAK_FROM_VRF);

	if (debug)
		zlog_debug("%s: entry, afi=%d, vrf=%s", __func__, afi,
			   from_bgp->name_pretty);

	for (bn = bgp_table_top(from_bgp->rib[afi][SAFI_UNICAST]); bn;
	     bn = bgp_route_next(bn)) {

		if (debug)
			zlog_debug("%s: node=%p", __func__, bn);

		for (bpi = bgp_dest_get_bgp_path_info(bn); bpi;
		     bpi = bpi->next) {
			if (debug)
				zlog_debug(
					"%s: calling vpn_leak_from_vrf_update",
					__func__);
			vpn_leak_from_vrf_update(to_bgp, from_bgp, bpi);
		}
	}
}

static struct bgp *bgp_lookup_by_rd(struct bgp_path_info *bpi,
				    struct prefix_rd *rd, afi_t afi)
{
	struct listnode *node, *nnode;
	struct bgp *bgp;

	if (!rd)
		return NULL;

	/* If ACCEPT_OWN is not enabled for this path - return. */
	if (!CHECK_FLAG(bpi->flags, BGP_PATH_ACCEPT_OWN))
		return NULL;

	for (ALL_LIST_ELEMENTS(bm->bgp, node, nnode, bgp)) {
		if (bgp->inst_type != BGP_INSTANCE_TYPE_VRF)
			continue;

		if (!CHECK_FLAG(bgp->vpn_policy[afi].flags,
				BGP_VPN_POLICY_TOVPN_RD_SET))
			continue;

		/* Check if we have source VRF by RD value */
		if (memcmp(&bgp->vpn_policy[afi].tovpn_rd.val, rd->val,
			   ECOMMUNITY_SIZE) == 0)
			return bgp;
	}

	return NULL;
}

static bool vpn_leak_to_vrf_update_onevrf(struct bgp *to_bgp,   /* to */
					  struct bgp *from_bgp, /* from */
					  struct bgp_path_info *path_vpn,
					  struct prefix_rd *prd)
{
	const struct prefix *p = bgp_dest_get_prefix(path_vpn->net);
	afi_t afi = family2afi(p->family);

	struct attr static_attr = {0};
	struct attr *new_attr = NULL;
	struct bgp_dest *bn;
	safi_t safi = SAFI_UNICAST;
	const char *debugmsg;
	struct prefix nexthop_orig;
	mpls_label_t *pLabels = NULL;
	uint32_t num_labels = 0;
	int nexthop_self_flag = 1;
	struct bgp_path_info *bpi_ultimate = NULL;
	int origin_local = 0;
	struct bgp *src_vrf;

	int debug = BGP_DEBUG(vpn, VPN_LEAK_TO_VRF);

	if (!vpn_leak_from_vpn_active(to_bgp, afi, &debugmsg)) {
		if (debug)
			zlog_debug("%s: skipping: %s", __func__, debugmsg);
		return false;
	}

	/* Check for intersection of route targets */
	if (!ecommunity_include(
		    to_bgp->vpn_policy[afi].rtlist[BGP_VPN_POLICY_DIR_FROMVPN],
		    bgp_attr_get_ecommunity(path_vpn->attr))) {
		if (debug)
			zlog_debug(
				"from vpn (%s) to vrf (%s), skipping after no intersection of route targets",
				from_bgp->name_pretty, to_bgp->name_pretty);
		return false;
	}

	/* A route MUST NOT ever be accepted back into its source VRF, even if
	 * it carries one or more RTs that match that VRF.
	 */
	if (prd && memcmp(&prd->val, &to_bgp->vpn_policy[afi].tovpn_rd.val,
			  ECOMMUNITY_SIZE) == 0) {
		if (debug)
			zlog_debug(
				"%s: skipping import, match RD (%pRD) of src VRF (%s) and the prefix (%pFX)",
				__func__, prd, to_bgp->name_pretty, p);

		return false;
	}

	if (debug)
		zlog_debug("%s: updating RD %pRD, %pFX to vrf %s", __func__,
			   prd, p, to_bgp->name_pretty);

	/* shallow copy */
	static_attr = *path_vpn->attr;

	struct ecommunity *old_ecom;
	struct ecommunity *new_ecom;

	/* If doing VRF-to-VRF leaking, strip RTs. */
	old_ecom = bgp_attr_get_ecommunity(&static_attr);
	if (old_ecom && CHECK_FLAG(to_bgp->af_flags[afi][safi],
				   BGP_CONFIG_VRF_TO_VRF_IMPORT)) {
		new_ecom = ecommunity_dup(old_ecom);
		ecommunity_strip_rts(new_ecom);
		bgp_attr_set_ecommunity(&static_attr, new_ecom);

		if (new_ecom->size == 0) {
			ecommunity_free(&new_ecom);
			bgp_attr_set_ecommunity(&static_attr, NULL);
		}

		if (!old_ecom->refcnt)
			ecommunity_free(&old_ecom);
	}

	community_strip_accept_own(&static_attr);

	/*
	 * Nexthop: stash and clear
	 *
	 * Nexthop is valid in context of VPN core, but not in destination vrf.
	 * Stash it for later label resolution by vrf ingress path and then
	 * overwrite with 0, i.e., "me", for the sake of vrf advertisement.
	 */
	uint8_t nhfamily = NEXTHOP_FAMILY(path_vpn->attr->mp_nexthop_len);

	memset(&nexthop_orig, 0, sizeof(nexthop_orig));
	nexthop_orig.family = nhfamily;

	switch (nhfamily) {
	case AF_INET:
		/* save */
		nexthop_orig.u.prefix4 = path_vpn->attr->mp_nexthop_global_in;
		nexthop_orig.prefixlen = IPV4_MAX_BITLEN;

		if (CHECK_FLAG(to_bgp->af_flags[afi][safi],
			       BGP_CONFIG_VRF_TO_VRF_IMPORT)) {
			static_attr.nexthop.s_addr =
				nexthop_orig.u.prefix4.s_addr;

			static_attr.mp_nexthop_global_in =
				path_vpn->attr->mp_nexthop_global_in;
			static_attr.mp_nexthop_len =
				path_vpn->attr->mp_nexthop_len;
		}
		static_attr.flag |= ATTR_FLAG_BIT(BGP_ATTR_NEXT_HOP);
		break;
	case AF_INET6:
		/* save */
		nexthop_orig.u.prefix6 = path_vpn->attr->mp_nexthop_global;
		nexthop_orig.prefixlen = IPV6_MAX_BITLEN;

		if (CHECK_FLAG(to_bgp->af_flags[afi][safi],
			       BGP_CONFIG_VRF_TO_VRF_IMPORT)) {
			static_attr.mp_nexthop_global = nexthop_orig.u.prefix6;
		}
		break;
	}

	/*
	 * route map handling
	 */
	if (to_bgp->vpn_policy[afi].rmap[BGP_VPN_POLICY_DIR_FROMVPN]) {
		struct bgp_path_info info;
		route_map_result_t ret;

		memset(&info, 0, sizeof(info));
		info.peer = to_bgp->peer_self;
		info.attr = &static_attr;
		info.extra = path_vpn->extra; /* Used for source-vrf filter */
		ret = route_map_apply(to_bgp->vpn_policy[afi]
					      .rmap[BGP_VPN_POLICY_DIR_FROMVPN],
				      p, &info);
		if (RMAP_DENYMATCH == ret) {
			bgp_attr_flush(&static_attr); /* free any added parts */
			if (debug)
				zlog_debug(
					"%s: vrf %s vpn-policy route map \"%s\" says DENY, returning",
					__func__, to_bgp->name_pretty,
					to_bgp->vpn_policy[afi]
						.rmap[BGP_VPN_POLICY_DIR_FROMVPN]
						->name);
			return false;
		}
		/*
		 * if route-map changed nexthop, don't nexthop-self on output
		 */
		if (!CHECK_FLAG(static_attr.rmap_change_flags,
						BATTR_RMAP_NEXTHOP_UNCHANGED))
			nexthop_self_flag = 0;
	}

	new_attr = bgp_attr_intern(&static_attr);
	bgp_attr_flush(&static_attr);

	bn = bgp_afi_node_get(to_bgp->rib[afi][safi], afi, safi, p, NULL);

	/*
	 * ensure labels are copied
	 *
	 * However, there is a special case: if the route originated in
	 * another local VRF (as opposed to arriving via VPN), then the
	 * nexthop is reached by hairpinning through this router (me)
	 * using IP forwarding only (no LSP). Therefore, the route
	 * imported to the VRF should not have labels attached. Note
	 * that nexthop tracking is also involved: eliminating the
	 * labels for these routes enables the non-labeled nexthops
	 * from the originating VRF to be considered valid for this route.
	 */
	if (!CHECK_FLAG(to_bgp->af_flags[afi][safi],
			BGP_CONFIG_VRF_TO_VRF_IMPORT)) {
		/* work back to original route */
		bpi_ultimate = bgp_get_imported_bpi_ultimate(path_vpn);

		/*
		 * if original route was unicast,
		 * then it did not arrive over vpn
		 */
		if (bpi_ultimate->net) {
			struct bgp_table *table;

			table = bgp_dest_table(bpi_ultimate->net);
			if (table && (table->safi == SAFI_UNICAST))
				origin_local = 1;
		}

		/* copy labels */
		if (!origin_local && path_vpn->extra
		    && path_vpn->extra->num_labels) {
			num_labels = path_vpn->extra->num_labels;
			if (num_labels > BGP_MAX_LABELS)
				num_labels = BGP_MAX_LABELS;
			pLabels = path_vpn->extra->label;
		}
	}

	if (debug)
		zlog_debug("%s: pfx %pBD: num_labels %d", __func__,
			   path_vpn->net, num_labels);

	/*
	 * For VRF-2-VRF route-leaking,
	 * the source will be the originating VRF.
	 *
	 * If ACCEPT_OWN mechanism is enabled, then we SHOULD(?)
	 * get the source VRF (BGP) by looking at the RD.
	 */
	struct bgp *src_bgp = bgp_lookup_by_rd(path_vpn, prd, afi);

	if (path_vpn->extra && path_vpn->extra->bgp_orig)
		src_vrf = path_vpn->extra->bgp_orig;
	else if (src_bgp)
		src_vrf = src_bgp;
	else
		src_vrf = from_bgp;

	leak_update(to_bgp, bn, new_attr, afi, safi, path_vpn, pLabels,
		    num_labels, src_vrf, &nexthop_orig, nexthop_self_flag,
		    debug);
	return true;
}

bool vpn_leak_to_vrf_update(struct bgp *from_bgp,
			    struct bgp_path_info *path_vpn,
			    struct prefix_rd *prd)
{
	struct listnode *mnode, *mnnode;
	struct bgp *bgp;
	bool leak_success = false;

	int debug = BGP_DEBUG(vpn, VPN_LEAK_TO_VRF);

	if (debug)
		zlog_debug("%s: start (path_vpn=%p)", __func__, path_vpn);

	/* Loop over VRFs */
	for (ALL_LIST_ELEMENTS(bm->bgp, mnode, mnnode, bgp)) {

		if (!path_vpn->extra
		    || path_vpn->extra->bgp_orig != bgp) { /* no loop */
			leak_success |= vpn_leak_to_vrf_update_onevrf(
				bgp, from_bgp, path_vpn, prd);
		}
	}
	return leak_success;
}

void vpn_leak_to_vrf_withdraw(struct bgp *from_bgp,	   /* from */
			      struct bgp_path_info *path_vpn) /* route */
{
	const struct prefix *p;
	afi_t afi;
	safi_t safi = SAFI_UNICAST;
	struct bgp *bgp;
	struct listnode *mnode, *mnnode;
	struct bgp_dest *bn;
	struct bgp_path_info *bpi;
	const char *debugmsg;

	int debug = BGP_DEBUG(vpn, VPN_LEAK_TO_VRF);

	if (debug)
		zlog_debug("%s: entry: p=%pBD, type=%d, sub_type=%d", __func__,
			   path_vpn->net, path_vpn->type, path_vpn->sub_type);

	if (debug)
		zlog_debug("%s: start (path_vpn=%p)", __func__, path_vpn);

	if (!path_vpn->net) {
#ifdef ENABLE_BGP_VNC
		/* BGP_ROUTE_RFP routes do not have path_vpn->net set (yet) */
		if (path_vpn->type == ZEBRA_ROUTE_BGP
		    && path_vpn->sub_type == BGP_ROUTE_RFP) {

			return;
		}
#endif
		if (debug)
			zlog_debug(
				"%s: path_vpn->net unexpectedly NULL, no prefix, bailing",
				__func__);
		return;
	}

	p = bgp_dest_get_prefix(path_vpn->net);
	afi = family2afi(p->family);

	/* Loop over VRFs */
	for (ALL_LIST_ELEMENTS(bm->bgp, mnode, mnnode, bgp)) {
		if (!vpn_leak_from_vpn_active(bgp, afi, &debugmsg)) {
			if (debug)
				zlog_debug("%s: skipping: %s", __func__,
					   debugmsg);
			continue;
		}

		/* Check for intersection of route targets */
		if (!ecommunity_include(
			    bgp->vpn_policy[afi]
				    .rtlist[BGP_VPN_POLICY_DIR_FROMVPN],
			    bgp_attr_get_ecommunity(path_vpn->attr))) {

			continue;
		}

		if (debug)
			zlog_debug("%s: withdrawing from vrf %s", __func__,
				   bgp->name_pretty);

		bn = bgp_afi_node_get(bgp->rib[afi][safi], afi, safi, p, NULL);

		for (bpi = bgp_dest_get_bgp_path_info(bn); bpi;
		     bpi = bpi->next) {
			if (bpi->extra
			    && (struct bgp_path_info *)bpi->extra->parent
				       == path_vpn) {
				break;
			}
		}

		if (bpi) {
			if (debug)
				zlog_debug("%s: deleting bpi %p", __func__,
					   bpi);
			bgp_aggregate_decrement(bgp, p, bpi, afi, safi);
			bgp_path_info_delete(bn, bpi);
			bgp_process(bgp, bn, afi, safi);
		}
		bgp_dest_unlock_node(bn);
	}
}

void vpn_leak_to_vrf_withdraw_all(struct bgp *to_bgp, afi_t afi)
{
	struct bgp_dest *bn;
	struct bgp_path_info *bpi;
	safi_t safi = SAFI_UNICAST;
	int debug = BGP_DEBUG(vpn, VPN_LEAK_TO_VRF);

	if (debug)
		zlog_debug("%s: entry", __func__);
	/*
	 * Walk vrf table, delete bpi with bgp_orig in a different vrf
	 */
	for (bn = bgp_table_top(to_bgp->rib[afi][safi]); bn;
	     bn = bgp_route_next(bn)) {

		for (bpi = bgp_dest_get_bgp_path_info(bn); bpi;
		     bpi = bpi->next) {
			if (bpi->extra && bpi->extra->bgp_orig != to_bgp &&
			    bpi->extra->parent &&
			    is_pi_family_vpn(bpi->extra->parent)) {

				/* delete route */
				bgp_aggregate_decrement(to_bgp,
							bgp_dest_get_prefix(bn),
							bpi, afi, safi);
				bgp_path_info_delete(bn, bpi);
				bgp_process(to_bgp, bn, afi, safi);
			}
		}
	}
}

void vpn_leak_to_vrf_update_all(struct bgp *to_bgp, struct bgp *vpn_from,
				afi_t afi)
{
	struct bgp_dest *pdest;
	safi_t safi = SAFI_MPLS_VPN;

	assert(vpn_from);

	/*
	 * Walk vpn table
	 */
	for (pdest = bgp_table_top(vpn_from->rib[afi][safi]); pdest;
	     pdest = bgp_route_next(pdest)) {
		struct bgp_table *table;
		struct bgp_dest *bn;
		struct bgp_path_info *bpi;

		/* This is the per-RD table of prefixes */
		table = bgp_dest_get_bgp_table_info(pdest);

		if (!table)
			continue;

		for (bn = bgp_table_top(table); bn; bn = bgp_route_next(bn)) {

			for (bpi = bgp_dest_get_bgp_path_info(bn); bpi;
			     bpi = bpi->next) {

				if (bpi->extra &&
				    bpi->extra->bgp_orig == to_bgp)
					continue;

				vpn_leak_to_vrf_update_onevrf(to_bgp, vpn_from,
							      bpi, NULL);
			}
		}
	}
}

/*
 * This function is called for definition/deletion/change to a route-map
 */
static void vpn_policy_routemap_update(struct bgp *bgp, const char *rmap_name)
{
	int debug = BGP_DEBUG(vpn, VPN_LEAK_RMAP_EVENT);
	afi_t afi;
	struct route_map *rmap;

	if (bgp->inst_type != BGP_INSTANCE_TYPE_DEFAULT
	    && bgp->inst_type != BGP_INSTANCE_TYPE_VRF) {

		return;
	}

	rmap = route_map_lookup_by_name(rmap_name); /* NULL if deleted */

	for (afi = 0; afi < AFI_MAX; ++afi) {

		if (bgp->vpn_policy[afi].rmap_name[BGP_VPN_POLICY_DIR_TOVPN]
			&& !strcmp(rmap_name,
			       bgp->vpn_policy[afi]
				       .rmap_name[BGP_VPN_POLICY_DIR_TOVPN])) {

			if (debug)
				zlog_debug(
					"%s: rmap \"%s\" matches vrf-policy tovpn for as %d afi %s",
					__func__, rmap_name, bgp->as,
					afi2str(afi));

			vpn_leak_prechange(BGP_VPN_POLICY_DIR_TOVPN, afi,
					   bgp_get_default(), bgp);
			if (debug)
				zlog_debug("%s: after vpn_leak_prechange",
					   __func__);

			/* in case of definition/deletion */
			bgp->vpn_policy[afi].rmap[BGP_VPN_POLICY_DIR_TOVPN] =
				rmap;

			vpn_leak_postchange(BGP_VPN_POLICY_DIR_TOVPN, afi,
					    bgp_get_default(), bgp);

			if (debug)
				zlog_debug("%s: after vpn_leak_postchange",
					   __func__);
		}

		if (bgp->vpn_policy[afi].rmap_name[BGP_VPN_POLICY_DIR_FROMVPN]
			&& !strcmp(rmap_name,
				bgp->vpn_policy[afi]
				.rmap_name[BGP_VPN_POLICY_DIR_FROMVPN]))  {

			if (debug) {
				zlog_debug("%s: rmap \"%s\" matches vrf-policy fromvpn for as %d afi %s",
					__func__, rmap_name, bgp->as,
					afi2str(afi));
			}

			vpn_leak_prechange(BGP_VPN_POLICY_DIR_FROMVPN, afi,
					   bgp_get_default(), bgp);

			/* in case of definition/deletion */
			bgp->vpn_policy[afi].rmap[BGP_VPN_POLICY_DIR_FROMVPN] =
					rmap;

			vpn_leak_postchange(BGP_VPN_POLICY_DIR_FROMVPN, afi,
					    bgp_get_default(), bgp);
		}
	}
}

/* This API is used during router-id change, reflect VPNs
 * auto RD and RT values and readvertise routes to VPN table.
 */
void vpn_handle_router_id_update(struct bgp *bgp, bool withdraw,
				 bool is_config)
{
	afi_t afi;
	int debug = (BGP_DEBUG(vpn, VPN_LEAK_TO_VRF)
		     | BGP_DEBUG(vpn, VPN_LEAK_FROM_VRF));
	char *vname;
	const char *export_name;
	char buf[RD_ADDRSTRLEN];
	struct bgp *bgp_import;
	struct listnode *node;
	struct ecommunity *ecom;
	enum vpn_policy_direction idir, edir;

	/*
	 * Router-id change that is not explicitly configured
	 * (a change from zebra, frr restart for example)
	 * should not replace a configured vpn RD/RT.
	 */
	if (!is_config) {
		if (debug)
			zlog_debug("%s: skipping non explicit router-id change",
				   __func__);
		return;
	}

	if (bgp->inst_type != BGP_INSTANCE_TYPE_DEFAULT
	    && bgp->inst_type != BGP_INSTANCE_TYPE_VRF)
		return;

	export_name = bgp->name ? bgp->name : VRF_DEFAULT_NAME;
	idir = BGP_VPN_POLICY_DIR_FROMVPN;
	edir = BGP_VPN_POLICY_DIR_TOVPN;

	for (afi = 0; afi < AFI_MAX; ++afi) {
		if (!vpn_leak_to_vpn_active(bgp, afi, NULL))
			continue;

		if (withdraw) {
			vpn_leak_prechange(BGP_VPN_POLICY_DIR_TOVPN,
					   afi, bgp_get_default(), bgp);
			if (debug)
				zlog_debug("%s: %s after to_vpn vpn_leak_prechange",
					   __func__, export_name);

			/* Remove import RT from VRFs */
			ecom = bgp->vpn_policy[afi].rtlist[edir];
			for (ALL_LIST_ELEMENTS_RO(bgp->vpn_policy[afi].
						  export_vrf, node, vname)) {
				if (strcmp(vname, VRF_DEFAULT_NAME) == 0)
					bgp_import = bgp_get_default();
				else
					bgp_import = bgp_lookup_by_name(vname);
				if (!bgp_import)
					continue;

				ecommunity_del_val(
					bgp_import->vpn_policy[afi]
						.rtlist[idir],
					(struct ecommunity_val *)ecom->val);
			}
		} else {
			/* New router-id derive auto RD and RT and export
			 * to VPN
			 */
			form_auto_rd(bgp->router_id, bgp->vrf_rd_id,
				     &bgp->vrf_prd_auto);
			bgp->vpn_policy[afi].tovpn_rd = bgp->vrf_prd_auto;
			prefix_rd2str(&bgp->vpn_policy[afi].tovpn_rd, buf,
				      sizeof(buf));

			/* free up pre-existing memory if any and allocate
			 *  the ecommunity attribute with new RD/RT
			 */
			if (bgp->vpn_policy[afi].rtlist[edir])
				ecommunity_free(
					&bgp->vpn_policy[afi].rtlist[edir]);
			bgp->vpn_policy[afi].rtlist[edir] = ecommunity_str2com(
				buf, ECOMMUNITY_ROUTE_TARGET, 0);

			/* Update import_vrf rt_list */
			ecom = bgp->vpn_policy[afi].rtlist[edir];
			for (ALL_LIST_ELEMENTS_RO(bgp->vpn_policy[afi].
						  export_vrf, node, vname)) {
				if (strcmp(vname, VRF_DEFAULT_NAME) == 0)
					bgp_import = bgp_get_default();
				else
					bgp_import = bgp_lookup_by_name(vname);
				if (!bgp_import)
					continue;
				if (bgp_import->vpn_policy[afi].rtlist[idir])
					bgp_import->vpn_policy[afi].rtlist[idir]
						= ecommunity_merge(
						bgp_import->vpn_policy[afi]
						.rtlist[idir], ecom);
				else
					bgp_import->vpn_policy[afi].rtlist[idir]
						= ecommunity_dup(ecom);
			}

			/* Update routes to VPN */
			vpn_leak_postchange(BGP_VPN_POLICY_DIR_TOVPN,
					    afi, bgp_get_default(),
					    bgp);
			if (debug)
				zlog_debug("%s: %s after to_vpn vpn_leak_postchange",
					   __func__, export_name);
		}
	}
}

void vpn_policy_routemap_event(const char *rmap_name)
{
	int debug = BGP_DEBUG(vpn, VPN_LEAK_RMAP_EVENT);
	struct listnode *mnode, *mnnode;
	struct bgp *bgp;

	if (debug)
		zlog_debug("%s: entry", __func__);

	if (bm->bgp == NULL) /* may be called during cleanup */
		return;

	for (ALL_LIST_ELEMENTS(bm->bgp, mnode, mnnode, bgp))
		vpn_policy_routemap_update(bgp, rmap_name);
}

void vrf_import_from_vrf(struct bgp *to_bgp, struct bgp *from_bgp,
			 afi_t afi, safi_t safi)
{
	const char *export_name;
	enum vpn_policy_direction idir, edir;
	char *vname, *tmp_name;
	char buf[RD_ADDRSTRLEN];
	struct ecommunity *ecom;
	bool first_export = false;
	int debug;
	struct listnode *node;
	bool is_inst_match = false;

	export_name = to_bgp->name ? to_bgp->name : VRF_DEFAULT_NAME;
	idir = BGP_VPN_POLICY_DIR_FROMVPN;
	edir = BGP_VPN_POLICY_DIR_TOVPN;

	debug = (BGP_DEBUG(vpn, VPN_LEAK_TO_VRF) |
		     BGP_DEBUG(vpn, VPN_LEAK_FROM_VRF));

	/*
	 * Cross-ref both VRFs. Also, note if this is the first time
	 * any VRF is importing from "import_vrf".
	 */
	vname = (from_bgp->name ? XSTRDUP(MTYPE_TMP, from_bgp->name)
			       : XSTRDUP(MTYPE_TMP, VRF_DEFAULT_NAME));

	/* Check the import_vrf list of destination vrf for the source vrf name,
	 * insert otherwise.
	 */
	for (ALL_LIST_ELEMENTS_RO(to_bgp->vpn_policy[afi].import_vrf,
				  node, tmp_name)) {
		if (strcmp(vname, tmp_name) == 0) {
			is_inst_match = true;
			break;
		}
	}
	if (!is_inst_match)
		listnode_add(to_bgp->vpn_policy[afi].import_vrf,
				     vname);
	else
		XFREE(MTYPE_TMP, vname);

	/* Check if the source vrf already exports to any vrf,
	 * first time export requires to setup auto derived RD/RT values.
	 * Add the destination vrf name to export vrf list if it is
	 * not present.
	 */
	is_inst_match = false;
	vname = XSTRDUP(MTYPE_TMP, export_name);
	if (!listcount(from_bgp->vpn_policy[afi].export_vrf)) {
		first_export = true;
	} else {
		for (ALL_LIST_ELEMENTS_RO(from_bgp->vpn_policy[afi].export_vrf,
					  node, tmp_name)) {
			if (strcmp(vname, tmp_name) == 0) {
				is_inst_match = true;
				break;
			}
		}
	}
	if (!is_inst_match)
		listnode_add(from_bgp->vpn_policy[afi].export_vrf,
			     vname);
	else
		XFREE(MTYPE_TMP, vname);

	/* Update import RT for current VRF using export RT of the VRF we're
	 * importing from. First though, make sure "import_vrf" has that
	 * set.
	 */
	if (first_export) {
		form_auto_rd(from_bgp->router_id, from_bgp->vrf_rd_id,
			     &from_bgp->vrf_prd_auto);
		from_bgp->vpn_policy[afi].tovpn_rd = from_bgp->vrf_prd_auto;
		SET_FLAG(from_bgp->vpn_policy[afi].flags,
			 BGP_VPN_POLICY_TOVPN_RD_SET);
		prefix_rd2str(&from_bgp->vpn_policy[afi].tovpn_rd,
			      buf, sizeof(buf));
		from_bgp->vpn_policy[afi].rtlist[edir] =
			ecommunity_str2com(buf, ECOMMUNITY_ROUTE_TARGET, 0);
		SET_FLAG(from_bgp->af_flags[afi][safi],
			 BGP_CONFIG_VRF_TO_VRF_EXPORT);
		from_bgp->vpn_policy[afi].tovpn_label =
			BGP_PREVENT_VRF_2_VRF_LEAK;
	}
	ecom = from_bgp->vpn_policy[afi].rtlist[edir];
	if (to_bgp->vpn_policy[afi].rtlist[idir])
		to_bgp->vpn_policy[afi].rtlist[idir] =
			ecommunity_merge(to_bgp->vpn_policy[afi]
					 .rtlist[idir], ecom);
	else
		to_bgp->vpn_policy[afi].rtlist[idir] = ecommunity_dup(ecom);
	SET_FLAG(to_bgp->af_flags[afi][safi], BGP_CONFIG_VRF_TO_VRF_IMPORT);

	if (debug) {
		const char *from_name;
		char *ecom1, *ecom2;

		from_name = from_bgp->name ? from_bgp->name :
			VRF_DEFAULT_NAME;

		ecom1 = ecommunity_ecom2str(
			to_bgp->vpn_policy[afi].rtlist[idir],
			ECOMMUNITY_FORMAT_ROUTE_MAP, 0);

		ecom2 = ecommunity_ecom2str(
			to_bgp->vpn_policy[afi].rtlist[edir],
			ECOMMUNITY_FORMAT_ROUTE_MAP, 0);

		zlog_debug(
			"%s from %s to %s first_export %u import-rt %s export-rt %s",
			__func__, from_name, export_name, first_export, ecom1,
			ecom2);

		ecommunity_strfree(&ecom1);
		ecommunity_strfree(&ecom2);
	}

	/* Does "import_vrf" first need to export its routes or that
	 * is already done and we just need to import those routes
	 * from the global table?
	 */
	if (first_export)
		vpn_leak_postchange(edir, afi, bgp_get_default(), from_bgp);
	else
		vpn_leak_postchange(idir, afi, bgp_get_default(), to_bgp);
}

void vrf_unimport_from_vrf(struct bgp *to_bgp, struct bgp *from_bgp,
			   afi_t afi, safi_t safi)
{
	const char *export_name, *tmp_name;
	enum vpn_policy_direction idir, edir;
	char *vname;
	struct ecommunity *ecom = NULL;
	struct listnode *node;
	int debug;

	export_name = to_bgp->name ? to_bgp->name : VRF_DEFAULT_NAME;
	tmp_name = from_bgp->name ? from_bgp->name : VRF_DEFAULT_NAME;
	idir = BGP_VPN_POLICY_DIR_FROMVPN;
	edir = BGP_VPN_POLICY_DIR_TOVPN;

	debug = (BGP_DEBUG(vpn, VPN_LEAK_TO_VRF) |
		     BGP_DEBUG(vpn, VPN_LEAK_FROM_VRF));

	/* Were we importing from "import_vrf"? */
	for (ALL_LIST_ELEMENTS_RO(to_bgp->vpn_policy[afi].import_vrf, node,
				  vname)) {
		if (strcmp(vname, tmp_name) == 0)
			break;
	}

	/*
	 * We do not check in the cli if the passed in bgp
	 * instance is actually imported into us before
	 * we call this function.  As such if we do not
	 * find this in the import_vrf list than
	 * we just need to return safely.
	 */
	if (!vname)
		return;

	if (debug)
		zlog_debug("%s from %s to %s", __func__, tmp_name, export_name);

	/* Remove "import_vrf" from our import list. */
	listnode_delete(to_bgp->vpn_policy[afi].import_vrf, vname);
	XFREE(MTYPE_TMP, vname);

	/* Remove routes imported from "import_vrf". */
	/* TODO: In the current logic, we have to first remove all
	 * imported routes and then (if needed) import back routes
	 */
	vpn_leak_prechange(idir, afi, bgp_get_default(), to_bgp);

	if (to_bgp->vpn_policy[afi].import_vrf->count == 0) {
		if (!to_bgp->vpn_policy[afi].rmap[idir])
			UNSET_FLAG(to_bgp->af_flags[afi][safi],
				   BGP_CONFIG_VRF_TO_VRF_IMPORT);
		if (to_bgp->vpn_policy[afi].rtlist[idir])
			ecommunity_free(&to_bgp->vpn_policy[afi].rtlist[idir]);
	} else {
		ecom = from_bgp->vpn_policy[afi].rtlist[edir];
		if (ecom)
			ecommunity_del_val(to_bgp->vpn_policy[afi].rtlist[idir],
				   (struct ecommunity_val *)ecom->val);
		vpn_leak_postchange(idir, afi, bgp_get_default(), to_bgp);
	}

	/*
	 * What?
	 * So SA is assuming that since the ALL_LIST_ELEMENTS_RO
	 * below is checking for NULL that export_vrf can be
	 * NULL, consequently it is complaining( like a cabbage )
	 * that we could dereference and crash in the listcount(..)
	 * check below.
	 * So make it happy, under protest, with liberty and justice
	 * for all.
	 */
	assert(from_bgp->vpn_policy[afi].export_vrf);

	/* Remove us from "import_vrf's" export list. If no other VRF
	 * is importing from "import_vrf", cleanup appropriately.
	 */
	for (ALL_LIST_ELEMENTS_RO(from_bgp->vpn_policy[afi].export_vrf,
				  node, vname)) {
		if (strcmp(vname, export_name) == 0)
			break;
	}

	/*
	 * If we have gotten to this point then the vname must
	 * exist.  If not, we are in a world of trouble and
	 * have slag sitting around.
	 *
	 * import_vrf and export_vrf must match in having
	 * the in/out names as appropriate.
	 * export_vrf list could have been cleaned up
	 * as part of no router bgp source instnace.
	 */
	if (!vname)
		return;

	listnode_delete(from_bgp->vpn_policy[afi].export_vrf, vname);
	XFREE(MTYPE_TMP, vname);

	if (!listcount(from_bgp->vpn_policy[afi].export_vrf)) {
		vpn_leak_prechange(edir, afi, bgp_get_default(), from_bgp);
		ecommunity_free(&from_bgp->vpn_policy[afi].rtlist[edir]);
		UNSET_FLAG(from_bgp->af_flags[afi][safi],
			   BGP_CONFIG_VRF_TO_VRF_EXPORT);
		memset(&from_bgp->vpn_policy[afi].tovpn_rd, 0,
		       sizeof(struct prefix_rd));
		UNSET_FLAG(from_bgp->vpn_policy[afi].flags,
			   BGP_VPN_POLICY_TOVPN_RD_SET);
		from_bgp->vpn_policy[afi].tovpn_label = MPLS_LABEL_NONE;

	}
}

/* For testing purpose, static route of MPLS-VPN. */
DEFUN (vpnv4_network,
       vpnv4_network_cmd,
       "network A.B.C.D/M rd ASN:NN_OR_IP-ADDRESS:NN <tag|label> (0-1048575)",
       "Specify a network to announce via BGP\n"
       "IPv4 prefix\n"
       "Specify Route Distinguisher\n"
       "VPN Route Distinguisher\n"
       "VPN NLRI label (tag)\n"
       "VPN NLRI label (tag)\n"
       "Label value\n")
{
	int idx_ipv4_prefixlen = 1;
	int idx_ext_community = 3;
	int idx_label = 5;
	return bgp_static_set_safi(
		AFI_IP, SAFI_MPLS_VPN, vty, argv[idx_ipv4_prefixlen]->arg,
		argv[idx_ext_community]->arg, argv[idx_label]->arg, NULL, 0,
		NULL, NULL, NULL, NULL);
}

DEFUN (vpnv4_network_route_map,
       vpnv4_network_route_map_cmd,
       "network A.B.C.D/M rd ASN:NN_OR_IP-ADDRESS:NN <tag|label> (0-1048575) route-map RMAP_NAME",
       "Specify a network to announce via BGP\n"
       "IPv4 prefix\n"
       "Specify Route Distinguisher\n"
       "VPN Route Distinguisher\n"
       "VPN NLRI label (tag)\n"
       "VPN NLRI label (tag)\n"
       "Label value\n"
       "route map\n"
       "route map name\n")
{
	int idx_ipv4_prefixlen = 1;
	int idx_ext_community = 3;
	int idx_label = 5;
	int idx_word_2 = 7;
	return bgp_static_set_safi(
		AFI_IP, SAFI_MPLS_VPN, vty, argv[idx_ipv4_prefixlen]->arg,
		argv[idx_ext_community]->arg, argv[idx_label]->arg,
		argv[idx_word_2]->arg, 0, NULL, NULL, NULL, NULL);
}

/* For testing purpose, static route of MPLS-VPN. */
DEFUN (no_vpnv4_network,
       no_vpnv4_network_cmd,
       "no network A.B.C.D/M rd ASN:NN_OR_IP-ADDRESS:NN <tag|label> (0-1048575)",
       NO_STR
       "Specify a network to announce via BGP\n"
       "IPv4 prefix\n"
       "Specify Route Distinguisher\n"
       "VPN Route Distinguisher\n"
       "VPN NLRI label (tag)\n"
       "VPN NLRI label (tag)\n"
       "Label value\n")
{
	int idx_ipv4_prefixlen = 2;
	int idx_ext_community = 4;
	int idx_label = 6;
	return bgp_static_unset_safi(AFI_IP, SAFI_MPLS_VPN, vty,
				     argv[idx_ipv4_prefixlen]->arg,
				     argv[idx_ext_community]->arg,
				     argv[idx_label]->arg, 0, NULL, NULL, NULL);
}

DEFUN (vpnv6_network,
       vpnv6_network_cmd,
       "network X:X::X:X/M rd ASN:NN_OR_IP-ADDRESS:NN <tag|label> (0-1048575) [route-map RMAP_NAME]",
       "Specify a network to announce via BGP\n"
       "IPv6 prefix <network>/<length>, e.g., 3ffe::/16\n"
       "Specify Route Distinguisher\n"
       "VPN Route Distinguisher\n"
       "VPN NLRI label (tag)\n"
       "VPN NLRI label (tag)\n"
       "Label value\n"
       "route map\n"
       "route map name\n")
{
	int idx_ipv6_prefix = 1;
	int idx_ext_community = 3;
	int idx_label = 5;
	int idx_word_2 = 7;
	if (argc == 8)
		return bgp_static_set_safi(
			AFI_IP6, SAFI_MPLS_VPN, vty, argv[idx_ipv6_prefix]->arg,
			argv[idx_ext_community]->arg, argv[idx_label]->arg,
			argv[idx_word_2]->arg, 0, NULL, NULL, NULL, NULL);
	else
		return bgp_static_set_safi(
			AFI_IP6, SAFI_MPLS_VPN, vty, argv[idx_ipv6_prefix]->arg,
			argv[idx_ext_community]->arg, argv[idx_label]->arg,
			NULL, 0, NULL, NULL, NULL, NULL);
}

/* For testing purpose, static route of MPLS-VPN. */
DEFUN (no_vpnv6_network,
       no_vpnv6_network_cmd,
       "no network X:X::X:X/M rd ASN:NN_OR_IP-ADDRESS:NN <tag|label> (0-1048575)",
       NO_STR
       "Specify a network to announce via BGP\n"
       "IPv6 prefix <network>/<length>, e.g., 3ffe::/16\n"
       "Specify Route Distinguisher\n"
       "VPN Route Distinguisher\n"
       "VPN NLRI label (tag)\n"
       "VPN NLRI label (tag)\n"
       "Label value\n")
{
	int idx_ipv6_prefix = 2;
	int idx_ext_community = 4;
	int idx_label = 6;
	return bgp_static_unset_safi(AFI_IP6, SAFI_MPLS_VPN, vty,
				     argv[idx_ipv6_prefix]->arg,
				     argv[idx_ext_community]->arg,
				     argv[idx_label]->arg, 0, NULL, NULL, NULL);
}

int bgp_show_mpls_vpn(struct vty *vty, afi_t afi, struct prefix_rd *prd,
		      enum bgp_show_type type, void *output_arg, int tags,
		      bool use_json)
{
	struct bgp *bgp;
	struct bgp_table *table;

	bgp = bgp_get_default();
	if (bgp == NULL) {
		if (!use_json)
			vty_out(vty, "No BGP process is configured\n");
		else
			vty_out(vty, "{}\n");
		return CMD_WARNING;
	}
	table = bgp->rib[afi][SAFI_MPLS_VPN];
	return bgp_show_table_rd(vty, bgp, SAFI_MPLS_VPN, table, prd, type,
				 output_arg, use_json);
}

DEFUN (show_bgp_ip_vpn_all_rd,
       show_bgp_ip_vpn_all_rd_cmd,
       "show bgp "BGP_AFI_CMD_STR" vpn all [rd <ASN:NN_OR_IP-ADDRESS:NN|all>] [json]",
       SHOW_STR
       BGP_STR
       BGP_VPNVX_HELP_STR
       "Display VPN NLRI specific information\n"
       "Display VPN NLRI specific information\n"
       "Display information for a route distinguisher\n"
       "VPN Route Distinguisher\n"
       "All VPN Route Distinguishers\n"
       JSON_STR)
{
	int ret;
	struct prefix_rd prd;
	afi_t afi;
	int idx = 0;

	if (argv_find_and_parse_afi(argv, argc, &idx, &afi)) {
		/* Constrain search if user supplies RD && RD != "all" */
		if (argv_find(argv, argc, "rd", &idx)
		    && strcmp(argv[idx + 1]->arg, "all")) {
			ret = str2prefix_rd(argv[idx + 1]->arg, &prd);
			if (!ret) {
				vty_out(vty,
					"%% Malformed Route Distinguisher\n");
				return CMD_WARNING;
			}
			return bgp_show_mpls_vpn(vty, afi, &prd,
						 bgp_show_type_normal, NULL, 0,
						 use_json(argc, argv));
		} else {
			return bgp_show_mpls_vpn(vty, afi, NULL,
						 bgp_show_type_normal, NULL, 0,
						 use_json(argc, argv));
		}
	}
	return CMD_SUCCESS;
}

ALIAS(show_bgp_ip_vpn_all_rd,
      show_bgp_ip_vpn_rd_cmd,
       "show bgp "BGP_AFI_CMD_STR" vpn rd <ASN:NN_OR_IP-ADDRESS:NN|all> [json]",
       SHOW_STR
       BGP_STR
       BGP_VPNVX_HELP_STR
       "Display VPN NLRI specific information\n"
       "Display information for a route distinguisher\n"
       "VPN Route Distinguisher\n"
       "All VPN Route Distinguishers\n"
       JSON_STR)

#ifdef KEEP_OLD_VPN_COMMANDS
DEFUN (show_ip_bgp_vpn_rd,
       show_ip_bgp_vpn_rd_cmd,
       "show ip bgp "BGP_AFI_CMD_STR" vpn rd <ASN:NN_OR_IP-ADDRESS:NN|all>",
       SHOW_STR
       IP_STR
       BGP_STR
       BGP_AFI_HELP_STR
       BGP_AF_MODIFIER_STR
       "Display information for a route distinguisher\n"
       "VPN Route Distinguisher\n"
       "All VPN Route Distinguishers\n")
{
	int idx_ext_community = argc - 1;
	int ret;
	struct prefix_rd prd;
	afi_t afi;
	int idx = 0;

	if (argv_find_and_parse_vpnvx(argv, argc, &idx, &afi)) {
		if (!strcmp(argv[idx_ext_community]->arg, "all"))
			return bgp_show_mpls_vpn(vty, afi, NULL,
						 bgp_show_type_normal, NULL, 0,
						 0);
		ret = str2prefix_rd(argv[idx_ext_community]->arg, &prd);
		if (!ret) {
			vty_out(vty, "%% Malformed Route Distinguisher\n");
			return CMD_WARNING;
		}
		return bgp_show_mpls_vpn(vty, afi, &prd, bgp_show_type_normal,
					 NULL, 0, 0);
	}
	return CMD_SUCCESS;
}

DEFUN (show_ip_bgp_vpn_all,
       show_ip_bgp_vpn_all_cmd,
       "show [ip] bgp <vpnv4|vpnv6>",
       SHOW_STR
       IP_STR
       BGP_STR
       BGP_VPNVX_HELP_STR)
{
	afi_t afi;
	int idx = 0;

	if (argv_find_and_parse_vpnvx(argv, argc, &idx, &afi))
		return bgp_show_mpls_vpn(vty, afi, NULL, bgp_show_type_normal,
					 NULL, 0, 0);
	return CMD_SUCCESS;
}

DEFUN (show_ip_bgp_vpn_all_tags,
       show_ip_bgp_vpn_all_tags_cmd,
       "show [ip] bgp <vpnv4|vpnv6> all tags",
       SHOW_STR
       IP_STR
       BGP_STR
       BGP_VPNVX_HELP_STR
       "Display information about all VPNv4/VPNV6 NLRIs\n"
       "Display BGP tags for prefixes\n")
{
	afi_t afi;
	int idx = 0;

	if (argv_find_and_parse_vpnvx(argv, argc, &idx, &afi))
		return bgp_show_mpls_vpn(vty, afi, NULL, bgp_show_type_normal,
					 NULL, 1, 0);
	return CMD_SUCCESS;
}

DEFUN (show_ip_bgp_vpn_rd_tags,
       show_ip_bgp_vpn_rd_tags_cmd,
       "show [ip] bgp <vpnv4|vpnv6> rd <ASN:NN_OR_IP-ADDRESS:NN|all> tags",
       SHOW_STR
       IP_STR
       BGP_STR
       BGP_VPNVX_HELP_STR
       "Display information for a route distinguisher\n"
       "VPN Route Distinguisher\n"
       "All VPN Route Distinguishers\n"
       "Display BGP tags for prefixes\n")
{
	int idx_ext_community = 5;
	int ret;
	struct prefix_rd prd;
	afi_t afi;
	int idx = 0;

	if (argv_find_and_parse_vpnvx(argv, argc, &idx, &afi)) {
		if (!strcmp(argv[idx_ext_community]->arg, "all"))
			return bgp_show_mpls_vpn(vty, afi, NULL,
						 bgp_show_type_normal, NULL, 1,
						 0);
		ret = str2prefix_rd(argv[idx_ext_community]->arg, &prd);
		if (!ret) {
			vty_out(vty, "%% Malformed Route Distinguisher\n");
			return CMD_WARNING;
		}
		return bgp_show_mpls_vpn(vty, afi, &prd, bgp_show_type_normal,
					 NULL, 1, 0);
	}
	return CMD_SUCCESS;
}

DEFUN (show_ip_bgp_vpn_all_neighbor_routes,
       show_ip_bgp_vpn_all_neighbor_routes_cmd,
       "show [ip] bgp <vpnv4|vpnv6> all neighbors A.B.C.D routes [json]",
       SHOW_STR
       IP_STR
       BGP_STR
       BGP_VPNVX_HELP_STR
       "Display information about all VPNv4/VPNv6 NLRIs\n"
       "Detailed information on TCP and BGP neighbor connections\n"
       "Neighbor to display information about\n"
       "Display routes learned from neighbor\n"
       JSON_STR)
{
	int idx_ipv4 = 6;
	union sockunion su;
	struct peer *peer;
	int ret;
	bool uj = use_json(argc, argv);
	afi_t afi;
	int idx = 0;

	if (argv_find_and_parse_vpnvx(argv, argc, &idx, &afi)) {
		ret = str2sockunion(argv[idx_ipv4]->arg, &su);
		if (ret < 0) {
			if (uj) {
				json_object *json_no = NULL;
				json_no = json_object_new_object();
				json_object_string_add(json_no, "warning",
						       "Malformed address");
				vty_out(vty, "%s\n",
					json_object_to_json_string(json_no));
				json_object_free(json_no);
			} else
				vty_out(vty, "Malformed address: %s\n",
					argv[idx_ipv4]->arg);
			return CMD_WARNING;
		}

		peer = peer_lookup(NULL, &su);
		if (!peer || !peer->afc[afi][SAFI_MPLS_VPN]) {
			if (uj) {
				json_object *json_no = NULL;
				json_no = json_object_new_object();
				json_object_string_add(
					json_no, "warning",
					"No such neighbor or address family");
				vty_out(vty, "%s\n",
					json_object_to_json_string(json_no));
				json_object_free(json_no);
			} else
				vty_out(vty,
					"%% No such neighbor or address family\n");
			return CMD_WARNING;
		}

		return bgp_show_mpls_vpn(vty, afi, NULL, bgp_show_type_neighbor,
					 &su, 0, uj);
	}
	return CMD_SUCCESS;
}

DEFUN (show_ip_bgp_vpn_rd_neighbor_routes,
       show_ip_bgp_vpn_rd_neighbor_routes_cmd,
       "show [ip] bgp <vpnv4|vpnv6> rd <ASN:NN_OR_IP-ADDRESS:NN|all> neighbors A.B.C.D routes [json]",
       SHOW_STR
       IP_STR
       BGP_STR
       BGP_VPNVX_HELP_STR
       "Display information for a route distinguisher\n"
       "VPN Route Distinguisher\n"
       "All VPN Route Distinguishers\n"
       "Detailed information on TCP and BGP neighbor connections\n"
       "Neighbor to display information about\n"
       "Display routes learned from neighbor\n"
       JSON_STR)
{
	int idx_ext_community = 5;
	int idx_ipv4 = 7;
	int ret;
	union sockunion su;
	struct peer *peer;
	struct prefix_rd prd;
	bool prefix_rd_all = false;
	bool uj = use_json(argc, argv);
	afi_t afi;
	int idx = 0;

	if (argv_find_and_parse_vpnvx(argv, argc, &idx, &afi)) {
		if (!strcmp(argv[idx_ext_community]->arg, "all"))
			prefix_rd_all = true;
		else {
			ret = str2prefix_rd(argv[idx_ext_community]->arg, &prd);
			if (!ret) {
				if (uj) {
					json_object *json_no = NULL;
					json_no = json_object_new_object();
					json_object_string_add(
						json_no, "warning",
						"Malformed Route Distinguisher");
					vty_out(vty, "%s\n",
						json_object_to_json_string(
							json_no));
					json_object_free(json_no);
				} else
					vty_out(vty,
						"%% Malformed Route Distinguisher\n");
				return CMD_WARNING;
			}
		}

		ret = str2sockunion(argv[idx_ipv4]->arg, &su);
		if (ret < 0) {
			if (uj) {
				json_object *json_no = NULL;
				json_no = json_object_new_object();
				json_object_string_add(json_no, "warning",
						       "Malformed address");
				vty_out(vty, "%s\n",
					json_object_to_json_string(json_no));
				json_object_free(json_no);
			} else
				vty_out(vty, "Malformed address: %s\n",
					argv[idx_ext_community]->arg);
			return CMD_WARNING;
		}

		peer = peer_lookup(NULL, &su);
		if (!peer || !peer->afc[afi][SAFI_MPLS_VPN]) {
			if (uj) {
				json_object *json_no = NULL;
				json_no = json_object_new_object();
				json_object_string_add(
					json_no, "warning",
					"No such neighbor or address family");
				vty_out(vty, "%s\n",
					json_object_to_json_string(json_no));
				json_object_free(json_no);
			} else
				vty_out(vty,
					"%% No such neighbor or address family\n");
			return CMD_WARNING;
		}

		if (prefix_rd_all)
			return bgp_show_mpls_vpn(vty, afi, NULL,
						 bgp_show_type_neighbor, &su, 0,
						 uj);
		else
			return bgp_show_mpls_vpn(vty, afi, &prd,
						 bgp_show_type_neighbor, &su, 0,
						 uj);
	}
	return CMD_SUCCESS;
}

DEFUN (show_ip_bgp_vpn_all_neighbor_advertised_routes,
       show_ip_bgp_vpn_all_neighbor_advertised_routes_cmd,
       "show [ip] bgp <vpnv4|vpnv6> all neighbors A.B.C.D advertised-routes [json]",
       SHOW_STR
       IP_STR
       BGP_STR
       BGP_VPNVX_HELP_STR
       "Display information about all VPNv4/VPNv6 NLRIs\n"
       "Detailed information on TCP and BGP neighbor connections\n"
       "Neighbor to display information about\n"
       "Display the routes advertised to a BGP neighbor\n"
       JSON_STR)
{
	int idx_ipv4 = 6;
	int ret;
	struct peer *peer;
	union sockunion su;
	bool uj = use_json(argc, argv);
	afi_t afi;
	int idx = 0;

	if (argv_find_and_parse_vpnvx(argv, argc, &idx, &afi)) {
		ret = str2sockunion(argv[idx_ipv4]->arg, &su);
		if (ret < 0) {
			if (uj) {
				json_object *json_no = NULL;
				json_no = json_object_new_object();
				json_object_string_add(json_no, "warning",
						       "Malformed address");
				vty_out(vty, "%s\n",
					json_object_to_json_string(json_no));
				json_object_free(json_no);
			} else
				vty_out(vty, "Malformed address: %s\n",
					argv[idx_ipv4]->arg);
			return CMD_WARNING;
		}
		peer = peer_lookup(NULL, &su);
		if (!peer || !peer->afc[afi][SAFI_MPLS_VPN]) {
			if (uj) {
				json_object *json_no = NULL;
				json_no = json_object_new_object();
				json_object_string_add(
					json_no, "warning",
					"No such neighbor or address family");
				vty_out(vty, "%s\n",
					json_object_to_json_string(json_no));
				json_object_free(json_no);
			} else
				vty_out(vty,
					"%% No such neighbor or address family\n");
			return CMD_WARNING;
		}
		return show_adj_route_vpn(vty, peer, NULL, AFI_IP,
					  SAFI_MPLS_VPN, uj);
	}
	return CMD_SUCCESS;
}

DEFUN (show_ip_bgp_vpn_rd_neighbor_advertised_routes,
       show_ip_bgp_vpn_rd_neighbor_advertised_routes_cmd,
       "show [ip] bgp <vpnv4|vpnv6> rd <ASN:NN_OR_IP-ADDRESS:NN|all> neighbors A.B.C.D advertised-routes [json]",
       SHOW_STR
       IP_STR
       BGP_STR
       BGP_VPNVX_HELP_STR
       "Display information for a route distinguisher\n"
       "VPN Route Distinguisher\n"
       "All VPN Route Distinguishers\n"
       "Detailed information on TCP and BGP neighbor connections\n"
       "Neighbor to display information about\n"
       "Display the routes advertised to a BGP neighbor\n"
       JSON_STR)
{
	int idx_ext_community = 5;
	int idx_ipv4 = 7;
	int ret;
	struct peer *peer;
	struct prefix_rd prd;
	union sockunion su;
	bool uj = use_json(argc, argv);
	afi_t afi;
	int idx = 0;

	if (argv_find_and_parse_vpnvx(argv, argc, &idx, &afi)) {
		ret = str2sockunion(argv[idx_ipv4]->arg, &su);
		if (ret < 0) {
			if (uj) {
				json_object *json_no = NULL;
				json_no = json_object_new_object();
				json_object_string_add(json_no, "warning",
						       "Malformed address");
				vty_out(vty, "%s\n",
					json_object_to_json_string(json_no));
				json_object_free(json_no);
			} else
				vty_out(vty, "Malformed address: %s\n",
					argv[idx_ext_community]->arg);
			return CMD_WARNING;
		}
		peer = peer_lookup(NULL, &su);
		if (!peer || !peer->afc[afi][SAFI_MPLS_VPN]) {
			if (uj) {
				json_object *json_no = NULL;
				json_no = json_object_new_object();
				json_object_string_add(
					json_no, "warning",
					"No such neighbor or address family");
				vty_out(vty, "%s\n",
					json_object_to_json_string(json_no));
				json_object_free(json_no);
			} else
				vty_out(vty,
					"%% No such neighbor or address family\n");
			return CMD_WARNING;
		}

		if (!strcmp(argv[idx_ext_community]->arg, "all"))
			return show_adj_route_vpn(vty, peer, NULL, AFI_IP,
						  SAFI_MPLS_VPN, uj);
		ret = str2prefix_rd(argv[idx_ext_community]->arg, &prd);
		if (!ret) {
			if (uj) {
				json_object *json_no = NULL;
				json_no = json_object_new_object();
				json_object_string_add(
					json_no, "warning",
					"Malformed Route Distinguisher");
				vty_out(vty, "%s\n",
					json_object_to_json_string(json_no));
				json_object_free(json_no);
			} else
				vty_out(vty,
					"%% Malformed Route Distinguisher\n");
			return CMD_WARNING;
		}

		return show_adj_route_vpn(vty, peer, &prd, AFI_IP,
					  SAFI_MPLS_VPN, uj);
	}
	return CMD_SUCCESS;
}
#endif /* KEEP_OLD_VPN_COMMANDS */

void bgp_mplsvpn_init(void)
{
	install_element(BGP_VPNV4_NODE, &vpnv4_network_cmd);
	install_element(BGP_VPNV4_NODE, &vpnv4_network_route_map_cmd);
	install_element(BGP_VPNV4_NODE, &no_vpnv4_network_cmd);

	install_element(BGP_VPNV6_NODE, &vpnv6_network_cmd);
	install_element(BGP_VPNV6_NODE, &no_vpnv6_network_cmd);

	install_element(VIEW_NODE, &show_bgp_ip_vpn_all_rd_cmd);
	install_element(VIEW_NODE, &show_bgp_ip_vpn_rd_cmd);
#ifdef KEEP_OLD_VPN_COMMANDS
	install_element(VIEW_NODE, &show_ip_bgp_vpn_rd_cmd);
	install_element(VIEW_NODE, &show_ip_bgp_vpn_all_cmd);
	install_element(VIEW_NODE, &show_ip_bgp_vpn_all_tags_cmd);
	install_element(VIEW_NODE, &show_ip_bgp_vpn_rd_tags_cmd);
	install_element(VIEW_NODE, &show_ip_bgp_vpn_all_neighbor_routes_cmd);
	install_element(VIEW_NODE, &show_ip_bgp_vpn_rd_neighbor_routes_cmd);
	install_element(VIEW_NODE,
			&show_ip_bgp_vpn_all_neighbor_advertised_routes_cmd);
	install_element(VIEW_NODE,
			&show_ip_bgp_vpn_rd_neighbor_advertised_routes_cmd);
#endif /* KEEP_OLD_VPN_COMMANDS */
}

vrf_id_t get_first_vrf_for_redirect_with_rt(struct ecommunity *eckey)
{
	struct listnode *mnode, *mnnode;
	struct bgp *bgp;
	afi_t afi = AFI_IP;

	if (eckey->unit_size == IPV6_ECOMMUNITY_SIZE)
		afi = AFI_IP6;

	for (ALL_LIST_ELEMENTS(bm->bgp, mnode, mnnode, bgp)) {
		struct ecommunity *ec;

		if (bgp->inst_type != BGP_INSTANCE_TYPE_VRF)
			continue;

		ec = bgp->vpn_policy[afi].import_redirect_rtlist;

		if (ec && eckey->unit_size != ec->unit_size)
			continue;

		if (ecommunity_include(ec, eckey))
			return bgp->vrf_id;
	}
	return VRF_UNKNOWN;
}

/*
 * The purpose of this function is to process leaks that were deferred
 * from earlier per-vrf configuration due to not-yet-existing default
 * vrf, in other words, configuration such as:
 *
 *     router bgp MMM vrf FOO
 *       address-family ipv4 unicast
 *         rd vpn export 1:1
 *       exit-address-family
 *
 *     router bgp NNN
 *       ...
 *
 * This function gets called when the default instance ("router bgp NNN")
 * is created.
 */
void vpn_leak_postchange_all(void)
{
	struct listnode *next;
	struct bgp *bgp;
	struct bgp *bgp_default = bgp_get_default();

	assert(bgp_default);

	/* First, do any exporting from VRFs to the single VPN RIB */
	for (ALL_LIST_ELEMENTS_RO(bm->bgp, next, bgp)) {

		if (bgp->inst_type != BGP_INSTANCE_TYPE_VRF)
			continue;

		vpn_leak_postchange(
			BGP_VPN_POLICY_DIR_TOVPN,
			AFI_IP,
			bgp_default,
			bgp);

		vpn_leak_postchange(
			BGP_VPN_POLICY_DIR_TOVPN,
			AFI_IP6,
			bgp_default,
			bgp);
	}

	/* Now, do any importing to VRFs from the single VPN RIB */
	for (ALL_LIST_ELEMENTS_RO(bm->bgp, next, bgp)) {

		if (bgp->inst_type != BGP_INSTANCE_TYPE_VRF)
			continue;

		vpn_leak_postchange(
			BGP_VPN_POLICY_DIR_FROMVPN,
			AFI_IP,
			bgp_default,
			bgp);

		vpn_leak_postchange(
			BGP_VPN_POLICY_DIR_FROMVPN,
			AFI_IP6,
			bgp_default,
			bgp);
	}
}

/* When a bgp vrf instance is unconfigured, remove its routes
 * from the VPN table and this vrf could be importing routes from other
 * bgp vrf instnaces, unimport them.
 * VRF X and VRF Y are exporting routes to each other.
 * When VRF X is deleted, unimport its routes from all target vrfs,
 * also VRF Y should unimport its routes from VRF X table.
 * This will ensure VPN table is cleaned up appropriately.
 */
void bgp_vpn_leak_unimport(struct bgp *from_bgp)
{
	struct bgp *to_bgp;
	const char *tmp_name;
	char *vname;
	struct listnode *node, *next;
	safi_t safi = SAFI_UNICAST;
	afi_t afi;
	bool is_vrf_leak_bind;
	int debug;

	if (from_bgp->inst_type != BGP_INSTANCE_TYPE_VRF)
		return;

	debug = (BGP_DEBUG(vpn, VPN_LEAK_TO_VRF) |
		     BGP_DEBUG(vpn, VPN_LEAK_FROM_VRF));

	tmp_name = from_bgp->name ? from_bgp->name : VRF_DEFAULT_NAME;

	for (afi = 0; afi < AFI_MAX; ++afi) {
		/* vrf leak is for IPv4 and IPv6 Unicast only */
		if (afi != AFI_IP && afi != AFI_IP6)
			continue;

		for (ALL_LIST_ELEMENTS_RO(bm->bgp, next, to_bgp)) {
			if (from_bgp == to_bgp)
				continue;

			/* Unimport and remove source vrf from the
			 * other vrfs import list.
			 */
			struct vpn_policy *to_vpolicy;

			is_vrf_leak_bind = false;
			to_vpolicy = &(to_bgp->vpn_policy[afi]);
			for (ALL_LIST_ELEMENTS_RO(to_vpolicy->import_vrf, node,
						  vname)) {
				if (strcmp(vname, tmp_name) == 0) {
					is_vrf_leak_bind = true;
					break;
				}
			}
			/* skip this bgp instance as there is no leak to this
			 * vrf instance.
			 */
			if (!is_vrf_leak_bind)
				continue;

			if (debug)
				zlog_debug("%s: unimport routes from %s to_bgp %s afi %s import vrfs count %u",
					   __func__, from_bgp->name_pretty,
					   to_bgp->name_pretty, afi2str(afi),
					   to_vpolicy->import_vrf->count);

			vrf_unimport_from_vrf(to_bgp, from_bgp, afi, safi);

			/* readd vrf name as unimport removes import vrf name
			 * from the destination vrf's import list where the
			 * `import vrf` configuration still exist.
			 */
			vname = XSTRDUP(MTYPE_TMP, tmp_name);
			listnode_add(to_bgp->vpn_policy[afi].import_vrf,
				     vname);
			SET_FLAG(to_bgp->af_flags[afi][safi],
				 BGP_CONFIG_VRF_TO_VRF_IMPORT);

			/* If to_bgp exports its routes to the bgp vrf
			 * which is being deleted, un-import the
			 * to_bgp routes from VPN.
			 */
			for (ALL_LIST_ELEMENTS_RO(to_bgp->vpn_policy[afi]
						  .export_vrf, node,
						  vname)) {
				if (strcmp(vname, tmp_name) == 0) {
					vrf_unimport_from_vrf(from_bgp, to_bgp,
						      afi, safi);
					break;
				}
			}
		}
	}
	return;
}

/* When a router bgp is configured, there could be a bgp vrf
 * instance importing routes from this newly configured
 * bgp vrf instance. Export routes from configured
 * bgp vrf to VPN.
 * VRF Y has import from bgp vrf x,
 * when a bgp vrf x instance is created, export its routes
 * to VRF Y instance.
 */
void bgp_vpn_leak_export(struct bgp *from_bgp)
{
	afi_t afi;
	const char *export_name;
	char *vname;
	struct listnode *node, *next;
	struct ecommunity *ecom;
	enum vpn_policy_direction idir, edir;
	safi_t safi = SAFI_UNICAST;
	struct bgp *to_bgp;
	int debug;

	debug = (BGP_DEBUG(vpn, VPN_LEAK_TO_VRF) |
		     BGP_DEBUG(vpn, VPN_LEAK_FROM_VRF));

	idir = BGP_VPN_POLICY_DIR_FROMVPN;
	edir = BGP_VPN_POLICY_DIR_TOVPN;

	export_name = from_bgp->name ? from_bgp->name : VRF_DEFAULT_NAME;

	for (afi = 0; afi < AFI_MAX; ++afi) {
		/* vrf leak is for IPv4 and IPv6 Unicast only */
		if (afi != AFI_IP && afi != AFI_IP6)
			continue;

		for (ALL_LIST_ELEMENTS_RO(bm->bgp, next, to_bgp)) {
			if (from_bgp == to_bgp)
				continue;

			/* bgp instance has import list, check to see if newly
			 * configured bgp instance is the list.
			 */
			struct vpn_policy *to_vpolicy;

			to_vpolicy = &(to_bgp->vpn_policy[afi]);
			for (ALL_LIST_ELEMENTS_RO(to_vpolicy->import_vrf,
						  node, vname)) {
				if (strcmp(vname, export_name) != 0)
					continue;

				if (debug)
					zlog_debug("%s: found from_bgp %s in to_bgp %s import list, import routes.",
					   __func__,
					   export_name, to_bgp->name_pretty);

				ecom = from_bgp->vpn_policy[afi].rtlist[edir];
				/* remove import rt, it will be readded
				 * as part of import from vrf.
				 */
				if (ecom)
					ecommunity_del_val(
						to_vpolicy->rtlist[idir],
						(struct ecommunity_val *)
							ecom->val);
				vrf_import_from_vrf(to_bgp, from_bgp,
						    afi, safi);
				break;

			}
		}
	}
}<|MERGE_RESOLUTION|>--- conflicted
+++ resolved
@@ -585,11 +585,6 @@
 			break;
 		}
 
-<<<<<<< HEAD
-		for (size_t i = 1; i < 65535; i++) {
-			label = i << 4;
-			transpose_sid(sid, label, offset, len);
-=======
 		for (uint32_t i = 1; i < index_max; i++) {
 			label = i << shift_len;
 			if (label < MPLS_LABEL_UNRESERVED_MIN) {
@@ -601,8 +596,8 @@
 				continue;
 			}
 			transpose_sid(sid, label, offset, func_len);
->>>>>>> d2e0ef18
-			if (sid_exist(bgp, sid))
+
+      if (sid_exist(bgp, sid))
 				continue;
 			alloced = true;
 			break;
@@ -1325,8 +1320,7 @@
 		static_attr.srv6_l3vpn = XCALLOC(MTYPE_BGP_SRV6_L3VPN,
 				sizeof(struct bgp_attr_srv6_l3vpn));
 		static_attr.srv6_l3vpn->sid_flags = 0x00;
-<<<<<<< HEAD
-		static_attr.srv6_l3vpn->endpoint_behavior =
+    static_attr.srv6_l3vpn->endpoint_behavior =
 			afi == AFI_IP
 				? IANA_SEG6_ENDPOINT_BEHAVIOR_END_DT4
 				: (afi == AFI_IP6
@@ -1344,42 +1338,29 @@
 				chunk->node_bits_length;
 		} else {
 			static_attr.srv6_l3vpn->loc_block_len =
-				BGP_PREFIX_SID_SRV6_LOCATOR_BLOCK_LENGTH;
+				from_bgp->vpn_policy[afi]
+					.tovpn_sid_locator->block_bits_length;
 			static_attr.srv6_l3vpn->loc_node_len =
-				BGP_PREFIX_SID_SRV6_LOCATOR_NODE_LENGTH;
+				from_bgp->vpn_policy[afi]
+					.tovpn_sid_locator->node_bits_length;
 			static_attr.srv6_l3vpn->transposition_len =
-				BGP_PREFIX_SID_SRV6_TRANSPOSITION_LENGTH;
+				from_bgp->vpn_policy[afi]
+					.tovpn_sid_locator->function_bits_length;
 			static_attr.srv6_l3vpn->transposition_offset =
-				BGP_PREFIX_SID_SRV6_TRANSPOSITION_OFFSET;
-		}
-=======
-		static_attr.srv6_l3vpn->endpoint_behavior = 0xffff;
-		static_attr.srv6_l3vpn->loc_block_len =
-			from_bgp->vpn_policy[afi]
-				.tovpn_sid_locator->block_bits_length;
-		static_attr.srv6_l3vpn->loc_node_len =
-			from_bgp->vpn_policy[afi]
-				.tovpn_sid_locator->node_bits_length;
->>>>>>> d2e0ef18
+				from_bgp->vpn_policy[afi]
+					.tovpn_sid_locator->block_bits_length +
+				from_bgp->vpn_policy[afi]
+					.tovpn_sid_locator->node_bits_length;
+			;
+		}
+
 		static_attr.srv6_l3vpn->func_len =
 			from_bgp->vpn_policy[afi]
 				.tovpn_sid_locator->function_bits_length;
 		static_attr.srv6_l3vpn->arg_len =
-<<<<<<< HEAD
-			BGP_PREFIX_SID_SRV6_ARGUMENT_LENGTH;
-=======
 			from_bgp->vpn_policy[afi]
 				.tovpn_sid_locator->argument_bits_length;
-		static_attr.srv6_l3vpn->transposition_len =
-			from_bgp->vpn_policy[afi]
-				.tovpn_sid_locator->function_bits_length;
-		static_attr.srv6_l3vpn->transposition_offset =
-			from_bgp->vpn_policy[afi]
-				.tovpn_sid_locator->block_bits_length +
-			from_bgp->vpn_policy[afi]
-				.tovpn_sid_locator->node_bits_length;
-		;
->>>>>>> d2e0ef18
+
 		memcpy(&static_attr.srv6_l3vpn->sid,
 		       &from_bgp->vpn_policy[afi]
 				.tovpn_sid_locator->prefix.prefix,
