--- conflicted
+++ resolved
@@ -74,10 +74,6 @@
 	int refcnt;
 };
 
-<<<<<<< HEAD
-/* ipv6 connected address info structure */
-=======
->>>>>>> db95656d
 struct bgp_addrv6 {
 	struct in6_addr addrv6;
 	struct list *ifp_name_list;
