--- conflicted
+++ resolved
@@ -694,11 +694,7 @@
 				json_object_string_add(json_prefix, "prefix",
 						       prefix_str);
 				json_object_int_add(json_prefix, "prefixLen",
-<<<<<<< HEAD
-						    rn->p.prefixlen);
-=======
 						    p->prefixlen);
->>>>>>> e4dcf108
 				json_object_object_add(json_prefix, "paths",
 						       json_paths);
 				json_object_object_add(json, prefix_str,
@@ -807,11 +803,7 @@
 				json_object_string_add(json_prefix, "prefix",
 						       prefix_str);
 				json_object_int_add(json_prefix, "prefixLen",
-<<<<<<< HEAD
-						    rn->p.prefixlen);
-=======
 						    p->prefixlen);
->>>>>>> e4dcf108
 				json_object_object_add(json_prefix, "paths",
 						       json_paths);
 				json_object_object_add(json, prefix_str,
