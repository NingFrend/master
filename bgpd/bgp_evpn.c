/* Ethernet-VPN Packet and vty Processing File
 * Copyright (C) 2016 6WIND
 * Copyright (C) 2017 Cumulus Networks, Inc.
 *
 * This file is part of FRR.
 *
 * FRRouting is free software; you can redistribute it and/or modify it
 * under the terms of the GNU General Public License as published by the
 * Free Software Foundation; either version 2, or (at your option) any
 * later version.
 *
 * FRRouting is distributed in the hope that it will be useful, but
 * WITHOUT ANY WARRANTY; without even the implied warranty of
 * MERCHANTABILITY or FITNESS FOR A PARTICULAR PURPOSE.  See the GNU
 * General Public License for more details.
 *
 * You should have received a copy of the GNU General Public License along
 * with this program; see the file COPYING; if not, write to the Free Software
 * Foundation, Inc., 51 Franklin St, Fifth Floor, Boston, MA 02110-1301 USA
 */

#include <zebra.h>

#include "command.h"
#include "filter.h"
#include "prefix.h"
#include "log.h"
#include "memory.h"
#include "stream.h"
#include "hash.h"
#include "jhash.h"
#include "bitfield.h"
#include "zclient.h"

#include "bgpd/bgp_attr_evpn.h"
#include "bgpd/bgpd.h"
#include "bgpd/bgp_table.h"
#include "bgpd/bgp_route.h"
#include "bgpd/bgp_attr.h"
#include "bgpd/bgp_mplsvpn.h"
#include "bgpd/bgp_label.h"
#include "bgpd/bgp_evpn.h"
#include "bgpd/bgp_evpn_private.h"
#include "bgpd/bgp_ecommunity.h"
#include "bgpd/bgp_encap_types.h"
#include "bgpd/bgp_debug.h"
#include "bgpd/bgp_aspath.h"
#include "bgpd/bgp_zebra.h"
#include "bgpd/bgp_nexthop.h"

/*
 * Definitions and external declarations.
 */
extern struct zclient *zclient;

DEFINE_QOBJ_TYPE(bgpevpn)


/*
 * Static function declarations
 */
static void delete_evpn_route_entry(struct bgp *bgp, struct bgpevpn *vpn,
				    afi_t afi, safi_t safi, struct bgp_node *rn,
				    struct bgp_info **ri);
static int delete_all_vni_routes(struct bgp *bgp, struct bgpevpn *vpn);

/*
 * Private functions.
 */

/*
 * Make vni hash key.
 */
static unsigned int vni_hash_key_make(void *p)
{
	struct bgpevpn *vpn = p;
	return (jhash_1word(vpn->vni, 0));
}

/*
 * Comparison function for vni hash
 */
static int vni_hash_cmp(const void *p1, const void *p2)
{
	const struct bgpevpn *vpn1 = p1;
	const struct bgpevpn *vpn2 = p2;

	if (!vpn1 && !vpn2)
		return 1;
	if (!vpn1 || !vpn2)
		return 0;
	return (vpn1->vni == vpn2->vni);
}

/*
 * Make vrf import route target hash key.
 */
static unsigned int vrf_import_rt_hash_key_make(void *p)
{
	struct vrf_irt_node *irt = p;
	char *pnt = irt->rt.val;
	unsigned int key = 0;
	int c = 0;

	key += pnt[c];
	key += pnt[c + 1];
	key += pnt[c + 2];
	key += pnt[c + 3];
	key += pnt[c + 4];
	key += pnt[c + 5];
	key += pnt[c + 6];
	key += pnt[c + 7];

	return key;
}

/*
 * Comparison function for vrf import rt hash
 */
static int vrf_import_rt_hash_cmp(const void *p1, const void *p2)
{
	const struct vrf_irt_node *irt1 = p1;
	const struct vrf_irt_node *irt2 = p2;

	if (irt1 == NULL && irt2 == NULL)
		return 1;

	if (irt1 == NULL || irt2 == NULL)
		return 0;

	return (memcmp(irt1->rt.val, irt2->rt.val, ECOMMUNITY_SIZE) == 0);
}

/*
 * Create a new vrf import_rt in default instance
 */
static struct vrf_irt_node *vrf_import_rt_new(struct ecommunity_val *rt)
{
	struct bgp *bgp_def = NULL;
	struct vrf_irt_node *irt;

	bgp_def = bgp_get_default();
	if (!bgp_def) {
		zlog_err("vrf import rt new - def instance not created yet");
		return NULL;
	}

	irt = XCALLOC(MTYPE_BGP_EVPN_VRF_IMPORT_RT,
		      sizeof(struct vrf_irt_node));
	if (!irt)
		return NULL;

	irt->rt = *rt;
	irt->vrfs = list_new();

	/* Add to hash */
	if (!hash_get(bgp_def->vrf_import_rt_hash, irt, hash_alloc_intern)) {
		XFREE(MTYPE_BGP_EVPN_VRF_IMPORT_RT, irt);
		return NULL;
	}

	return irt;
}

/*
 * Free the vrf import rt node
 */
static void vrf_import_rt_free(struct vrf_irt_node *irt)
{
	struct bgp *bgp_def = NULL;

	bgp_def = bgp_get_default();
	if (!bgp_def) {
		zlog_err("vrf import rt free - def instance not created yet");
		return;
	}

	hash_release(bgp_def->vrf_import_rt_hash, irt);
	XFREE(MTYPE_BGP_EVPN_VRF_IMPORT_RT, irt);
}

/*
 * Function to lookup Import RT node - used to map a RT to set of
 * VNIs importing routes with that RT.
 */
static struct vrf_irt_node *lookup_vrf_import_rt(struct ecommunity_val *rt)
{
	struct bgp *bgp_def = NULL;
	struct vrf_irt_node *irt;
	struct vrf_irt_node tmp;

	bgp_def = bgp_get_default();
	if (!bgp_def) {
		zlog_err("vrf import rt lookup - def instance not created yet");
		return NULL;
	}

	memset(&tmp, 0, sizeof(struct vrf_irt_node));
	memcpy(&tmp.rt, rt, ECOMMUNITY_SIZE);
	irt = hash_lookup(bgp_def->vrf_import_rt_hash, &tmp);
	return irt;
}

/*
 * Is specified VRF present on the RT's list of "importing" VRFs?
 */
static int is_vrf_present_in_irt_vrfs(struct list *vrfs,
				      struct bgp *bgp_vrf)
{
	struct listnode *node = NULL, *nnode = NULL;
	struct bgp *tmp_bgp_vrf = NULL;

	for (ALL_LIST_ELEMENTS(vrfs, node, nnode, tmp_bgp_vrf)) {
		if (tmp_bgp_vrf == bgp_vrf)
			return 1;
	}
	return 0;
}

/*
 * Make import route target hash key.
 */
static unsigned int import_rt_hash_key_make(void *p)
{
	struct irt_node *irt = p;
	char *pnt = irt->rt.val;
	unsigned int key = 0;
	int c = 0;

	key += pnt[c];
	key += pnt[c + 1];
	key += pnt[c + 2];
	key += pnt[c + 3];
	key += pnt[c + 4];
	key += pnt[c + 5];
	key += pnt[c + 6];
	key += pnt[c + 7];

	return (key);
}

/*
 * Comparison function for import rt hash
 */
static int import_rt_hash_cmp(const void *p1, const void *p2)
{
	const struct irt_node *irt1 = p1;
	const struct irt_node *irt2 = p2;

	if (irt1 == NULL && irt2 == NULL)
		return 1;

	if (irt1 == NULL || irt2 == NULL)
		return 0;

	return (memcmp(irt1->rt.val, irt2->rt.val, ECOMMUNITY_SIZE) == 0);
}

/*
 * Create a new import_rt
 */
static struct irt_node *import_rt_new(struct bgp *bgp,
				      struct ecommunity_val *rt)
{
	struct irt_node *irt;

	if (!bgp)
		return NULL;

	irt = XCALLOC(MTYPE_BGP_EVPN_IMPORT_RT, sizeof(struct irt_node));
	if (!irt)
		return NULL;

	irt->rt = *rt;
	irt->vnis = list_new();

	/* Add to hash */
	if (!hash_get(bgp->import_rt_hash, irt, hash_alloc_intern)) {
		XFREE(MTYPE_BGP_EVPN_IMPORT_RT, irt);
		return NULL;
	}

	return irt;
}

/*
 * Free the import rt node
 */
static void import_rt_free(struct bgp *bgp, struct irt_node *irt)
{
	hash_release(bgp->import_rt_hash, irt);
	XFREE(MTYPE_BGP_EVPN_IMPORT_RT, irt);
}

/*
 * Function to lookup Import RT node - used to map a RT to set of
 * VNIs importing routes with that RT.
 */
static struct irt_node *lookup_import_rt(struct bgp *bgp,
					 struct ecommunity_val *rt)
{
	struct irt_node *irt;
	struct irt_node tmp;

	memset(&tmp, 0, sizeof(struct irt_node));
	memcpy(&tmp.rt, rt, ECOMMUNITY_SIZE);
	irt = hash_lookup(bgp->import_rt_hash, &tmp);
	return irt;
}

/*
 * Is specified VNI present on the RT's list of "importing" VNIs?
 */
static int is_vni_present_in_irt_vnis(struct list *vnis, struct bgpevpn *vpn)
{
	struct listnode *node, *nnode;
	struct bgpevpn *tmp_vpn;

	for (ALL_LIST_ELEMENTS(vnis, node, nnode, tmp_vpn)) {
		if (tmp_vpn == vpn)
			return 1;
	}

	return 0;
}

/*
 * Compare Route Targets.
 */
static int evpn_route_target_cmp(struct ecommunity *ecom1,
				 struct ecommunity *ecom2)
{
	if (ecom1 && !ecom2)
		return -1;

	if (!ecom1 && ecom2)
		return 1;

	if (!ecom1 && !ecom2)
		return 0;

	if (ecom1->str && !ecom2->str)
		return -1;

	if (!ecom1->str && ecom2->str)
		return 1;

	if (!ecom1->str && !ecom2->str)
		return 0;

	return strcmp(ecom1->str, ecom2->str);
}

/*
 * Mask off global-admin field of specified extended community (RT),
 * just retain the local-admin field.
 */
static inline void mask_ecom_global_admin(struct ecommunity_val *dst,
					  struct ecommunity_val *src)
{
	u_char type;

	type = src->val[0];
	dst->val[0] = 0;
	if (type == ECOMMUNITY_ENCODE_AS) {
		dst->val[2] = dst->val[3] = 0;
	} else if (type == ECOMMUNITY_ENCODE_AS4
		   || type == ECOMMUNITY_ENCODE_IP) {
		dst->val[2] = dst->val[3] = 0;
		dst->val[4] = dst->val[5] = 0;
	}
}

/*
 * Map one RT to specified VRF.
 * bgp_vrf = BGP vrf instance
 */
static void map_vrf_to_rt(struct bgp *bgp_vrf,
			  struct ecommunity_val *eval)
{
	struct vrf_irt_node *irt = NULL;
	struct ecommunity_val eval_tmp;

	/* If using "automatic" RT,
	 * we only care about the local-admin sub-field.
	 * This is to facilitate using L3VNI(VRF-VNI)
	 * as the RT for EBGP peering too.
	 */
	memcpy(&eval_tmp, eval, ECOMMUNITY_SIZE);
	if (!CHECK_FLAG(bgp_vrf->vrf_flags,
			BGP_VRF_IMPORT_RT_CFGD))
		mask_ecom_global_admin(&eval_tmp, eval);

	irt = lookup_vrf_import_rt(&eval_tmp);
	if (irt && irt->vrfs)
		if (is_vrf_present_in_irt_vrfs(irt->vrfs, bgp_vrf))
			/* Already mapped. */
			return;

	if (!irt) {
		irt = vrf_import_rt_new(&eval_tmp);
		assert(irt);
	}

	/* Add VRF to the list for this RT. */
	listnode_add(irt->vrfs, bgp_vrf);
}

/*
 * Unmap specified VRF from specified RT. If there are no other
 * VRFs for this RT, then the RT hash is deleted.
 * bgp_vrf: BGP VRF specific instance
 */
static void unmap_vrf_from_rt(struct bgp *bgp_vrf,
			      struct vrf_irt_node *irt)
{
	/* Delete VRF from list for this RT. */
	listnode_delete(irt->vrfs, bgp_vrf);
	if (!listnode_head(irt->vrfs)) {
		list_delete_and_null(&irt->vrfs);
		vrf_import_rt_free(irt);
	}
}

/*
 * Map one RT to specified VNI.
 */
static void map_vni_to_rt(struct bgp *bgp, struct bgpevpn *vpn,
			  struct ecommunity_val *eval)
{
	struct irt_node *irt;
	struct ecommunity_val eval_tmp;

	/* If using "automatic" RT, we only care about the local-admin
	 * sub-field.
	 * This is to facilitate using VNI as the RT for EBGP peering too.
	 */
	memcpy(&eval_tmp, eval, ECOMMUNITY_SIZE);
	if (!is_import_rt_configured(vpn))
		mask_ecom_global_admin(&eval_tmp, eval);

	irt = lookup_import_rt(bgp, &eval_tmp);
	if (irt && irt->vnis)
		if (is_vni_present_in_irt_vnis(irt->vnis, vpn))
			/* Already mapped. */
			return;

	if (!irt) {
		irt = import_rt_new(bgp, &eval_tmp);
		assert(irt);
	}

	/* Add VNI to the hash list for this RT. */
	listnode_add(irt->vnis, vpn);
}

/*
 * Unmap specified VNI from specified RT. If there are no other
 * VNIs for this RT, then the RT hash is deleted.
 */
static void unmap_vni_from_rt(struct bgp *bgp, struct bgpevpn *vpn,
			      struct irt_node *irt)
{
	/* Delete VNI from hash list for this RT. */
	listnode_delete(irt->vnis, vpn);
	if (!listnode_head(irt->vnis)) {
		list_delete_and_null(&irt->vnis);
		import_rt_free(bgp, irt);
	}
}

/*
 * Create RT extended community automatically from passed information:
 * of the form AS:VNI.
 * NOTE: We use only the lower 16 bits of the AS. This is sufficient as
 * the need is to get a RT value that will be unique across different
 * VNIs but the same across routers (in the same AS) for a particular
 * VNI.
 */
static void form_auto_rt(struct bgp *bgp, vni_t vni, struct list *rtl)
{
	struct ecommunity_val eval;
	struct ecommunity *ecomadd;

	encode_route_target_as((bgp->as & 0xFFFF), vni, &eval);

	ecomadd = ecommunity_new();
	ecommunity_add_val(ecomadd, &eval);
	listnode_add_sort(rtl, ecomadd);
}

/*
 * Derive RD and RT for a VNI automatically. Invoked at the time of
 * creation of a VNI.
 */
static void derive_rd_rt_for_vni(struct bgp *bgp, struct bgpevpn *vpn)
{
	bgp_evpn_derive_auto_rd(bgp, vpn);
	bgp_evpn_derive_auto_rt_import(bgp, vpn);
	bgp_evpn_derive_auto_rt_export(bgp, vpn);
}

/*
 * Add (update) or delete MACIP from zebra.
 */
static int bgp_zebra_send_remote_macip(struct bgp *bgp, struct bgpevpn *vpn,
				       struct prefix_evpn *p,
				       struct in_addr remote_vtep_ip, int add,
				       u_char sticky)
{
	struct stream *s;
	int ipa_len;
	char buf1[ETHER_ADDR_STRLEN];
	char buf2[INET6_ADDRSTRLEN];
	char buf3[INET6_ADDRSTRLEN];

	/* Check socket. */
	if (!zclient || zclient->sock < 0)
		return 0;

	/* Don't try to register if Zebra doesn't know of this instance. */
	if (!IS_BGP_INST_KNOWN_TO_ZEBRA(bgp))
		return 0;

	s = zclient->obuf;
	stream_reset(s);

	zclient_create_header(s, add ? ZEBRA_REMOTE_MACIP_ADD
				     : ZEBRA_REMOTE_MACIP_DEL,
			      bgp->vrf_id);
	stream_putl(s, vpn->vni);
	stream_put(s, &p->prefix.mac.octet, ETH_ALEN); /* Mac Addr */
	/* IP address length and IP address, if any. */
	if (IS_EVPN_PREFIX_IPADDR_NONE(p))
		stream_putl(s, 0);
	else {
		ipa_len = IS_EVPN_PREFIX_IPADDR_V4(p) ? IPV4_MAX_BYTELEN
						      : IPV6_MAX_BYTELEN;
		stream_putl(s, ipa_len);
		stream_put(s, &p->prefix.ip.ip.addr, ipa_len);
	}
	stream_put_in_addr(s, &remote_vtep_ip);

	/* TX MAC sticky status */
	if (add)
		stream_putc(s, sticky);

	stream_putw_at(s, 0, stream_get_endp(s));

	if (bgp_debug_zebra(NULL))
		zlog_debug("Tx %s MACIP, VNI %u %sMAC %s IP %s remote VTEP %s",
			   add ? "ADD" : "DEL", vpn->vni,
			   sticky ? "sticky " : "",
			   prefix_mac2str(&p->prefix.mac, buf1, sizeof(buf1)),
			   ipaddr2str(&p->prefix.ip, buf3, sizeof(buf3)),
			   inet_ntop(AF_INET, &remote_vtep_ip, buf2,
				     sizeof(buf2)));

	return zclient_send_message(zclient);
}

/*
 * Add (update) or delete remote VTEP from zebra.
 */
static int bgp_zebra_send_remote_vtep(struct bgp *bgp, struct bgpevpn *vpn,
				      struct prefix_evpn *p, int add)
{
	struct stream *s;

	/* Check socket. */
	if (!zclient || zclient->sock < 0)
		return 0;

	/* Don't try to register if Zebra doesn't know of this instance. */
	if (!IS_BGP_INST_KNOWN_TO_ZEBRA(bgp))
		return 0;

	s = zclient->obuf;
	stream_reset(s);

	zclient_create_header(s, add ? ZEBRA_REMOTE_VTEP_ADD
				     : ZEBRA_REMOTE_VTEP_DEL,
			      bgp->vrf_id);
	stream_putl(s, vpn->vni);
	if (IS_EVPN_PREFIX_IPADDR_V4(p))
		stream_put_in_addr(s, &p->prefix.ip.ipaddr_v4);
	else if (IS_EVPN_PREFIX_IPADDR_V6(p)) {
		zlog_err(
			"Bad remote IP when trying to %s remote VTEP for VNI %u",
			add ? "ADD" : "DEL", vpn->vni);
		return -1;
	}

	stream_putw_at(s, 0, stream_get_endp(s));

	if (bgp_debug_zebra(NULL))
		zlog_debug("Tx %s Remote VTEP, VNI %u remote VTEP %s",
			   add ? "ADD" : "DEL", vpn->vni,
			   inet_ntoa(p->prefix.ip.ipaddr_v4));

	return zclient_send_message(zclient);
}

/*
 * Build extended communities for EVPN prefix route.
 */
static void build_evpn_type5_route_extcomm(struct bgp *bgp_vrf,
					   struct attr *attr)
{
	struct ecommunity ecom_encap;
	struct ecommunity ecom_rmac;
	struct ecommunity_val eval;
	struct ecommunity_val eval_rmac;
	bgp_encap_types tnl_type;
	struct listnode *node, *nnode;
	struct ecommunity *ecom;
	struct list *vrf_export_rtl = NULL;

	/* Encap */
	tnl_type = BGP_ENCAP_TYPE_VXLAN;
	memset(&ecom_encap, 0, sizeof(ecom_encap));
	encode_encap_extcomm(tnl_type, &eval);
	ecom_encap.size = 1;
	ecom_encap.val = (u_int8_t *)eval.val;

	/* Add Encap */
	attr->ecommunity = ecommunity_dup(&ecom_encap);

	/* Add the export RTs for L3VNI/VRF */
	vrf_export_rtl = bgp_vrf->vrf_export_rtl;
	if (vrf_export_rtl && !list_isempty(vrf_export_rtl)) {
		for (ALL_LIST_ELEMENTS(vrf_export_rtl, node, nnode, ecom))
			attr->ecommunity = ecommunity_merge(attr->ecommunity,
							    ecom);
	}

	/* add the router mac extended community */
	if (!is_zero_mac(&attr->rmac)) {
		memset(&ecom_rmac, 0, sizeof(ecom_rmac));
		encode_rmac_extcomm(&eval_rmac, &attr->rmac);
		ecom_rmac.size = 1;
		ecom_rmac.val = (uint8_t *)eval_rmac.val;
		attr->ecommunity = ecommunity_merge(attr->ecommunity,
						    &ecom_rmac);
	}

	attr->flag |= ATTR_FLAG_BIT(BGP_ATTR_EXT_COMMUNITIES);
}

/*
 * Build extended communities for EVPN route. RT and ENCAP are
 * applicable to all routes.
 * TODO: currently kernel doesnt support ipv6 routes with ipv4 nexthops.
 * This means that we can't do symmetric routing for ipv6 hosts routes
 * in the same way as ipv4 host routes.
 * We wont attach l3-vni related RTs for ipv6 routes.
 * For now, We will only adevrtise ipv4 host routes
 * with L3-VNI related ext-comm.
 */
static void build_evpn_route_extcomm(struct bgpevpn *vpn, struct attr *attr,
				     afi_t afi)
{
	struct ecommunity ecom_encap;
	struct ecommunity ecom_sticky;
	struct ecommunity ecom_rmac;
	struct ecommunity_val eval;
	struct ecommunity_val eval_sticky;
	struct ecommunity_val eval_rmac;
	bgp_encap_types tnl_type;
	struct listnode *node, *nnode;
	struct ecommunity *ecom;
	u_int32_t seqnum;
	struct list *vrf_export_rtl = NULL;

	/* Encap */
	tnl_type = BGP_ENCAP_TYPE_VXLAN;
	memset(&ecom_encap, 0, sizeof(ecom_encap));
	encode_encap_extcomm(tnl_type, &eval);
	ecom_encap.size = 1;
	ecom_encap.val = (u_int8_t *)eval.val;

	/* Add Encap */
	attr->ecommunity = ecommunity_dup(&ecom_encap);

	/* Add the export RTs for L2VNI */
	for (ALL_LIST_ELEMENTS(vpn->export_rtl, node, nnode, ecom))
		attr->ecommunity = ecommunity_merge(attr->ecommunity, ecom);

	/* Add the export RTs for L3VNI - currently only supported for IPV4 host
	 * routes
	 */
	if (afi == AFI_IP) {
		vrf_export_rtl = bgpevpn_get_vrf_export_rtl(vpn);
		if (vrf_export_rtl && !list_isempty(vrf_export_rtl)) {
			for (ALL_LIST_ELEMENTS(vrf_export_rtl, node, nnode,
					       ecom))
				attr->ecommunity =
					ecommunity_merge(attr->ecommunity,
							 ecom);
		}
	}

	if (attr->sticky) {
		seqnum = 0;
		memset(&ecom_sticky, 0, sizeof(ecom_sticky));
		encode_mac_mobility_extcomm(1, seqnum, &eval_sticky);
		ecom_sticky.size = 1;
		ecom_sticky.val = (u_int8_t *)eval_sticky.val;
		attr->ecommunity =
			ecommunity_merge(attr->ecommunity, &ecom_sticky);
	}

	if (afi == AFI_IP && !is_zero_mac(&attr->rmac)) {
		memset(&ecom_rmac, 0, sizeof(ecom_rmac));
		encode_rmac_extcomm(&eval_rmac, &attr->rmac);
		ecom_rmac.size = 1;
		ecom_rmac.val = (uint8_t *)eval_rmac.val;
		attr->ecommunity = ecommunity_merge(attr->ecommunity,
						    &ecom_rmac);
	}

	attr->flag |= ATTR_FLAG_BIT(BGP_ATTR_EXT_COMMUNITIES);
}

/*
 * Add MAC mobility extended community to attribute.
 */
static void add_mac_mobility_to_attr(u_int32_t seq_num, struct attr *attr)
{
	struct ecommunity ecom_tmp;
	struct ecommunity_val eval;
	u_int8_t *ecom_val_ptr;
	int i;
	u_int8_t *pnt;
	int type = 0;
	int sub_type = 0;

	/* Build MM */
	encode_mac_mobility_extcomm(0, seq_num, &eval);

	/* Find current MM ecommunity */
	ecom_val_ptr = NULL;

	if (attr->ecommunity) {
		for (i = 0; i < attr->ecommunity->size; i++) {
			pnt = attr->ecommunity->val + (i * 8);
			type = *pnt++;
			sub_type = *pnt++;

			if (type == ECOMMUNITY_ENCODE_EVPN
			    && sub_type
				       == ECOMMUNITY_EVPN_SUBTYPE_MACMOBILITY) {
				ecom_val_ptr =
					(u_int8_t *)(attr->ecommunity->val
						     + (i * 8));
				break;
			}
		}
	}

	/* Update the existing MM ecommunity */
	if (ecom_val_ptr) {
		memcpy(ecom_val_ptr, eval.val, sizeof(char) * ECOMMUNITY_SIZE);
	}
	/* Add MM to existing */
	else {
		memset(&ecom_tmp, 0, sizeof(ecom_tmp));
		ecom_tmp.size = 1;
		ecom_tmp.val = (u_int8_t *)eval.val;

		attr->ecommunity =
			ecommunity_merge(attr->ecommunity, &ecom_tmp);
	}
}

/* Install EVPN route into zebra. */
static int evpn_zebra_install(struct bgp *bgp, struct bgpevpn *vpn,
			      struct prefix_evpn *p,
			      struct in_addr remote_vtep_ip, u_char sticky)
{
	int ret;

	if (p->prefix.route_type == BGP_EVPN_MAC_IP_ROUTE)
		ret = bgp_zebra_send_remote_macip(bgp, vpn, p, remote_vtep_ip,
						  1, sticky);
	else
		ret = bgp_zebra_send_remote_vtep(bgp, vpn, p, 1);

	return ret;
}

/* Uninstall EVPN route from zebra. */
static int evpn_zebra_uninstall(struct bgp *bgp, struct bgpevpn *vpn,
				struct prefix_evpn *p,
				struct in_addr remote_vtep_ip)
{
	int ret;

	if (p->prefix.route_type == BGP_EVPN_MAC_IP_ROUTE)
		ret = bgp_zebra_send_remote_macip(bgp, vpn, p, remote_vtep_ip,
						  0, 0);
	else
		ret = bgp_zebra_send_remote_vtep(bgp, vpn, p, 0);

	return ret;
}

/*
 * Due to MAC mobility, the prior "local" best route has been supplanted
 * by a "remote" best route. The prior route has to be deleted and withdrawn
 * from peers.
 */
static void evpn_delete_old_local_route(struct bgp *bgp, struct bgpevpn *vpn,
					struct bgp_node *rn,
					struct bgp_info *old_local)
{
	struct bgp_node *global_rn;
	struct bgp_info *ri;
	afi_t afi = AFI_L2VPN;
	safi_t safi = SAFI_EVPN;

	/* Locate route node in the global EVPN routing table. Note that
	 * this table is a 2-level tree (RD-level + Prefix-level) similar to
	 * L3VPN routes.
	 */
	global_rn = bgp_afi_node_lookup(bgp->rib[afi][safi], afi, safi,
					(struct prefix *)&rn->p, &vpn->prd);
	if (global_rn) {
		/* Delete route entry in the global EVPN table. */
		delete_evpn_route_entry(bgp, vpn, afi, safi, global_rn, &ri);

		/* Schedule for processing - withdraws to peers happen from
		 * this table.
		 */
		if (ri)
			bgp_process(bgp, global_rn, afi, safi);
		bgp_unlock_node(global_rn);
	}

	/* Delete route entry in the VNI route table, caller to remove. */
	bgp_info_delete(rn, old_local);
}

/*
 * Calculate the best path for an EVPN route. Install/update best path in zebra,
 * if appropriate.
 */
static int evpn_route_select_install(struct bgp *bgp, struct bgpevpn *vpn,
				     struct bgp_node *rn)
{
	struct bgp_info *old_select, *new_select;
	struct bgp_info_pair old_and_new;
	afi_t afi = AFI_L2VPN;
	safi_t safi = SAFI_EVPN;
	int ret = 0;

	/* Compute the best path. */
	bgp_best_selection(bgp, rn, &bgp->maxpaths[afi][safi], &old_and_new,
			   afi, safi);
	old_select = old_and_new.old;
	new_select = old_and_new.new;

	/* If the best path hasn't changed - see if there is still something to
	 * update
	 * to zebra RIB.
	 */
	if (old_select && old_select == new_select
	    && old_select->type == ZEBRA_ROUTE_BGP
	    && old_select->sub_type == BGP_ROUTE_NORMAL
	    && !CHECK_FLAG(rn->flags, BGP_NODE_USER_CLEAR)
	    && !CHECK_FLAG(old_select->flags, BGP_INFO_ATTR_CHANGED)
	    && !bgp->addpath_tx_used[afi][safi]) {
		if (bgp_zebra_has_route_changed(rn, old_select))
			ret = evpn_zebra_install(bgp, vpn,
						 (struct prefix_evpn *)&rn->p,
						 old_select->attr->nexthop,
						 old_select->attr->sticky);
		UNSET_FLAG(old_select->flags, BGP_INFO_MULTIPATH_CHG);
		bgp_zebra_clear_route_change_flags(rn);
		return ret;
	}

	/* If the user did a "clear" this flag will be set */
	UNSET_FLAG(rn->flags, BGP_NODE_USER_CLEAR);

	/* bestpath has changed; update relevant fields and install or uninstall
	 * into the zebra RIB.
	 */
	if (old_select || new_select)
		bgp_bump_version(rn);

	if (old_select)
		bgp_info_unset_flag(rn, old_select, BGP_INFO_SELECTED);
	if (new_select) {
		bgp_info_set_flag(rn, new_select, BGP_INFO_SELECTED);
		bgp_info_unset_flag(rn, new_select, BGP_INFO_ATTR_CHANGED);
		UNSET_FLAG(new_select->flags, BGP_INFO_MULTIPATH_CHG);
	}

	if (new_select && new_select->type == ZEBRA_ROUTE_BGP
	    && new_select->sub_type == BGP_ROUTE_NORMAL) {
		ret = evpn_zebra_install(bgp, vpn, (struct prefix_evpn *)&rn->p,
					 new_select->attr->nexthop,
					 new_select->attr->sticky);
		/* If an old best existed and it was a "local" route, the only
		 * reason
		 * it would be supplanted is due to MAC mobility procedures. So,
		 * we
		 * need to do an implicit delete and withdraw that route from
		 * peers.
		 */
		if (old_select && old_select->peer == bgp->peer_self
		    && old_select->type == ZEBRA_ROUTE_BGP
		    && old_select->sub_type == BGP_ROUTE_STATIC)
			evpn_delete_old_local_route(bgp, vpn, rn, old_select);
	} else {
		if (old_select && old_select->type == ZEBRA_ROUTE_BGP
		    && old_select->sub_type == BGP_ROUTE_NORMAL)
			ret = evpn_zebra_uninstall(bgp, vpn,
						   (struct prefix_evpn *)&rn->p,
						   old_select->attr->nexthop);
	}

	/* Clear any route change flags. */
	bgp_zebra_clear_route_change_flags(rn);

	/* Reap old select bgp_info, if it has been removed */
	if (old_select && CHECK_FLAG(old_select->flags, BGP_INFO_REMOVED))
		bgp_info_reap(rn, old_select);

	return ret;
}


/*
 * Return true if the local ri for this rn has sticky set
 */
static int evpn_route_is_sticky(struct bgp *bgp, struct bgp_node *rn)
{
	struct bgp_info *tmp_ri;
	struct bgp_info *local_ri;

	local_ri = NULL;
	for (tmp_ri = rn->info; tmp_ri; tmp_ri = tmp_ri->next) {
		if (tmp_ri->peer == bgp->peer_self
		    && tmp_ri->type == ZEBRA_ROUTE_BGP
		    && tmp_ri->sub_type == BGP_ROUTE_STATIC)
			local_ri = tmp_ri;
	}

	if (!local_ri)
		return 0;

	return local_ri->attr->sticky;
}

static int update_evpn_type5_route_entry(struct bgp *bgp_def,
					 struct bgp *bgp_vrf, afi_t afi,
					 safi_t safi, struct bgp_node *rn,
					 struct attr *attr, int *route_changed)
{
	struct attr *attr_new = NULL;
	struct bgp_info *ri = NULL;
	mpls_label_t label = MPLS_INVALID_LABEL;
	struct bgp_info *local_ri = NULL;
	struct bgp_info *tmp_ri = NULL;

	*route_changed = 0;
	/* locate the local route entry if any */
	for (tmp_ri = rn->info; tmp_ri; tmp_ri = tmp_ri->next) {
		if (tmp_ri->peer == bgp_def->peer_self
		    && tmp_ri->type == ZEBRA_ROUTE_BGP
		    && tmp_ri->sub_type == BGP_ROUTE_STATIC)
			local_ri = tmp_ri;
	}

	/* create a new route entry if one doesnt exist.
	   Otherwise see if route attr has changed
	 */
	if (!local_ri) {

		/* route has changed as this is the first entry */
		*route_changed = 1;

		/* Add (or update) attribute to hash. */
		attr_new = bgp_attr_intern(attr);

		/* create the route info from attribute */
		ri = info_make(ZEBRA_ROUTE_BGP, BGP_ROUTE_STATIC, 0,
			       bgp_def->peer_self, attr_new, rn);
		SET_FLAG(ri->flags, BGP_INFO_VALID);

		/* L3-VNI goes in the label2 field */
		bgp_info_extra_get(ri);
		vni2label(bgp_vrf->l3vni, &label);
		memcpy(&ri->extra->label2, &label, BGP_LABEL_BYTES);

		/* add the route entry to route node*/
		bgp_info_add(rn, ri);
	} else {

		tmp_ri = local_ri;
		if (!attrhash_cmp(tmp_ri->attr, attr)) {

			/* attribute changed */
			*route_changed = 1;

			/* The attribute has changed. */
			/* Add (or update) attribute to hash. */
			attr_new = bgp_attr_intern(attr);
			bgp_info_set_flag(rn, tmp_ri, BGP_INFO_ATTR_CHANGED);

			/* Restore route, if needed. */
			if (CHECK_FLAG(tmp_ri->flags, BGP_INFO_REMOVED))
				bgp_info_restore(rn, tmp_ri);

			/* Unintern existing, set to new. */
			bgp_attr_unintern(&tmp_ri->attr);
			tmp_ri->attr = attr_new;
			tmp_ri->uptime = bgp_clock();
		}
	}
	return 0;
}

/* update evpn type-5 route entry */
static int update_evpn_type5_route(struct bgp *bgp_vrf,
				   struct prefix_evpn *evp)
{
	afi_t afi = AFI_L2VPN;
	safi_t safi = SAFI_EVPN;
	struct attr attr;
	struct bgp_node *rn = NULL;
	struct bgp *bgp_def = NULL;
	int route_changed = 0;

	bgp_def = bgp_get_default();
	if (!bgp_def)
		return -1;

	/* build path attribute for this route */
	memset(&attr, 0, sizeof(struct attr));
	bgp_attr_default_set(&attr, BGP_ORIGIN_IGP);
	attr.nexthop = bgp_vrf->originator_ip;
	attr.mp_nexthop_global_in = bgp_vrf->originator_ip;
	attr.mp_nexthop_len = BGP_ATTR_NHLEN_IPV4;
	memcpy(&attr.rmac, &bgp_vrf->rmac, sizeof(struct ethaddr));

	/* Setup RT and encap extended community */
	build_evpn_type5_route_extcomm(bgp_vrf, &attr);

	/* get the route node in global table */
	rn = bgp_afi_node_get(bgp_def->rib[afi][safi], afi, safi,
			      (struct prefix *)evp,
			      &bgp_vrf->vrf_prd);
	assert(rn);

	/* create or update the route entry within the route node */
	update_evpn_type5_route_entry(bgp_def, bgp_vrf,
				      afi, safi,
				      rn, &attr, &route_changed);

	/* schedule for processing and unlock node */
	if (route_changed) {
		bgp_process(bgp_def, rn, afi, safi);
		bgp_unlock_node(rn);
	}

	/* uninten temporary */
	aspath_unintern(&attr.aspath);
	return 0;
}

/*
 * Create or update EVPN route entry. This could be in the VNI route table
 * or the global route table.
 */
static int update_evpn_route_entry(struct bgp *bgp, struct bgpevpn *vpn,
				   afi_t afi, safi_t safi, struct bgp_node *rn,
				   struct attr *attr, int add, int vni_table,
				   struct bgp_info **ri, u_char flags)
{
	struct bgp_info *tmp_ri;
	struct bgp_info *local_ri, *remote_ri;
	struct attr *attr_new;
	mpls_label_t label = MPLS_INVALID_LABEL;
	int route_change = 1;
	u_char sticky = 0;

	*ri = NULL;

	/* See if this is an update of an existing route, or a new add. Also,
	 * identify if already known from remote, and if so, the one with the
	 * highest sequence number; this is only when adding to the VNI routing
	 * table.
	 */
	local_ri = remote_ri = NULL;
	for (tmp_ri = rn->info; tmp_ri; tmp_ri = tmp_ri->next) {
		if (tmp_ri->peer == bgp->peer_self
		    && tmp_ri->type == ZEBRA_ROUTE_BGP
		    && tmp_ri->sub_type == BGP_ROUTE_STATIC)
			local_ri = tmp_ri;
		if (vni_table) {
			if (tmp_ri->type == ZEBRA_ROUTE_BGP
			    && tmp_ri->sub_type == BGP_ROUTE_NORMAL
			    && CHECK_FLAG(tmp_ri->flags, BGP_INFO_VALID)) {
				if (!remote_ri)
					remote_ri = tmp_ri;
				else if (mac_mobility_seqnum(tmp_ri->attr)
					 > mac_mobility_seqnum(remote_ri->attr))
					remote_ri = tmp_ri;
			}
		}
	}

	/* If route doesn't exist already, create a new one, if told to.
	 * Otherwise act based on whether the attributes of the route have
	 * changed or not.
	 */
	if (!local_ri && !add)
		return 0;

	if (!local_ri) {
		/* When learnt locally for the first time but already known from
		 * remote, we have to initiate appropriate MAC mobility steps.
		 * This
		 * is applicable when updating the VNI routing table.
		 * We need to skip mobility steps for g/w macs (local mac on g/w
		 * SVI) advertised in EVPN.
		 * This will ensure that local routes are preferred for g/w macs
		 */
		if (remote_ri && !CHECK_FLAG(flags, ZEBRA_MAC_TYPE_GW)) {
			u_int32_t cur_seqnum;

			/* Add MM extended community to route. */
			cur_seqnum = mac_mobility_seqnum(remote_ri->attr);
			add_mac_mobility_to_attr(cur_seqnum + 1, attr);
		}

		/* Add (or update) attribute to hash. */
		attr_new = bgp_attr_intern(attr);

		/* Extract MAC mobility sequence number, if any. */
		attr_new->mm_seqnum =
			bgp_attr_mac_mobility_seqnum(attr_new, &sticky);
		attr_new->sticky = sticky;

		/* Create new route with its attribute. */
		tmp_ri = info_make(ZEBRA_ROUTE_BGP, BGP_ROUTE_STATIC, 0,
				   bgp->peer_self, attr_new, rn);
		SET_FLAG(tmp_ri->flags, BGP_INFO_VALID);
		bgp_info_extra_get(tmp_ri);

		/* The VNI goes into the 'label' field of the route */
		vni2label(vpn->vni, &label);

		memcpy(&tmp_ri->extra->label, &label, BGP_LABEL_BYTES);
		bgp_info_add(rn, tmp_ri);
	} else {
		tmp_ri = local_ri;
		if (attrhash_cmp(tmp_ri->attr, attr)
		    && !CHECK_FLAG(tmp_ri->flags, BGP_INFO_REMOVED))
			route_change = 0;
		else {
			/* The attribute has changed. */
			/* Add (or update) attribute to hash. */
			attr_new = bgp_attr_intern(attr);
			bgp_info_set_flag(rn, tmp_ri, BGP_INFO_ATTR_CHANGED);

			/* Restore route, if needed. */
			if (CHECK_FLAG(tmp_ri->flags, BGP_INFO_REMOVED))
				bgp_info_restore(rn, tmp_ri);

			/* Unintern existing, set to new. */
			bgp_attr_unintern(&tmp_ri->attr);
			tmp_ri->attr = attr_new;
			tmp_ri->uptime = bgp_clock();
		}
	}

	/* Return back the route entry. */
	*ri = tmp_ri;
	return route_change;
}

/*
 * Create or update EVPN route (of type based on prefix) for specified VNI
 * and schedule for processing.
 */
static int update_evpn_route(struct bgp *bgp, struct bgpevpn *vpn,
			     struct prefix_evpn *p, u_char flags)
{
	struct bgp_node *rn;
	struct attr attr;
	struct attr *attr_new;
	struct bgp_info *ri;
	afi_t afi = AFI_L2VPN;
	safi_t safi = SAFI_EVPN;
	int route_change;

	memset(&attr, 0, sizeof(struct attr));

	/* Build path-attribute for this route. */
	bgp_attr_default_set(&attr, BGP_ORIGIN_IGP);
	attr.nexthop = vpn->originator_ip;
	attr.mp_nexthop_global_in = vpn->originator_ip;
	attr.mp_nexthop_len = BGP_ATTR_NHLEN_IPV4;
	attr.sticky = CHECK_FLAG(flags, ZEBRA_MAC_TYPE_STICKY) ? 1 : 0;
<<<<<<< HEAD
	bgpevpn_get_rmac(vpn, &attr.rmac);
=======
	attr.flag |= ATTR_FLAG_BIT(BGP_ATTR_PMSI_TUNNEL);
	vni2label(vpn->vni, &(attr.label));
>>>>>>> c1240044

	/* Set up RT and ENCAP extended community. */
	build_evpn_route_extcomm(vpn, &attr,
				 IS_EVPN_PREFIX_IPADDR_V4(p) ?
					AFI_IP : AFI_IP6);

	/* First, create (or fetch) route node within the VNI. */
	/* NOTE: There is no RD here. */
	rn = bgp_node_get(vpn->route_table, (struct prefix *)p);

	/* Create or update route entry. */
	route_change = update_evpn_route_entry(bgp, vpn, afi, safi, rn, &attr,
					       1, 1, &ri, flags);
	assert(ri);
	attr_new = ri->attr;

	/* Perform route selection; this is just to set the flags correctly
	 * as local route in the VNI always wins.
	 */
	evpn_route_select_install(bgp, vpn, rn);
	bgp_unlock_node(rn);

	/* If this is a new route or some attribute has changed, export the
	 * route to the global table. The route will be advertised to peers
	 * from there. Note that this table is a 2-level tree (RD-level +
	 * Prefix-level) similar to L3VPN routes.
	 */
	if (route_change) {
		struct bgp_info *global_ri;

		rn = bgp_afi_node_get(bgp->rib[afi][safi], afi, safi,
				      (struct prefix *)p, &vpn->prd);
		update_evpn_route_entry(bgp, vpn, afi, safi, rn, attr_new, 1, 0,
					&global_ri, flags);

		/* Schedule for processing and unlock node. */
		bgp_process(bgp, rn, afi, safi);
		bgp_unlock_node(rn);
	}

	/* Unintern temporary. */
	aspath_unintern(&attr.aspath);

	return 0;
}

/* Delete EVPN type5 route entry from global table */
static void delete_evpn_type5_route_entry(struct bgp *bgp_def,
					  struct bgp *bgp_vrf,
					  afi_t afi, safi_t safi,
					  struct bgp_node *rn,
					  struct bgp_info **ri)
{
	struct bgp_info *tmp_ri = NULL;

	*ri = NULL;

	/* find the matching route entry */
	for (tmp_ri = rn->info; tmp_ri; tmp_ri = tmp_ri->next)
		if (tmp_ri->peer == bgp_def->peer_self
		    && tmp_ri->type == ZEBRA_ROUTE_BGP
		    && tmp_ri->sub_type == BGP_ROUTE_STATIC)
			break;

	*ri = tmp_ri;

	/* Mark route for delete. */
	if (tmp_ri)
		bgp_info_delete(rn, tmp_ri);
}

/* Delete EVPN type5 route */
static int delete_evpn_type5_route(struct bgp *bgp_vrf,
				   struct prefix_evpn *evp)
{
	afi_t afi = AFI_L2VPN;
	safi_t safi = SAFI_EVPN;
	struct bgp_node *rn = NULL;
	struct bgp_info *ri = NULL;
	struct bgp *bgp_def = NULL; /* default bgp instance */

	bgp_def = bgp_get_default();
	if (!bgp_def)
		return -1;

	/* locate the global route entry for this type-5 prefix */
	rn = bgp_afi_node_lookup(bgp_def->rib[afi][safi], afi, safi,
				 (struct prefix *)evp, &bgp_vrf->vrf_prd);
	if (!rn)
		return 0;

	delete_evpn_type5_route_entry(bgp_def, bgp_vrf, afi, safi, rn, &ri);
	if (ri)
		bgp_process(bgp_def, rn, afi, safi);
	bgp_unlock_node(rn);
	return 0;
}

/*
 * Delete EVPN route entry. This could be in the VNI route table
 * or the global route table.
 */
static void delete_evpn_route_entry(struct bgp *bgp, struct bgpevpn *vpn,
				    afi_t afi, safi_t safi, struct bgp_node *rn,
				    struct bgp_info **ri)
{
	struct bgp_info *tmp_ri;

	*ri = NULL;

	/* Now, find matching route. */
	for (tmp_ri = rn->info; tmp_ri; tmp_ri = tmp_ri->next)
		if (tmp_ri->peer == bgp->peer_self
		    && tmp_ri->type == ZEBRA_ROUTE_BGP
		    && tmp_ri->sub_type == BGP_ROUTE_STATIC)
			break;

	*ri = tmp_ri;

	/* Mark route for delete. */
	if (tmp_ri)
		bgp_info_delete(rn, tmp_ri);
}

/*
 * Delete EVPN route (of type based on prefix) for specified VNI and
 * schedule for processing.
 */
static int delete_evpn_route(struct bgp *bgp, struct bgpevpn *vpn,
			     struct prefix_evpn *p)
{
	struct bgp_node *rn, *global_rn;
	struct bgp_info *ri;
	afi_t afi = AFI_L2VPN;
	safi_t safi = SAFI_EVPN;

	/* First, locate the route node within the VNI. If it doesn't exist,
	 * there
	 * is nothing further to do.
	 */
	/* NOTE: There is no RD here. */
	rn = bgp_node_lookup(vpn->route_table, (struct prefix *)p);
	if (!rn)
		return 0;

	/* Next, locate route node in the global EVPN routing table. Note that
	 * this table is a 2-level tree (RD-level + Prefix-level) similar to
	 * L3VPN routes.
	 */
	global_rn = bgp_afi_node_lookup(bgp->rib[afi][safi], afi, safi,
					(struct prefix *)p, &vpn->prd);
	if (global_rn) {
		/* Delete route entry in the global EVPN table. */
		delete_evpn_route_entry(bgp, vpn, afi, safi, global_rn, &ri);

		/* Schedule for processing - withdraws to peers happen from
		 * this table.
		 */
		if (ri)
			bgp_process(bgp, global_rn, afi, safi);
		bgp_unlock_node(global_rn);
	}

	/* Delete route entry in the VNI route table. This can just be removed.
	 */
	delete_evpn_route_entry(bgp, vpn, afi, safi, rn, &ri);
	if (ri)
		bgp_info_reap(rn, ri);
	bgp_unlock_node(rn);

	return 0;
}

/*
 * Update all type-2 (MACIP) local routes for this VNI - these should also
 * be scheduled for advertise to peers.
 */
static int update_all_type2_routes(struct bgp *bgp, struct bgpevpn *vpn)
{
	afi_t afi;
	safi_t safi;
	struct bgp_node *rn;
	struct bgp_info *ri;
	struct attr attr;
	struct attr attr_sticky;
	struct attr attr_ip6;
	struct attr attr_sticky_ip6;
	struct attr *attr_new;

	afi = AFI_L2VPN;
	safi = SAFI_EVPN;
	memset(&attr, 0, sizeof(struct attr));
	memset(&attr_sticky, 0, sizeof(struct attr));
	memset(&attr_ip6, 0, sizeof(struct attr));
	memset(&attr_sticky_ip6, 0, sizeof(struct attr));

	/* Build path-attribute - all type-2 routes for this VNI will share the
	 * same path attribute.
	 */
	bgp_attr_default_set(&attr, BGP_ORIGIN_IGP);
	bgp_attr_default_set(&attr_sticky, BGP_ORIGIN_IGP);
	attr.nexthop = vpn->originator_ip;
	attr.mp_nexthop_global_in = vpn->originator_ip;
	attr.mp_nexthop_len = BGP_ATTR_NHLEN_IPV4;
	bgpevpn_get_rmac(vpn, &attr.rmac);
	attr_sticky.nexthop = vpn->originator_ip;
	attr_sticky.mp_nexthop_global_in = vpn->originator_ip;
	attr_sticky.mp_nexthop_len = BGP_ATTR_NHLEN_IPV4;
	attr_sticky.sticky = 1;
	bgpevpn_get_rmac(vpn, &attr_sticky.rmac);
	bgp_attr_default_set(&attr_ip6, BGP_ORIGIN_IGP);
	bgp_attr_default_set(&attr_sticky_ip6, BGP_ORIGIN_IGP);
	attr_ip6.nexthop = vpn->originator_ip;
	attr_ip6.mp_nexthop_global_in = vpn->originator_ip;
	attr_ip6.mp_nexthop_len = BGP_ATTR_NHLEN_IPV4;
	bgpevpn_get_rmac(vpn, &attr_ip6.rmac);
	attr_sticky_ip6.nexthop = vpn->originator_ip;
	attr_sticky_ip6.mp_nexthop_global_in = vpn->originator_ip;
	attr_sticky_ip6.mp_nexthop_len = BGP_ATTR_NHLEN_IPV4;
	attr_sticky_ip6.sticky = 1;
	bgpevpn_get_rmac(vpn, &attr_sticky_ip6.rmac);

	/* Set up RT, ENCAP and sticky MAC extended community. */
	build_evpn_route_extcomm(vpn, &attr, AFI_IP);
	build_evpn_route_extcomm(vpn, &attr_sticky, AFI_IP);
	build_evpn_route_extcomm(vpn, &attr_ip6, AFI_IP6);
	build_evpn_route_extcomm(vpn, &attr_sticky_ip6, AFI_IP6);

	/* Walk this VNI's route table and update local type-2 routes. For any
	 * routes updated, update corresponding entry in the global table too.
	 */
	for (rn = bgp_table_top(vpn->route_table); rn;
	     rn = bgp_route_next(rn)) {
		struct prefix_evpn *evp = (struct prefix_evpn *)&rn->p;
		struct bgp_node *rd_rn;
		struct bgp_info *global_ri;

		if (evp->prefix.route_type != BGP_EVPN_MAC_IP_ROUTE)
			continue;

		if (IS_EVPN_PREFIX_IPADDR_V4(evp)) {
			if (evpn_route_is_sticky(bgp, rn))
				update_evpn_route_entry(bgp, vpn, afi, safi, rn,
							&attr_sticky, 0, 1,
							&ri, 0);
			else
				update_evpn_route_entry(bgp, vpn, afi, safi, rn,
							&attr, 0, 1, &ri, 0);
		} else {
			if (evpn_route_is_sticky(bgp, rn))
				update_evpn_route_entry(bgp, vpn, afi, safi, rn,
							&attr_sticky_ip6, 0, 1,
							&ri, 0);
			else
				update_evpn_route_entry(bgp, vpn, afi, safi, rn,
							&attr_ip6, 0, 1,
							&ri, 0);
		}

		/* If a local route exists for this prefix, we need to update
		 * the global routing table too.
		 */
		if (!ri)
			continue;

		/* Perform route selection; this is just to set the flags
		 * correctly
		 * as local route in the VNI always wins.
		 */
		evpn_route_select_install(bgp, vpn, rn);

		attr_new = ri->attr;

		/* Update route in global routing table. */
		rd_rn = bgp_afi_node_get(bgp->rib[afi][safi], afi, safi,
					 (struct prefix *)evp, &vpn->prd);
		assert(rd_rn);
		update_evpn_route_entry(bgp, vpn, afi, safi, rd_rn, attr_new, 0,
					0, &global_ri, 0);

		/* Schedule for processing and unlock node. */
		bgp_process(bgp, rd_rn, afi, safi);
		bgp_unlock_node(rd_rn);
	}

	/* Unintern temporary. */
	aspath_unintern(&attr.aspath);
	aspath_unintern(&attr_sticky.aspath);

	return 0;
}

/*
 * Delete all type-2 (MACIP) local routes for this VNI - only from the
 * global routing table. These are also scheduled for withdraw from peers.
 */
static int delete_global_type2_routes(struct bgp *bgp, struct bgpevpn *vpn)
{
	afi_t afi;
	safi_t safi;
	struct bgp_node *rdrn, *rn;
	struct bgp_table *table;
	struct bgp_info *ri;

	afi = AFI_L2VPN;
	safi = SAFI_EVPN;

	rdrn = bgp_node_lookup(bgp->rib[afi][safi], (struct prefix *)&vpn->prd);
	if (rdrn && rdrn->info) {
		table = (struct bgp_table *)rdrn->info;
		for (rn = bgp_table_top(table); rn; rn = bgp_route_next(rn)) {
			struct prefix_evpn *evp = (struct prefix_evpn *)&rn->p;

			if (evp->prefix.route_type != BGP_EVPN_MAC_IP_ROUTE)
				continue;

			delete_evpn_route_entry(bgp, vpn, afi, safi, rn, &ri);
			if (ri)
				bgp_process(bgp, rn, afi, safi);
		}
	}

	/* Unlock RD node. */
	if (rdrn)
		bgp_unlock_node(rdrn);

	return 0;
}

/*
 * Delete all type-2 (MACIP) local routes for this VNI - from the global
 * table as well as the per-VNI route table.
 */
static int delete_all_type2_routes(struct bgp *bgp, struct bgpevpn *vpn)
{
	afi_t afi;
	safi_t safi;
	struct bgp_node *rn;
	struct bgp_info *ri;

	afi = AFI_L2VPN;
	safi = SAFI_EVPN;

	/* First, walk the global route table for this VNI's type-2 local
	 * routes.
	 * EVPN routes are a 2-level table, first get the RD table.
	 */
	delete_global_type2_routes(bgp, vpn);

	/* Next, walk this VNI's route table and delete local type-2 routes. */
	for (rn = bgp_table_top(vpn->route_table); rn;
	     rn = bgp_route_next(rn)) {
		struct prefix_evpn *evp = (struct prefix_evpn *)&rn->p;

		if (evp->prefix.route_type != BGP_EVPN_MAC_IP_ROUTE)
			continue;

		delete_evpn_route_entry(bgp, vpn, afi, safi, rn, &ri);

		/* Route entry in local table gets deleted immediately. */
		if (ri)
			bgp_info_reap(rn, ri);
	}

	return 0;
}

/*
 * Delete all routes in the per-VNI route table.
 */
static int delete_all_vni_routes(struct bgp *bgp, struct bgpevpn *vpn)
{
	struct bgp_node *rn;
	struct bgp_info *ri, *nextri;

	/* Walk this VNI's route table and delete all routes. */
	for (rn = bgp_table_top(vpn->route_table); rn;
	     rn = bgp_route_next(rn)) {
		for (ri = rn->info; (ri != NULL) && (nextri = ri->next, 1);
		     ri = nextri) {
			bgp_info_delete(rn, ri);
			bgp_info_reap(rn, ri);
		}
	}

	return 0;
}

/*
 * Update (and advertise) local routes for a VNI. Invoked upon the VNI
 * export RT getting modified or change to tunnel IP. Note that these
 * situations need the route in the per-VNI table as well as the global
 * table to be updated (as attributes change).
 */
static int update_routes_for_vni(struct bgp *bgp, struct bgpevpn *vpn)
{
	int ret;
	struct prefix_evpn p;

	/* Update and advertise the type-3 route (only one) followed by the
	 * locally learnt type-2 routes (MACIP) - for this VNI.
	 */
	build_evpn_type3_prefix(&p, vpn->originator_ip);
	ret = update_evpn_route(bgp, vpn, &p, 0);
	if (ret)
		return ret;

	return update_all_type2_routes(bgp, vpn);
}

/*
 * Delete (and withdraw) local routes for specified VNI from the global
 * table and per-VNI table. After this, remove all other routes from
 * the per-VNI table. Invoked upon the VNI being deleted or EVPN
 * (advertise-all-vni) being disabled.
 */
static int delete_routes_for_vni(struct bgp *bgp, struct bgpevpn *vpn)
{
	int ret;
	struct prefix_evpn p;

	/* Delete and withdraw locally learnt type-2 routes (MACIP)
	 * followed by type-3 routes (only one) - for this VNI.
	 */
	ret = delete_all_type2_routes(bgp, vpn);
	if (ret)
		return ret;

	build_evpn_type3_prefix(&p, vpn->originator_ip);
	ret = delete_evpn_route(bgp, vpn, &p);
	if (ret)
		return ret;

	/* Delete all routes from the per-VNI table. */
	return delete_all_vni_routes(bgp, vpn);
}

/*
 * There is a tunnel endpoint IP address change for this VNI,
 * need to re-advertise routes with the new nexthop.
 */
static int handle_tunnel_ip_change(struct bgp *bgp, struct bgpevpn *vpn,
				   struct in_addr originator_ip)
{
	struct prefix_evpn p;

	/* If VNI is not live, we only need to update the originator ip */
	if (!is_vni_live(vpn)) {
		vpn->originator_ip = originator_ip;
		return 0;
	}

	/* Update the tunnel-ip hash */
	bgp_tip_del(bgp, &vpn->originator_ip);
	bgp_tip_add(bgp, &originator_ip);

	/* filter routes as martian nexthop db has changed */
	bgp_filter_evpn_routes_upon_martian_nh_change(bgp);

	/* Need to withdraw type-3 route as the originator IP is part
	 * of the key.
	 */
	build_evpn_type3_prefix(&p, vpn->originator_ip);
	delete_evpn_route(bgp, vpn, &p);

	/* Update the tunnel IP and re-advertise all routes for this VNI. */
	vpn->originator_ip = originator_ip;
	return update_routes_for_vni(bgp, vpn);
}

/*
 * Install route entry into the VRF routing table and invoke route selection.
 */
static int install_evpn_route_entry_in_vrf(struct bgp *bgp_vrf,
					   struct prefix_evpn *evp,
					   struct bgp_info *parent_ri)
{
	struct bgp_node *rn;
	struct bgp_info *ri;
	struct attr *attr_new;
	int ret = 0;
	struct prefix p;
	struct prefix *pp = &p;
	afi_t afi = 0;
	safi_t safi = 0;
	char buf[PREFIX_STRLEN];
	char buf1[PREFIX_STRLEN];

	memset(pp, 0, sizeof(struct prefix));
	if (evp->prefix.route_type == BGP_EVPN_MAC_IP_ROUTE)
		ip_prefix_from_type2_prefix(evp, pp);
	else if (evp->prefix.route_type == BGP_EVPN_IP_PREFIX_ROUTE)
		ip_prefix_from_type5_prefix(evp, pp);

	if (bgp_debug_zebra(NULL)) {
		zlog_debug("installing evpn prefix %s as ip prefix %s in vrf %s",
			   prefix2str(evp, buf, sizeof(buf)),
			   prefix2str(pp, buf1, sizeof(buf)),
			   vrf_id_to_name(bgp_vrf->vrf_id));
	}

	/* Create (or fetch) route within the VRF. */
	/* NOTE: There is no RD here. */
	if (IS_EVPN_PREFIX_IPADDR_V4(evp)) {
		afi = AFI_IP;
		safi = SAFI_UNICAST;
		rn = bgp_node_get(bgp_vrf->rib[afi][safi], pp);
	} else if (IS_EVPN_PREFIX_IPADDR_V6(evp)) {
		afi = AFI_IP6;
		safi = SAFI_UNICAST;
		rn = bgp_node_get(bgp_vrf->rib[afi][safi], pp);
	} else
		return 0;

	/* Check if route entry is already present. */
	for (ri = rn->info; ri; ri = ri->next)
		if (ri->extra
		    && (struct bgp_info *)ri->extra->parent == parent_ri)
			break;

	if (!ri) {
		/* Add (or update) attribute to hash. */
		attr_new = bgp_attr_intern(parent_ri->attr);

		/* Create new route with its attribute. */
		ri = info_make(parent_ri->type, parent_ri->sub_type, 0,
			       parent_ri->peer, attr_new, rn);
		SET_FLAG(ri->flags, BGP_INFO_VALID);
		bgp_info_extra_get(ri);
		ri->extra->parent = parent_ri;
		if (parent_ri->extra)
			memcpy(&ri->extra->label, &parent_ri->extra->label,
			       BGP_LABEL_BYTES);
		bgp_info_add(rn, ri);
	} else {
		if (attrhash_cmp(ri->attr, parent_ri->attr)
		    && !CHECK_FLAG(ri->flags, BGP_INFO_REMOVED)) {
			bgp_unlock_node(rn);
			return 0;
		}
		/* The attribute has changed. */
		/* Add (or update) attribute to hash. */
		attr_new = bgp_attr_intern(parent_ri->attr);

		/* Restore route, if needed. */
		if (CHECK_FLAG(ri->flags, BGP_INFO_REMOVED))
			bgp_info_restore(rn, ri);

		/* Mark if nexthop has changed. */
		if (!IPV4_ADDR_SAME(&ri->attr->nexthop, &attr_new->nexthop))
			SET_FLAG(ri->flags, BGP_INFO_IGP_CHANGED);

		/* Unintern existing, set to new. */
		bgp_attr_unintern(&ri->attr);
		ri->attr = attr_new;
		ri->uptime = bgp_clock();
	}

	/* Perform route selection and update zebra, if required. */
	bgp_process(bgp_vrf, rn, afi, safi);

	return ret;
}

/*
 * Install route entry into the VNI routing table and invoke route selection.
 */
static int install_evpn_route_entry(struct bgp *bgp, struct bgpevpn *vpn,
				    struct prefix_evpn *p,
				    struct bgp_info *parent_ri)
{
	struct bgp_node *rn;
	struct bgp_info *ri;
	struct attr *attr_new;
	int ret;

	/* Create (or fetch) route within the VNI. */
	/* NOTE: There is no RD here. */
	rn = bgp_node_get(vpn->route_table, (struct prefix *)p);

	/* Check if route entry is already present. */
	for (ri = rn->info; ri; ri = ri->next)
		if (ri->extra
		    && (struct bgp_info *)ri->extra->parent == parent_ri)
			break;

	if (!ri) {
		/* Add (or update) attribute to hash. */
		attr_new = bgp_attr_intern(parent_ri->attr);

		/* Create new route with its attribute. */
		ri = info_make(parent_ri->type, parent_ri->sub_type, 0,
			       parent_ri->peer, attr_new, rn);
		SET_FLAG(ri->flags, BGP_INFO_VALID);
		bgp_info_extra_get(ri);
		ri->extra->parent = parent_ri;
		if (parent_ri->extra)
			memcpy(&ri->extra->label, &parent_ri->extra->label,
			       BGP_LABEL_BYTES);
		bgp_info_add(rn, ri);
	} else {
		if (attrhash_cmp(ri->attr, parent_ri->attr)
		    && !CHECK_FLAG(ri->flags, BGP_INFO_REMOVED)) {
			bgp_unlock_node(rn);
			return 0;
		}
		/* The attribute has changed. */
		/* Add (or update) attribute to hash. */
		attr_new = bgp_attr_intern(parent_ri->attr);

		/* Restore route, if needed. */
		if (CHECK_FLAG(ri->flags, BGP_INFO_REMOVED))
			bgp_info_restore(rn, ri);

		/* Mark if nexthop has changed. */
		if (!IPV4_ADDR_SAME(&ri->attr->nexthop, &attr_new->nexthop))
			SET_FLAG(ri->flags, BGP_INFO_IGP_CHANGED);

		/* Unintern existing, set to new. */
		bgp_attr_unintern(&ri->attr);
		ri->attr = attr_new;
		ri->uptime = bgp_clock();
	}

	/* Perform route selection and update zebra, if required. */
	ret = evpn_route_select_install(bgp, vpn, rn);

	return ret;
}

/*
 * Uninstall route entry from the VRF routing table and send message
 * to zebra, if appropriate.
 */
static int uninstall_evpn_route_entry_in_vrf(struct bgp *bgp_vrf,
					     struct prefix_evpn *evp,
					     struct bgp_info *parent_ri)
{
	struct bgp_node *rn;
	struct bgp_info *ri;
	int ret = 0;
	struct prefix p;
	struct prefix *pp = &p;
	afi_t afi = 0;
	safi_t safi = 0;
	char buf[PREFIX_STRLEN];
	char buf1[PREFIX_STRLEN];

	memset(pp, 0, sizeof(struct prefix));
	if (evp->prefix.route_type == BGP_EVPN_MAC_IP_ROUTE)
		ip_prefix_from_type2_prefix(evp, pp);
	else if (evp->prefix.route_type == BGP_EVPN_IP_PREFIX_ROUTE)
		ip_prefix_from_type5_prefix(evp, pp);

	if (bgp_debug_zebra(NULL)) {
		zlog_debug("uninstalling evpn prefix %s as ip prefix %s in vrf %s",
			   prefix2str(evp, buf, sizeof(buf)),
			   prefix2str(pp, buf1, sizeof(buf)),
			   vrf_id_to_name(bgp_vrf->vrf_id));
	}

	/* Locate route within the VRF. */
	/* NOTE: There is no RD here. */
	if (IS_EVPN_PREFIX_IPADDR_V4(evp)) {
		afi = AFI_IP;
		safi = SAFI_UNICAST;
		rn = bgp_node_lookup(bgp_vrf->rib[afi][safi], pp);
	} else {
		afi = AFI_IP6;
		safi = SAFI_UNICAST;
		rn = bgp_node_lookup(bgp_vrf->rib[afi][safi], pp);
	}

	if (!rn)
		return 0;

	/* Find matching route entry. */
	for (ri = rn->info; ri; ri = ri->next)
		if (ri->extra
		    && (struct bgp_info *)ri->extra->parent == parent_ri)
			break;

	if (!ri)
		return 0;

	/* Mark entry for deletion */
	bgp_info_delete(rn, ri);

	/* Perform route selection and update zebra, if required. */
	bgp_process(bgp_vrf, rn, afi, safi);

	/* Unlock route node. */
	bgp_unlock_node(rn);

	return ret;
}

/*
 * Uninstall route entry from the VNI routing table and send message
 * to zebra, if appropriate.
 */
static int uninstall_evpn_route_entry(struct bgp *bgp, struct bgpevpn *vpn,
				      struct prefix_evpn *p,
				      struct bgp_info *parent_ri)
{
	struct bgp_node *rn;
	struct bgp_info *ri;
	int ret;

	/* Locate route within the VNI. */
	/* NOTE: There is no RD here. */
	rn = bgp_node_lookup(vpn->route_table, (struct prefix *)p);
	if (!rn)
		return 0;

	/* Find matching route entry. */
	for (ri = rn->info; ri; ri = ri->next)
		if (ri->extra
		    && (struct bgp_info *)ri->extra->parent == parent_ri)
			break;

	if (!ri)
		return 0;

	/* Mark entry for deletion */
	bgp_info_delete(rn, ri);

	/* Perform route selection and update zebra, if required. */
	ret = evpn_route_select_install(bgp, vpn, rn);

	/* Unlock route node. */
	bgp_unlock_node(rn);

	return ret;
}

/*
 * Given a route entry and a VRF, see if this route entry should be
 * imported into the VRF i.e., RTs match.
 */
static int is_route_matching_for_vrf(struct bgp *bgp_vrf,
				     struct bgp_info *ri)
{
	struct attr *attr = ri->attr;
	struct ecommunity *ecom;
	int i;

	assert(attr);
	/* Route should have valid RT to be even considered. */
	if (!(attr->flag & ATTR_FLAG_BIT(BGP_ATTR_EXT_COMMUNITIES)))
		return 0;

	ecom = attr->ecommunity;
	if (!ecom || !ecom->size)
		return 0;

	/* For each extended community RT, see if it matches this VNI. If any RT
	 * matches, we're done.
	 */
	for (i = 0; i < ecom->size; i++) {
		u_char *pnt;
		u_char type, sub_type;
		struct ecommunity_val *eval;
		struct ecommunity_val eval_tmp;
		struct vrf_irt_node *irt;

		/* Only deal with RTs */
		pnt = (ecom->val + (i * ECOMMUNITY_SIZE));
		eval = (struct ecommunity_val *)(ecom->val
						 + (i * ECOMMUNITY_SIZE));
		type = *pnt++;
		sub_type = *pnt++;
		if (sub_type != ECOMMUNITY_ROUTE_TARGET)
			continue;

		/* See if this RT matches specified VNIs import RTs */
		irt = lookup_vrf_import_rt(eval);
		if (irt && irt->vrfs)
			if (is_vrf_present_in_irt_vrfs(irt->vrfs, bgp_vrf))
				return 1;

		/* Also check for non-exact match. In this, we mask out the AS
		 * and
		 * only check on the local-admin sub-field. This is to
		 * facilitate using
		 * VNI as the RT for EBGP peering too.
		 */
		irt = NULL;
		if (type == ECOMMUNITY_ENCODE_AS
		    || type == ECOMMUNITY_ENCODE_AS4
		    || type == ECOMMUNITY_ENCODE_IP) {
			memcpy(&eval_tmp, eval, ECOMMUNITY_SIZE);
			mask_ecom_global_admin(&eval_tmp, eval);
			irt = lookup_vrf_import_rt(&eval_tmp);
		}
		if (irt && irt->vrfs)
			if (is_vrf_present_in_irt_vrfs(irt->vrfs, bgp_vrf))
				return 1;
	}

	return 0;
}

/*
 * Given a route entry and a VNI, see if this route entry should be
 * imported into the VNI i.e., RTs match.
 */
static int is_route_matching_for_vni(struct bgp *bgp, struct bgpevpn *vpn,
				     struct bgp_info *ri)
{
	struct attr *attr = ri->attr;
	struct ecommunity *ecom;
	int i;

	assert(attr);
	/* Route should have valid RT to be even considered. */
	if (!(attr->flag & ATTR_FLAG_BIT(BGP_ATTR_EXT_COMMUNITIES)))
		return 0;

	ecom = attr->ecommunity;
	if (!ecom || !ecom->size)
		return 0;

	/* For each extended community RT, see if it matches this VNI. If any RT
	 * matches, we're done.
	 */
	for (i = 0; i < ecom->size; i++) {
		u_char *pnt;
		u_char type, sub_type;
		struct ecommunity_val *eval;
		struct ecommunity_val eval_tmp;
		struct irt_node *irt;

		/* Only deal with RTs */
		pnt = (ecom->val + (i * ECOMMUNITY_SIZE));
		eval = (struct ecommunity_val *)(ecom->val
						 + (i * ECOMMUNITY_SIZE));
		type = *pnt++;
		sub_type = *pnt++;
		if (sub_type != ECOMMUNITY_ROUTE_TARGET)
			continue;

		/* See if this RT matches specified VNIs import RTs */
		irt = lookup_import_rt(bgp, eval);
		if (irt && irt->vnis)
			if (is_vni_present_in_irt_vnis(irt->vnis, vpn))
				return 1;

		/* Also check for non-exact match. In this, we mask out the AS
		 * and
		 * only check on the local-admin sub-field. This is to
		 * facilitate using
		 * VNI as the RT for EBGP peering too.
		 */
		irt = NULL;
		if (type == ECOMMUNITY_ENCODE_AS
		    || type == ECOMMUNITY_ENCODE_AS4
		    || type == ECOMMUNITY_ENCODE_IP) {
			memcpy(&eval_tmp, eval, ECOMMUNITY_SIZE);
			mask_ecom_global_admin(&eval_tmp, eval);
			irt = lookup_import_rt(bgp, &eval_tmp);
		}
		if (irt && irt->vnis)
			if (is_vni_present_in_irt_vnis(irt->vnis, vpn))
				return 1;
	}

	return 0;
}

/*
 * Install or uninstall mac-ip routes are appropriate for this
 * particular VRF.
 */
static int install_uninstall_routes_for_vrf(struct bgp *bgp_vrf,
					    int install)
{
	afi_t afi;
	safi_t safi;
	struct bgp_node *rd_rn, *rn;
	struct bgp_table *table;
	struct bgp_info *ri;
	int ret;
	char buf[PREFIX_STRLEN];
	struct bgp *bgp_def = NULL;

	afi = AFI_L2VPN;
	safi = SAFI_EVPN;
	bgp_def = bgp_get_default();
	if (!bgp_def)
		return -1;

	/* Walk entire global routing table and evaluate routes which could be
	 * imported into this VRF. Note that we need to loop through all global
	 * routes to determine which route matches the import rt on vrf
	 */
	for (rd_rn = bgp_table_top(bgp_def->rib[afi][safi]); rd_rn;
	     rd_rn = bgp_route_next(rd_rn)) {
		table = (struct bgp_table *)(rd_rn->info);
		if (!table)
			continue;

		for (rn = bgp_table_top(table); rn; rn = bgp_route_next(rn)) {
			struct prefix_evpn *evp = (struct prefix_evpn *)&rn->p;

			/* if not mac-ip route skip this route */
			if (!(evp->prefix.route_type == BGP_EVPN_MAC_IP_ROUTE ||
			      evp->prefix.route_type == BGP_EVPN_IP_PREFIX_ROUTE))
				continue;

			/* if not a mac+ip route skip this route */
			if (!(IS_EVPN_PREFIX_IPADDR_V4(evp) ||
			      IS_EVPN_PREFIX_IPADDR_V6(evp)))
				continue;

			for (ri = rn->info; ri; ri = ri->next) {
				/* Consider "valid" remote routes applicable for
				 * this VRF.
				 */
				if (!(CHECK_FLAG(ri->flags, BGP_INFO_VALID)
				      && ri->type == ZEBRA_ROUTE_BGP
				      && ri->sub_type == BGP_ROUTE_NORMAL))
					continue;

				if (is_route_matching_for_vrf(bgp_vrf, ri)) {
					if (install)
						ret =
						install_evpn_route_entry_in_vrf(
							bgp_vrf, evp, ri);
					else
						ret =
						uninstall_evpn_route_entry_in_vrf(
							bgp_vrf, evp, ri);

					if (ret) {
						zlog_err(
							"Failed to %s EVPN %s route in VRF %s",
							install ? "install"
								: "uninstall",
							prefix2str(evp, buf,
								   sizeof(buf)),
							vrf_id_to_name(bgp_vrf->vrf_id));
						return ret;
					}
				}
			}
		}
	}

	return 0;
}

/*
 * Install or uninstall routes of specified type that are appropriate for this
 * particular VNI.
 */
static int install_uninstall_routes_for_vni(struct bgp *bgp,
					    struct bgpevpn *vpn,
					    bgp_evpn_route_type rtype,
					    int install)
{
	afi_t afi;
	safi_t safi;
	struct bgp_node *rd_rn, *rn;
	struct bgp_table *table;
	struct bgp_info *ri;
	int ret;

	afi = AFI_L2VPN;
	safi = SAFI_EVPN;

	/* Walk entire global routing table and evaluate routes which could be
	 * imported into this VPN. Note that we cannot just look at the routes
	 * for
	 * the VNI's RD - remote routes applicable for this VNI could have any
	 * RD.
	 */
	/* EVPN routes are a 2-level table. */
	for (rd_rn = bgp_table_top(bgp->rib[afi][safi]); rd_rn;
	     rd_rn = bgp_route_next(rd_rn)) {
		table = (struct bgp_table *)(rd_rn->info);
		if (!table)
			continue;

		for (rn = bgp_table_top(table); rn; rn = bgp_route_next(rn)) {
			struct prefix_evpn *evp = (struct prefix_evpn *)&rn->p;

			if (evp->prefix.route_type != rtype)
				continue;

			for (ri = rn->info; ri; ri = ri->next) {
				/* Consider "valid" remote routes applicable for
				 * this VNI. */
				if (!(CHECK_FLAG(ri->flags, BGP_INFO_VALID)
				      && ri->type == ZEBRA_ROUTE_BGP
				      && ri->sub_type == BGP_ROUTE_NORMAL))
					continue;

				if (is_route_matching_for_vni(bgp, vpn, ri)) {
					if (install)
						ret = install_evpn_route_entry(
							bgp, vpn, evp, ri);
					else
						ret = uninstall_evpn_route_entry(
							bgp, vpn, evp, ri);

					if (ret) {
						zlog_err(
							"%u: Failed to %s EVPN %s route in VNI %u",
							bgp->vrf_id,
							install ? "install"
								: "uninstall",
							rtype == BGP_EVPN_MAC_IP_ROUTE
								? "MACIP"
								: "IMET",
							vpn->vni);
						return ret;
					}
				}
			}
		}
	}

	return 0;
}

/* Install any existing remote routes applicable for this VRF into VRF RIB. This
 * is invoked upon l3vni-add or l3vni import rt change
 */
static int install_routes_for_vrf(struct bgp *bgp_vrf)
{
	install_uninstall_routes_for_vrf(bgp_vrf, 1);
	return 0;
}

/*
 * Install any existing remote routes applicable for this VNI into its
 * routing table. This is invoked when a VNI becomes "live" or its Import
 * RT is changed.
 */
static int install_routes_for_vni(struct bgp *bgp, struct bgpevpn *vpn)
{
	int ret;

	/* Install type-3 routes followed by type-2 routes - the ones applicable
	 * for this VNI.
	 */
	ret = install_uninstall_routes_for_vni(bgp, vpn, BGP_EVPN_IMET_ROUTE,
					       1);
	if (ret)
		return ret;

	return install_uninstall_routes_for_vni(bgp, vpn, BGP_EVPN_MAC_IP_ROUTE,
						1);
}

/* uninstall routes from l3vni vrf. */
static int uninstall_routes_for_vrf(struct bgp *bgp_vrf)
{
	install_uninstall_routes_for_vrf(bgp_vrf, 0);
	return 0;
}

/*
 * Uninstall any existing remote routes for this VNI. One scenario in which
 * this is invoked is upon an import RT change.
 */
static int uninstall_routes_for_vni(struct bgp *bgp, struct bgpevpn *vpn)
{
	int ret;

	/* Uninstall type-2 routes followed by type-3 routes - the ones
	 * applicable
	 * for this VNI.
	 */
	ret = install_uninstall_routes_for_vni(bgp, vpn, BGP_EVPN_MAC_IP_ROUTE,
					       0);
	if (ret)
		return ret;

	return install_uninstall_routes_for_vni(bgp, vpn, BGP_EVPN_IMET_ROUTE,
						0);
}

/*
 * Install or uninstall route in matching VRFs (list).
 */
static int install_uninstall_route_in_vrfs(struct bgp *bgp_def, afi_t afi,
					   safi_t safi, struct prefix_evpn *evp,
					   struct bgp_info *ri,
					   struct list *vrfs, int install)
{
	char buf[PREFIX2STR_BUFFER];
	struct bgp *bgp_vrf;
	struct listnode *node, *nnode;

	/* Only type-2/type-5 routes go into a VRF */
	if (!(evp->prefix.route_type == BGP_EVPN_MAC_IP_ROUTE ||
	      evp->prefix.route_type == BGP_EVPN_IP_PREFIX_ROUTE))
		return 0;

	/* if it is type-2 route and not a mac+ip route skip this route */
	if ((evp->prefix.route_type == BGP_EVPN_MAC_IP_ROUTE) &&
	    !(IS_EVPN_PREFIX_IPADDR_V4(evp) || IS_EVPN_PREFIX_IPADDR_V6(evp)))
		return 0;

	for (ALL_LIST_ELEMENTS(vrfs, node, nnode, bgp_vrf)) {
		int ret;

		if (install)
			ret = install_evpn_route_entry_in_vrf(bgp_vrf,
							      evp, ri);
		else
			ret = uninstall_evpn_route_entry_in_vrf(bgp_vrf,
								evp, ri);

		if (ret) {
			zlog_err("%u: Failed to %s prefix %s in VRF %s",
				 bgp_def->vrf_id,
				 install ? "install" : "uninstall",
				 prefix2str(evp, buf, sizeof(buf)),
				 vrf_id_to_name(bgp_vrf->vrf_id));
			return ret;
		}
	}

	return 0;
}

/*
 * Install or uninstall route in matching VNIs (list).
 */
static int install_uninstall_route_in_vnis(struct bgp *bgp, afi_t afi,
					   safi_t safi, struct prefix_evpn *evp,
					   struct bgp_info *ri,
					   struct list *vnis, int install)
{
	struct bgpevpn *vpn;
	struct listnode *node, *nnode;

	for (ALL_LIST_ELEMENTS(vnis, node, nnode, vpn)) {
		int ret;

		if (!is_vni_live(vpn))
			continue;

		if (install)
			ret = install_evpn_route_entry(bgp, vpn, evp, ri);
		else
			ret = uninstall_evpn_route_entry(bgp, vpn, evp, ri);

		if (ret) {
			zlog_err("%u: Failed to %s EVPN %s route in VNI %u",
				 bgp->vrf_id, install ? "install" : "uninstall",
				 evp->prefix.route_type == BGP_EVPN_MAC_IP_ROUTE
					 ? "MACIP"
					 : "IMET",
				 vpn->vni);
			return ret;
		}
	}

	return 0;
}

/*
 * Install or uninstall route for appropriate VNIs.
 */
static int install_uninstall_evpn_route(struct bgp *bgp, afi_t afi, safi_t safi,
					struct prefix *p, struct bgp_info *ri,
					int import)
{
	struct prefix_evpn *evp = (struct prefix_evpn *)p;
	struct attr *attr = ri->attr;
	struct ecommunity *ecom;
	int i;

	assert(attr);

	/* Only type-2 and type-3 and type-5 are supported currently */
	if (!(evp->prefix.route_type == BGP_EVPN_MAC_IP_ROUTE
	      || evp->prefix.route_type == BGP_EVPN_IMET_ROUTE
	      || evp->prefix.route_type == BGP_EVPN_IP_PREFIX_ROUTE))
		return 0;

	/* If we don't have Route Target, nothing much to do. */
	if (!(attr->flag & ATTR_FLAG_BIT(BGP_ATTR_EXT_COMMUNITIES)))
		return 0;

	ecom = attr->ecommunity;
	if (!ecom || !ecom->size)
		return -1;

	/* For each extended community RT, see which VNIs/VRFs match and import
	 * the route into matching VNIs/VRFs.
	 */
	for (i = 0; i < ecom->size; i++) {
		u_char *pnt;
		u_char type, sub_type;
		struct ecommunity_val *eval;
		struct ecommunity_val eval_tmp;
		struct irt_node *irt; /* import rt for l2vni */
		struct vrf_irt_node *vrf_irt; /* import rt for l3vni */

		/* Only deal with RTs */
		pnt = (ecom->val + (i * ECOMMUNITY_SIZE));
		eval = (struct ecommunity_val *)(ecom->val
						 + (i * ECOMMUNITY_SIZE));
		type = *pnt++;
		sub_type = *pnt++;
		if (sub_type != ECOMMUNITY_ROUTE_TARGET)
			continue;

		/* Import route into matching l2-vnis (type-2/type-3 routes go
		 * into l2vni table)
		 */
		irt = lookup_import_rt(bgp, eval);
		if (irt && irt->vnis)
			install_uninstall_route_in_vnis(bgp, afi, safi, evp, ri,
							irt->vnis, import);

		/* Import route into matching l3-vnis (type-2/type-5 routes go
		 * into l3vni/vrf table)
		 */
		vrf_irt = lookup_vrf_import_rt(eval);
		if (vrf_irt && vrf_irt->vrfs)
			install_uninstall_route_in_vrfs(bgp, afi, safi, evp, ri,
							vrf_irt->vrfs, import);

		/* Also check for non-exact match. In this,
		 *  we mask out the AS and
		 * only check on the local-admin sub-field.
		 * This is to facilitate using
		 * VNI as the RT for EBGP peering too.
		 */
		irt = NULL;
		vrf_irt = NULL;
		if (type == ECOMMUNITY_ENCODE_AS
		    || type == ECOMMUNITY_ENCODE_AS4
		    || type == ECOMMUNITY_ENCODE_IP) {
			memcpy(&eval_tmp, eval, ECOMMUNITY_SIZE);
			mask_ecom_global_admin(&eval_tmp, eval);
			irt = lookup_import_rt(bgp, &eval_tmp);
			vrf_irt = lookup_vrf_import_rt(&eval_tmp);
		}
		if (irt && irt->vnis)
			install_uninstall_route_in_vnis(bgp, afi, safi, evp, ri,
							irt->vnis, import);
		if (vrf_irt && vrf_irt->vrfs)
			install_uninstall_route_in_vrfs(bgp, afi, safi, evp,
							ri, vrf_irt->vrfs,
							import);
	}

	return 0;
}

/* delete and withdraw all ipv4 and ipv6 routes in the vrf table as type-5
 * routes */
static void delete_withdraw_vrf_routes(struct bgp *bgp_vrf)
{
	/* delete all ipv4 routes and withdraw from peers */
	bgp_evpn_withdraw_type5_routes(bgp_vrf, AFI_IP, SAFI_UNICAST);

	/* delete all ipv6 routes and withdraw from peers */
	bgp_evpn_withdraw_type5_routes(bgp_vrf, AFI_IP6, SAFI_UNICAST);
}

/* update and advertise all ipv4 and ipv6 routes in thr vrf table as type-5
 * routes */
static void update_advertise_vrf_routes(struct bgp *bgp_vrf)
{
	/* update all ipv4 routes */
	bgp_evpn_advertise_type5_routes(bgp_vrf, AFI_IP, SAFI_UNICAST);

	/* update all ipv6 routes */
	bgp_evpn_advertise_type5_routes(bgp_vrf, AFI_IP6, SAFI_UNICAST);
}

/*
 * update and advertise local routes for a VRF as type-5 routes.
 * This is invoked upon RD change for a VRF. Note taht the processing is only
 * done in the global route table using the routes which already exist in the
 * VRF routing table
 */
static void update_router_id_vrf(struct bgp *bgp_vrf)
{
	/* skip if the RD is configured */
	if (is_vrf_rd_configured(bgp_vrf))
		return;

	/* derive the RD for the VRF based on new router-id */
	bgp_evpn_derive_auto_rd_for_vrf(bgp_vrf);

	/* update advertise ipv4|ipv6 routes as type-5 routes */
	update_advertise_vrf_routes(bgp_vrf);
}

/*
 * Delete and withdraw all type-5 routes  for the RD corresponding to VRF.
 * This is invoked upon VRF RD change. The processing is done only from global
 * table.
 */
static void withdraw_router_id_vrf(struct bgp *bgp_vrf)
{
	/* skip if the RD is configured */
	if (is_vrf_rd_configured(bgp_vrf))
		return;

	/* delete/withdraw ipv4|ipv6 routes as type-5 routes */
	delete_withdraw_vrf_routes(bgp_vrf);
}

/*
 * Update and advertise local routes for a VNI. Invoked upon router-id
 * change. Note that the processing is done only on the global route table
 * using routes that already exist in the per-VNI table.
 */
static int update_advertise_vni_routes(struct bgp *bgp, struct bgpevpn *vpn)
{
	struct prefix_evpn p;
	struct bgp_node *rn, *global_rn;
	struct bgp_info *ri, *global_ri;
	struct attr *attr;
	afi_t afi = AFI_L2VPN;
	safi_t safi = SAFI_EVPN;

	/* Locate type-3 route for VNI in the per-VNI table and use its
	 * attributes to create and advertise the type-3 route for this VNI
	 * in the global table.
	 */
	build_evpn_type3_prefix(&p, vpn->originator_ip);
	rn = bgp_node_lookup(vpn->route_table, (struct prefix *)&p);
	if (!rn) /* unexpected */
		return 0;
	for (ri = rn->info; ri; ri = ri->next)
		if (ri->peer == bgp->peer_self && ri->type == ZEBRA_ROUTE_BGP
		    && ri->sub_type == BGP_ROUTE_STATIC)
			break;
	if (!ri) /* unexpected */
		return 0;
	attr = ri->attr;

	global_rn = bgp_afi_node_get(bgp->rib[afi][safi], afi, safi,
				     (struct prefix *)&p, &vpn->prd);
	update_evpn_route_entry(bgp, vpn, afi, safi, global_rn, attr, 1, 0, &ri,
				0);

	/* Schedule for processing and unlock node. */
	bgp_process(bgp, global_rn, afi, safi);
	bgp_unlock_node(global_rn);

	/* Now, walk this VNI's route table and use the route and its attribute
	 * to create and schedule route in global table.
	 */
	for (rn = bgp_table_top(vpn->route_table); rn;
	     rn = bgp_route_next(rn)) {
		struct prefix_evpn *evp = (struct prefix_evpn *)&rn->p;

		/* Identify MAC-IP local routes. */
		if (evp->prefix.route_type != BGP_EVPN_MAC_IP_ROUTE)
			continue;

		for (ri = rn->info; ri; ri = ri->next)
			if (ri->peer == bgp->peer_self
			    && ri->type == ZEBRA_ROUTE_BGP
			    && ri->sub_type == BGP_ROUTE_STATIC)
				break;
		if (!ri)
			continue;

		/* Create route in global routing table using this route entry's
		 * attribute.
		 */
		attr = ri->attr;
		global_rn = bgp_afi_node_get(bgp->rib[afi][safi], afi, safi,
					     (struct prefix *)evp, &vpn->prd);
		assert(global_rn);
		update_evpn_route_entry(bgp, vpn, afi, safi, global_rn, attr, 1,
					0, &global_ri, 0);

		/* Schedule for processing and unlock node. */
		bgp_process(bgp, global_rn, afi, safi);
		bgp_unlock_node(global_rn);
	}

	return 0;
}

/*
 * Delete (and withdraw) local routes for a VNI - only from the global
 * table. Invoked upon router-id change.
 */
static int delete_withdraw_vni_routes(struct bgp *bgp, struct bgpevpn *vpn)
{
	int ret;
	struct prefix_evpn p;
	struct bgp_node *global_rn;
	struct bgp_info *ri;
	afi_t afi = AFI_L2VPN;
	safi_t safi = SAFI_EVPN;

	/* Delete and withdraw locally learnt type-2 routes (MACIP)
	 * for this VNI - from the global table.
	 */
	ret = delete_global_type2_routes(bgp, vpn);
	if (ret)
		return ret;

	/* Remove type-3 route for this VNI from global table. */
	build_evpn_type3_prefix(&p, vpn->originator_ip);
	global_rn = bgp_afi_node_lookup(bgp->rib[afi][safi], afi, safi,
					(struct prefix *)&p, &vpn->prd);
	if (global_rn) {
		/* Delete route entry in the global EVPN table. */
		delete_evpn_route_entry(bgp, vpn, afi, safi, global_rn, &ri);

		/* Schedule for processing - withdraws to peers happen from
		 * this table.
		 */
		if (ri)
			bgp_process(bgp, global_rn, afi, safi);
		bgp_unlock_node(global_rn);
	}

	return 0;
}

/*
 * Handle router-id change. Update and advertise local routes corresponding
 * to this VNI from peers. Note that this is invoked after updating the
 * router-id. The routes in the per-VNI table are used to create routes in
 * the global table and schedule them.
 */
static void update_router_id_vni(struct hash_backet *backet, struct bgp *bgp)
{
	struct bgpevpn *vpn;

	vpn = (struct bgpevpn *)backet->data;

	if (!vpn) {
		zlog_warn("%s: VNI hash entry for VNI not found", __FUNCTION__);
		return;
	}

	/* Skip VNIs with configured RD. */
	if (is_rd_configured(vpn))
		return;

	bgp_evpn_derive_auto_rd(bgp, vpn);
	update_advertise_vni_routes(bgp, vpn);
}

/*
 * Handle router-id change. Delete and withdraw local routes corresponding
 * to this VNI from peers. Note that this is invoked prior to updating
 * the router-id and is done only on the global route table, the routes
 * are needed in the per-VNI table to re-advertise with new router id.
 */
static void withdraw_router_id_vni(struct hash_backet *backet, struct bgp *bgp)
{
	struct bgpevpn *vpn;

	vpn = (struct bgpevpn *)backet->data;

	if (!vpn) {
		zlog_warn("%s: VNI hash entry for VNI not found", __FUNCTION__);
		return;
	}

	/* Skip VNIs with configured RD. */
	if (is_rd_configured(vpn))
		return;

	delete_withdraw_vni_routes(bgp, vpn);
}

/*
 * Process received EVPN type-2 route (advertise or withdraw).
 */
static int process_type2_route(struct peer *peer, afi_t afi, safi_t safi,
			       struct attr *attr, u_char *pfx, int psize,
			       u_int32_t addpath_id)
{
	struct prefix_rd prd;
	struct prefix_evpn p;
	u_char ipaddr_len;
	u_char macaddr_len;
	mpls_label_t *label_pnt;
	int ret;

	/* Type-2 route should be either 33, 37 or 49 bytes or an
	 * additional 3 bytes if there is a second label (VNI):
	 * RD (8), ESI (10), Eth Tag (4), MAC Addr Len (1),
	 * MAC Addr (6), IP len (1), IP (0, 4 or 16),
	 * MPLS Lbl1 (3), MPLS Lbl2 (0 or 3)
	 */
	if (psize != 33 && psize != 37 && psize != 49 && psize != 36
	    && psize != 40 && psize != 52) {
		zlog_err("%u:%s - Rx EVPN Type-2 NLRI with invalid length %d",
			 peer->bgp->vrf_id, peer->host, psize);
		return -1;
	}

	/* Make prefix_rd */
	prd.family = AF_UNSPEC;
	prd.prefixlen = 64;
	memcpy(&prd.val, pfx, 8);
	pfx += 8;

	/* Make EVPN prefix. */
	memset(&p, 0, sizeof(struct prefix_evpn));
	p.family = AF_EVPN;
	p.prefixlen = EVPN_TYPE_2_ROUTE_PREFIXLEN;
	p.prefix.route_type = BGP_EVPN_MAC_IP_ROUTE;

	/* Skip over Ethernet Seg Identifier for now. */
	pfx += 10;

	/* Skip over Ethernet Tag for now. */
	pfx += 4;

	/* Get the MAC Addr len */
	macaddr_len = *pfx++;

	/* Get the MAC Addr */
	if (macaddr_len == (ETH_ALEN * 8)) {
		memcpy(&p.prefix.mac.octet, pfx, ETH_ALEN);
		pfx += ETH_ALEN;
	} else {
		zlog_err(
			"%u:%s - Rx EVPN Type-2 NLRI with unsupported MAC address length %d",
			peer->bgp->vrf_id, peer->host, macaddr_len);
		return -1;
	}


	/* Get the IP. */
	ipaddr_len = *pfx++;
	if (ipaddr_len != 0 && ipaddr_len != IPV4_MAX_BITLEN
	    && ipaddr_len != IPV6_MAX_BITLEN) {
		zlog_err(
			"%u:%s - Rx EVPN Type-2 NLRI with unsupported IP address length %d",
			peer->bgp->vrf_id, peer->host, ipaddr_len);
		return -1;
	}

	if (ipaddr_len) {
		ipaddr_len /= 8; /* Convert to bytes. */
		p.prefix.ip.ipa_type = (ipaddr_len == IPV4_MAX_BYTELEN)
					       ? IPADDR_V4
					       : IPADDR_V6;
		memcpy(&p.prefix.ip.ip.addr, pfx, ipaddr_len);
	}
	pfx += ipaddr_len;

	/* Get the VNI (in MPLS label field). */
	/* Note: We ignore the second VNI, if any. */
	label_pnt = (mpls_label_t *)pfx;

	/* Process the route. */
	if (attr)
		ret = bgp_update(peer, (struct prefix *)&p, addpath_id, attr,
				 afi, safi, ZEBRA_ROUTE_BGP, BGP_ROUTE_NORMAL,
				 &prd, label_pnt, 0, NULL);
	else
		ret = bgp_withdraw(peer, (struct prefix *)&p, addpath_id, attr,
				   afi, safi, ZEBRA_ROUTE_BGP, BGP_ROUTE_NORMAL,
				   &prd, label_pnt, NULL);
	return ret;
}

/*
 * Process received EVPN type-3 route (advertise or withdraw).
 */
static int process_type3_route(struct peer *peer, afi_t afi, safi_t safi,
			       struct attr *attr, u_char *pfx, int psize,
			       u_int32_t addpath_id)
{
	struct prefix_rd prd;
	struct prefix_evpn p;
	u_char ipaddr_len;
	int ret;

	/* Type-3 route should be either 17 or 29 bytes: RD (8), Eth Tag (4),
	 * IP len (1) and IP (4 or 16).
	 */
	if (psize != 17 && psize != 29) {
		zlog_err("%u:%s - Rx EVPN Type-3 NLRI with invalid length %d",
			 peer->bgp->vrf_id, peer->host, psize);
		return -1;
	}

	/* Make prefix_rd */
	prd.family = AF_UNSPEC;
	prd.prefixlen = 64;
	memcpy(&prd.val, pfx, 8);
	pfx += 8;

	/* Make EVPN prefix. */
	memset(&p, 0, sizeof(struct prefix_evpn));
	p.family = AF_EVPN;
	p.prefixlen = EVPN_TYPE_3_ROUTE_PREFIXLEN;
	p.prefix.route_type = BGP_EVPN_IMET_ROUTE;

	/* Skip over Ethernet Tag for now. */
	pfx += 4;

	/* Get the IP. */
	ipaddr_len = *pfx++;
	if (ipaddr_len == IPV4_MAX_BITLEN) {
		p.prefix.ip.ipa_type = IPADDR_V4;
		memcpy(&p.prefix.ip.ip.addr, pfx, IPV4_MAX_BYTELEN);
	} else {
		zlog_err(
			"%u:%s - Rx EVPN Type-3 NLRI with unsupported IP address length %d",
			peer->bgp->vrf_id, peer->host, ipaddr_len);
		return -1;
	}

	/* Process the route. */
	if (attr)
		ret = bgp_update(peer, (struct prefix *)&p, addpath_id, attr,
				 afi, safi, ZEBRA_ROUTE_BGP, BGP_ROUTE_NORMAL,
				 &prd, NULL, 0, NULL);
	else
		ret = bgp_withdraw(peer, (struct prefix *)&p, addpath_id, attr,
				   afi, safi, ZEBRA_ROUTE_BGP, BGP_ROUTE_NORMAL,
				   &prd, NULL, NULL);
	return ret;
}

/*
 * Process received EVPN type-5 route (advertise or withdraw).
 */
static int process_type5_route(struct peer *peer, afi_t afi, safi_t safi,
			       struct attr *attr, u_char *pfx, int psize,
			       u_int32_t addpath_id, int withdraw)
{
	struct prefix_rd prd;
	struct prefix_evpn p;
	struct bgp_route_evpn evpn;
	u_char ippfx_len;
	u_int32_t eth_tag;
	mpls_label_t *label_pnt;
	int ret;

	/* Type-5 route should be 34 or 58 bytes:
	 * RD (8), ESI (10), Eth Tag (4), IP len (1), IP (4 or 16),
	 * GW (4 or 16) and VNI (3).
	 * Note that the IP and GW should both be IPv4 or both IPv6.
	 */
	if (psize != 34 && psize != 58) {
		zlog_err("%u:%s - Rx EVPN Type-5 NLRI with invalid length %d",
			 peer->bgp->vrf_id, peer->host, psize);
		return -1;
	}

	/* Make prefix_rd */
	prd.family = AF_UNSPEC;
	prd.prefixlen = 64;
	memcpy(&prd.val, pfx, 8);
	pfx += 8;

	/* Make EVPN prefix. */
	memset(&p, 0, sizeof(struct prefix_evpn));
	p.family = AF_EVPN;
	p.prefixlen = EVPN_TYPE_5_ROUTE_PREFIXLEN;
	p.prefix.route_type = BGP_EVPN_IP_PREFIX_ROUTE;

	/* Additional information outside of prefix - ESI and GW IP */
	memset(&evpn, 0, sizeof(evpn));

	/* Fetch ESI */
	memcpy(&evpn.eth_s_id.val, pfx, 10);
	pfx += 10;

	/* Fetch Ethernet Tag. */
	memcpy(&eth_tag, pfx, 4);
	p.prefix.eth_tag = ntohl(eth_tag);
	pfx += 4;

	/* Fetch IP prefix length. */
	ippfx_len = *pfx++;
	if (ippfx_len > IPV6_MAX_BITLEN) {
		zlog_err(
			"%u:%s - Rx EVPN Type-5 NLRI with invalid IP Prefix length %d",
			peer->bgp->vrf_id, peer->host, ippfx_len);
		return -1;
	}
	p.prefix.ip_prefix_length = ippfx_len;

	/* Determine IPv4 or IPv6 prefix */
	/* Since the address and GW are from the same family, this just becomes
	 * a simple check on the total size.
	 */
	if (psize == 34) {
		SET_IPADDR_V4(&p.prefix.ip);
		memcpy(&p.prefix.ip.ipaddr_v4, pfx, 4);
		pfx += 4;
		memcpy(&evpn.gw_ip.ipv4, pfx, 4);
		pfx += 4;
	} else {
		SET_IPADDR_V6(&p.prefix.ip);
		memcpy(&p.prefix.ip.ipaddr_v6, pfx, 16);
		pfx += 16;
		memcpy(&evpn.gw_ip.ipv6, pfx, 16);
		pfx += 16;
	}

	label_pnt = (mpls_label_t *)pfx;

	/* Process the route. */
	if (!withdraw)
		ret = bgp_update(peer, (struct prefix *)&p, addpath_id, attr,
				 afi, safi, ZEBRA_ROUTE_BGP, BGP_ROUTE_NORMAL,
				 &prd, label_pnt, 0, &evpn);
	else
		ret = bgp_withdraw(peer, (struct prefix *)&p, addpath_id, attr,
				   afi, safi, ZEBRA_ROUTE_BGP, BGP_ROUTE_NORMAL,
				   &prd, label_pnt, &evpn);

	return ret;
}

static void evpn_mpattr_encode_type5(struct stream *s, struct prefix *p,
				     struct prefix_rd *prd, mpls_label_t *label,
				     struct attr *attr)
{
	int len;
	char temp[16];
	struct evpn_addr *p_evpn_p;

	memset(&temp, 0, 16);
	if (p->family != AF_EVPN)
		return;
	p_evpn_p = &(p->u.prefix_evpn);

	/* len denites the total len of IP and GW-IP in the route
	   IP and GW-IP have to be both ipv4 or ipv6
	 */
	if (IS_IPADDR_V4(&p_evpn_p->ip))
		len = 8; /* IP and GWIP are both ipv4 */
	else
		len = 32; /* IP and GWIP are both ipv6 */
	/* Prefix contains RD, ESI, EthTag, IP length, IP, GWIP and VNI */
	stream_putc(s, 8 + 10 + 4 + 1 + len + 3);
	stream_put(s, prd->val, 8);
	if (attr)
		stream_put(s, &(attr->evpn_overlay.eth_s_id), 10);
	else
		stream_put(s, &temp, 10);
	stream_putl(s, p_evpn_p->eth_tag);
	stream_putc(s, p_evpn_p->ip_prefix_length);
	if (IS_IPADDR_V4(&p_evpn_p->ip))
		stream_put_ipv4(s, p_evpn_p->ip.ipaddr_v4.s_addr);
	else
		stream_put(s, &p_evpn_p->ip.ipaddr_v6, 16);
	if (attr) {
		if (IS_IPADDR_V4(&p_evpn_p->ip))
			stream_put_ipv4(s,
					attr->evpn_overlay.gw_ip.ipv4.s_addr);
		else
			stream_put(s, &(attr->evpn_overlay.gw_ip.ipv6), 16);
	} else {
		if (IS_IPADDR_V4(&p_evpn_p->ip))
			stream_put_ipv4(s, 0);
		else
			stream_put(s, &temp, 16);
	}

	if (label)
		stream_put(s, label, 3);
	else
		stream_put3(s, 0);
}

/*
 * Cleanup specific VNI upon EVPN (advertise-all-vni) being disabled.
 */
static void cleanup_vni_on_disable(struct hash_backet *backet, struct bgp *bgp)
{
	struct bgpevpn *vpn = (struct bgpevpn *)backet->data;

	/* Remove EVPN routes and schedule for processing. */
	delete_routes_for_vni(bgp, vpn);

	/* Clear "live" flag and see if hash needs to be freed. */
	UNSET_FLAG(vpn->flags, VNI_FLAG_LIVE);
	if (!is_vni_configured(vpn))
		bgp_evpn_free(bgp, vpn);
}

/*
 * Free a VNI entry; iterator function called during cleanup.
 */
static void free_vni_entry(struct hash_backet *backet, struct bgp *bgp)
{
	struct bgpevpn *vpn;

	vpn = (struct bgpevpn *)backet->data;
	delete_all_vni_routes(bgp, vpn);
	bgp_evpn_free(bgp, vpn);
}

/*
 * Derive AUTO import RT for BGP VRF - L3VNI
 */
static void evpn_auto_rt_import_add_for_vrf(struct bgp *bgp_vrf)
{
	struct bgp *bgp_def = NULL;

	form_auto_rt(bgp_vrf, bgp_vrf->l3vni, bgp_vrf->vrf_import_rtl);
	UNSET_FLAG(bgp_vrf->vrf_flags, BGP_VRF_IMPORT_RT_CFGD);

	/* Map RT to VRF */
	bgp_def = bgp_get_default();
	if (!bgp_def)
		return;
	bgp_evpn_map_vrf_to_its_rts(bgp_vrf);
}

/*
 * Delete AUTO import RT from BGP VRF - L3VNI
 */
static void evpn_auto_rt_import_delete_for_vrf(struct bgp *bgp_vrf)
{
	evpn_rt_delete_auto(bgp_vrf, bgp_vrf->l3vni, bgp_vrf->vrf_import_rtl);
}

/*
 * Derive AUTO export RT for BGP VRF - L3VNI
 */
static void evpn_auto_rt_export_add_for_vrf(struct bgp *bgp_vrf)
{
	UNSET_FLAG(bgp_vrf->vrf_flags, BGP_VRF_EXPORT_RT_CFGD);
	form_auto_rt(bgp_vrf, bgp_vrf->l3vni, bgp_vrf->vrf_export_rtl);
}

/*
 * Delete AUTO export RT from BGP VRF - L3VNI
 */
static void evpn_auto_rt_export_delete_for_vrf(struct bgp *bgp_vrf)
{
	evpn_rt_delete_auto(bgp_vrf, bgp_vrf->l3vni, bgp_vrf->vrf_export_rtl);
}

static void bgp_evpn_handle_export_rt_change_for_vrf(struct bgp *bgp_vrf)
{
	struct bgp *bgp_def = NULL;
	struct listnode *node = NULL;
	struct bgpevpn *vpn = NULL;

	bgp_def = bgp_get_default();
	if (!bgp_def)
		return;

	/* update all type-5 routes */
	update_advertise_vrf_routes(bgp_vrf);

	/* update all type-2 routes */
	for (ALL_LIST_ELEMENTS_RO(bgp_vrf->l2vnis, node, vpn))
		update_routes_for_vni(bgp_def, vpn);
}

/*
 * Public functions.
 */

/* withdraw type-5 route corresponding to ip prefix */
void bgp_evpn_withdraw_type5_route(struct bgp *bgp_vrf, struct bgp_node *rn,
				   afi_t afi, safi_t safi)
{
	int ret = 0;
	struct prefix_evpn evp;
	char buf[PREFIX_STRLEN];

	build_type5_prefix_from_ip_prefix(&evp, &rn->p);
	ret = delete_evpn_type5_route(bgp_vrf, &evp);
	if (ret) {
		zlog_err(
			 "%u failed to delete type-5 route for prefix %s in vrf %s",
			 bgp_vrf->vrf_id,
			 prefix2str(&rn->p, buf, sizeof(buf)),
			 vrf_id_to_name(bgp_vrf->vrf_id));
	}
}

/* withdraw all type-5 routes for an address family */
void bgp_evpn_withdraw_type5_routes(struct bgp *bgp_vrf,
				    afi_t afi, safi_t safi)
{
	struct bgp_table *table = NULL;
	struct bgp_node *rn = NULL;

	if (!advertise_type5_routes(bgp_vrf, afi))
		return;

	table = bgp_vrf->rib[afi][safi];
	for (rn = bgp_table_top(table); rn; rn = bgp_route_next(rn))
		bgp_evpn_withdraw_type5_route(bgp_vrf, rn, afi, safi);

}

/* advertise ip prefix as type-5 route*/
void bgp_evpn_advertise_type5_route(struct bgp *bgp_vrf, struct bgp_node *rn,
				    afi_t afi, safi_t safi)
{
	int ret = 0;
	struct prefix_evpn evp;
	char buf[PREFIX_STRLEN];

	if (!advertise_type5_routes(bgp_vrf, afi))
		return;

	if (!rn->info)
		return;

	/* only advertise subnet routes as type-5 */
	if (is_host_route(&rn->p))
		return;

	build_type5_prefix_from_ip_prefix(&evp, &rn->p);
	ret = update_evpn_type5_route(bgp_vrf, &evp);
	if (ret) {
		zlog_err(
			 "%u failed to create type-5 route for prefix %s in vrf %s",
			 bgp_vrf->vrf_id,
			 prefix2str(&rn->p, buf, sizeof(buf)),
			 vrf_id_to_name(bgp_vrf->vrf_id));
	}
}

/* advertise all type-5 routes for an address family */
void bgp_evpn_advertise_type5_routes(struct bgp *bgp_vrf,
				     afi_t afi, safi_t safi)
{
	struct bgp_table *table = NULL;
	struct bgp_node *rn = NULL;

	table = bgp_vrf->rib[afi][safi];
	for (rn = bgp_table_top(table); rn; rn = bgp_route_next(rn))
		bgp_evpn_advertise_type5_route(bgp_vrf, rn, afi, safi);
}

void evpn_rt_delete_auto(struct bgp *bgp, vni_t vni,
				struct list *rtl)
{
	struct listnode *node, *nnode, *node_to_del;
	struct ecommunity *ecom, *ecom_auto;
	struct ecommunity_val eval;

	encode_route_target_as((bgp->as & 0xFFFF), vni, &eval);

	ecom_auto = ecommunity_new();
	ecommunity_add_val(ecom_auto, &eval);
	node_to_del = NULL;

	for (ALL_LIST_ELEMENTS(rtl, node, nnode, ecom)) {
		if (ecommunity_match(ecom, ecom_auto)) {
			ecommunity_free(&ecom);
			node_to_del = node;
		}
	}

	if (node_to_del)
		list_delete_node(rtl, node_to_del);

	ecommunity_free(&ecom_auto);
}

void bgp_evpn_configure_import_rt_for_vrf(struct bgp *bgp_vrf,
					  struct ecommunity *ecomadd)
{
	/* uninstall routes from vrf */
	uninstall_routes_for_vrf(bgp_vrf);

	/* Cleanup the RT to VRF mapping */
	bgp_evpn_unmap_vrf_from_its_rts(bgp_vrf);

	/* Remove auto generated RT */
	evpn_auto_rt_import_delete_for_vrf(bgp_vrf);

	/* Add the newly configured RT to RT list */
	listnode_add_sort(bgp_vrf->vrf_import_rtl, ecomadd);
	SET_FLAG(bgp_vrf->vrf_flags, BGP_VRF_IMPORT_RT_CFGD);

	/* map VRF to its RTs */
	bgp_evpn_map_vrf_to_its_rts(bgp_vrf);

	/* install routes matching the new VRF */
	install_routes_for_vrf(bgp_vrf);
}

void bgp_evpn_unconfigure_import_rt_for_vrf(struct bgp *bgp_vrf,
					    struct ecommunity *ecomdel)
{
	struct listnode *node = NULL, *nnode = NULL, *node_to_del = NULL;
	struct ecommunity *ecom = NULL;

	/* uninstall routes from vrf */
	uninstall_routes_for_vrf(bgp_vrf);

	/* Cleanup the RT to VRF mapping */
	bgp_evpn_unmap_vrf_from_its_rts(bgp_vrf);

	/* remove the RT from the RT list */
	for (ALL_LIST_ELEMENTS(bgp_vrf->vrf_import_rtl, node, nnode, ecom)) {
		if (ecommunity_match(ecom, ecomdel)) {
			ecommunity_free(&ecom);
			node_to_del = node;
			break;
		}
	}

	if (node_to_del)
		list_delete_node(bgp_vrf->vrf_import_rtl, node_to_del);

	/* fallback to auto import rt, if this was the last RT */
	if (list_isempty(bgp_vrf->vrf_import_rtl)) {
		UNSET_FLAG(bgp_vrf->vrf_flags, BGP_VRF_IMPORT_RT_CFGD);
		evpn_auto_rt_import_add_for_vrf(bgp_vrf);
	}

	/* map VRFs to its RTs */
	bgp_evpn_map_vrf_to_its_rts(bgp_vrf);

	/* install routes matching this new RT */
	install_routes_for_vrf(bgp_vrf);
}

void bgp_evpn_configure_export_rt_for_vrf(struct bgp *bgp_vrf,
					  struct ecommunity *ecomadd)
{
	/* remove auto-generated RT */
	evpn_auto_rt_export_delete_for_vrf(bgp_vrf);

	/* Add the new RT to the RT list */
	listnode_add_sort(bgp_vrf->vrf_export_rtl, ecomadd);
	SET_FLAG(bgp_vrf->vrf_flags, BGP_VRF_EXPORT_RT_CFGD);

	bgp_evpn_handle_export_rt_change_for_vrf(bgp_vrf);

}

void bgp_evpn_unconfigure_export_rt_for_vrf(struct bgp *bgp_vrf,
					    struct ecommunity *ecomdel)
{
	struct listnode *node = NULL, *nnode = NULL, *node_to_del = NULL;
	struct ecommunity *ecom = NULL;

	/* Remove the RT from the RT list */
	for (ALL_LIST_ELEMENTS(bgp_vrf->vrf_export_rtl, node, nnode, ecom)) {
		if (ecommunity_match(ecom, ecomdel)) {
			ecommunity_free(&ecom);
			node_to_del = node;
			break;
		}
	}

	if (node_to_del)
		list_delete_node(bgp_vrf->vrf_export_rtl, node_to_del);

	/* fall back to auto-generated RT if this was the last RT */
	if (bgp_vrf->vrf_export_rtl && list_isempty(bgp_vrf->vrf_export_rtl)) {
		UNSET_FLAG(bgp_vrf->vrf_flags, BGP_VRF_EXPORT_RT_CFGD);
		evpn_auto_rt_export_add_for_vrf(bgp_vrf);
	}

	bgp_evpn_handle_export_rt_change_for_vrf(bgp_vrf);
}

/*
 * Handle change to BGP router id. This is invoked twice by the change
 * handler, first before the router id has been changed and then after
 * the router id has been changed. The first invocation will result in
 * local routes for all VNIs/VRF being deleted and withdrawn and the next
 * will result in the routes being re-advertised.
 */
void bgp_evpn_handle_router_id_update(struct bgp *bgp, int withdraw)
{
	if (withdraw) {

		/* delete and withdraw all the type-5 routes
		   stored in the global table for this vrf
		 */
		withdraw_router_id_vrf(bgp);

		/* delete all the VNI routes (type-2/type-3) routes for all the
		 * L2-VNIs
		 */
		hash_iterate(bgp->vnihash,
			     (void (*)(struct hash_backet *,
				       void *))withdraw_router_id_vni,
			     bgp);
	} else {

		/* advertise all routes in the vrf as type-5 routes with the new
		 * RD
		 */
		update_router_id_vrf(bgp);

		/* advertise all the VNI routes (type-2/type-3) routes with the
		 * new RD
		 */
		hash_iterate(bgp->vnihash,
			     (void (*)(struct hash_backet *,
				       void *))update_router_id_vni,
			     bgp);
	}
}

/*
 * Handle change to export RT - update and advertise local routes.
 */
int bgp_evpn_handle_export_rt_change(struct bgp *bgp, struct bgpevpn *vpn)
{
	return update_routes_for_vni(bgp, vpn);
}

void bgp_evpn_handle_vrf_rd_change(struct bgp *bgp_vrf,
				   int withdraw)
{
	if (withdraw)
		delete_withdraw_vrf_routes(bgp_vrf);
	else
		update_advertise_vrf_routes(bgp_vrf);
}

/*
 * Handle change to RD. This is invoked twice by the change handler,
 * first before the RD has been changed and then after the RD has
 * been changed. The first invocation will result in local routes
 * of this VNI being deleted and withdrawn and the next will result
 * in the routes being re-advertised.
 */
void bgp_evpn_handle_rd_change(struct bgp *bgp, struct bgpevpn *vpn,
			       int withdraw)
{
	if (withdraw)
		delete_withdraw_vni_routes(bgp, vpn);
	else
		update_advertise_vni_routes(bgp, vpn);
}

/*
 * Install routes for this VNI. Invoked upon change to Import RT.
 */
int bgp_evpn_install_routes(struct bgp *bgp, struct bgpevpn *vpn)
{
	return install_routes_for_vni(bgp, vpn);
}

/*
 * Uninstall all routes installed for this VNI. Invoked upon change
 * to Import RT.
 */
int bgp_evpn_uninstall_routes(struct bgp *bgp, struct bgpevpn *vpn)
{
	return uninstall_routes_for_vni(bgp, vpn);
}

/*
 * Function to display "tag" in route as a VNI.
 */
char *bgp_evpn_label2str(mpls_label_t *label, char *buf, int len)
{
	vni_t vni;

	vni = label2vni(label);
	snprintf(buf, len, "%u", vni);
	return buf;
}

/*
 * Function to convert evpn route to json format.
 * NOTE: We don't use prefix2str as the output here is a bit different.
 */
void bgp_evpn_route2json(struct prefix_evpn *p, json_object *json)
{
	char buf1[ETHER_ADDR_STRLEN];
	char buf2[PREFIX2STR_BUFFER];

	if (!json)
		return;

	if (p->prefix.route_type == BGP_EVPN_IMET_ROUTE) {
		json_object_int_add(json, "routeType", p->prefix.route_type);
		json_object_int_add(json, "ethTag", 0);
		json_object_int_add(json, "ipLen",
				    IS_EVPN_PREFIX_IPADDR_V4(p)
					    ? IPV4_MAX_BITLEN
					    : IPV6_MAX_BITLEN);
		json_object_string_add(json, "ip",
				       inet_ntoa(p->prefix.ip.ipaddr_v4));
	} else if (p->prefix.route_type == BGP_EVPN_MAC_IP_ROUTE) {
		if (IS_EVPN_PREFIX_IPADDR_NONE(p)) {
			json_object_int_add(json, "routeType",
					    p->prefix.route_type);
			json_object_int_add(
				json, "esi",
				0); /* TODO: we don't support esi yet */
			json_object_int_add(json, "ethTag", 0);
			json_object_int_add(json, "macLen", 8 * ETH_ALEN);
			json_object_string_add(json, "mac",
					       prefix_mac2str(&p->prefix.mac,
							      buf1,
							      sizeof(buf1)));
		} else {
			u_char family;

			family = IS_EVPN_PREFIX_IPADDR_V4(p) ? AF_INET
							     : AF_INET6;

			json_object_int_add(json, "routeType",
					    p->prefix.route_type);
			json_object_int_add(
				json, "esi",
				0); /* TODO: we don't support esi yet */
			json_object_int_add(json, "ethTag", 0);
			json_object_int_add(json, "macLen", 8 * ETH_ALEN);
			json_object_string_add(json, "mac",
					       prefix_mac2str(&p->prefix.mac,
							      buf1,
							      sizeof(buf1)));
			json_object_int_add(json, "ipLen",
					    IS_EVPN_PREFIX_IPADDR_V4(p)
						    ? IPV4_MAX_BITLEN
						    : IPV6_MAX_BITLEN);
			json_object_string_add(
				json, "ip",
				inet_ntop(family, &p->prefix.ip.ip.addr, buf2,
					  PREFIX2STR_BUFFER));
		}
	} else {
		/* Currently, this is to cater to other AF_ETHERNET code. */
	}
}

/*
 * Function to convert evpn route to string.
 * NOTE: We don't use prefix2str as the output here is a bit different.
 */
char *bgp_evpn_route2str(struct prefix_evpn *p, char *buf, int len)
{
	char buf1[ETHER_ADDR_STRLEN];
	char buf2[PREFIX2STR_BUFFER];

	if (p->prefix.route_type == BGP_EVPN_IMET_ROUTE) {
		snprintf(buf, len, "[%d]:[0]:[%d]:[%s]", p->prefix.route_type,
			 IS_EVPN_PREFIX_IPADDR_V4(p) ? IPV4_MAX_BITLEN
						     : IPV6_MAX_BITLEN,
			 inet_ntoa(p->prefix.ip.ipaddr_v4));
	} else if (p->prefix.route_type == BGP_EVPN_MAC_IP_ROUTE) {
		if (IS_EVPN_PREFIX_IPADDR_NONE(p))
			snprintf(buf, len, "[%d]:[0]:[0]:[%d]:[%s]",
				 p->prefix.route_type, 8 * ETH_ALEN,
				 prefix_mac2str(&p->prefix.mac, buf1,
						sizeof(buf1)));
		else {
			u_char family;

			family = IS_EVPN_PREFIX_IPADDR_V4(p) ? AF_INET
							     : AF_INET6;
			snprintf(buf, len, "[%d]:[0]:[0]:[%d]:[%s]:[%d]:[%s]",
				 p->prefix.route_type, 8 * ETH_ALEN,
				 prefix_mac2str(&p->prefix.mac, buf1,
						sizeof(buf1)),
				 family == AF_INET ? IPV4_MAX_BITLEN
						   : IPV6_MAX_BITLEN,
				 inet_ntop(family, &p->prefix.ip.ip.addr, buf2,
					   PREFIX2STR_BUFFER));
		}
	} else if (p->prefix.route_type == BGP_EVPN_IP_PREFIX_ROUTE) {
		snprintf(buf, len, "[%d]:[0]:[%d]:[%s]",
			 p->prefix.route_type,
			 p->prefix.ip_prefix_length,
			 IS_EVPN_PREFIX_IPADDR_V4(p) ?
				inet_ntoa(p->prefix.ip.ipaddr_v4) :
				inet6_ntoa(p->prefix.ip.ipaddr_v6));
	} else {
		/* For EVPN route types not supported yet. */
		snprintf(buf, len, "(unsupported route type %d)",
			 p->prefix.route_type);
	}

	return (buf);
}

/*
 * Encode EVPN prefix in Update (MP_REACH)
 */
void bgp_evpn_encode_prefix(struct stream *s, struct prefix *p,
			    struct prefix_rd *prd, mpls_label_t *label,
			    struct attr *attr, int addpath_encode,
			    u_int32_t addpath_tx_id)
{
	struct prefix_evpn *evp = (struct prefix_evpn *)p;
	int ipa_len = 0;

	if (addpath_encode)
		stream_putl(s, addpath_tx_id);

	/* Route type */
	stream_putc(s, evp->prefix.route_type);

	switch (evp->prefix.route_type) {
	case BGP_EVPN_MAC_IP_ROUTE:
		if (IS_EVPN_PREFIX_IPADDR_V4(evp))
			ipa_len = IPV4_MAX_BYTELEN;
		else if (IS_EVPN_PREFIX_IPADDR_V6(evp))
			ipa_len = IPV6_MAX_BYTELEN;
		stream_putc(s, 33 + ipa_len);       // 1 VNI
		stream_put(s, prd->val, 8);	 /* RD */
		stream_put(s, 0, 10);		    /* ESI */
		stream_putl(s, 0);		    /* Ethernet Tag ID */
		stream_putc(s, 8 * ETH_ALEN); /* Mac Addr Len - bits */
		stream_put(s, evp->prefix.mac.octet, 6); /* Mac Addr */
		stream_putc(s, 8 * ipa_len);		 /* IP address Length */
		if (ipa_len)
			stream_put(s, &evp->prefix.ip.ip.addr,
				   ipa_len); /* IP */
		stream_put(s, label,
			   BGP_LABEL_BYTES); /* VNI is contained in 'tag' */
		break;

	case BGP_EVPN_IMET_ROUTE:
		stream_putc(s, 17); // TODO: length - assumes IPv4 address
		stream_put(s, prd->val, 8);      /* RD */
		stream_putl(s, 0);		 /* Ethernet Tag ID */
		stream_putc(s, IPV4_MAX_BITLEN); /* IP address Length - bits */
		/* Originating Router's IP Addr */
		stream_put_in_addr(s, &evp->prefix.ip.ipaddr_v4);
		break;

	case BGP_EVPN_IP_PREFIX_ROUTE:
		/* TODO: AddPath support. */
		evpn_mpattr_encode_type5(s, p, prd, label, attr);
		break;

	default:
		break;
	}
}

int bgp_nlri_parse_evpn(struct peer *peer, struct attr *attr,
			struct bgp_nlri *packet, int withdraw)
{
	u_char *pnt;
	u_char *lim;
	afi_t afi;
	safi_t safi;
	u_int32_t addpath_id;
	int addpath_encoded;
	int psize = 0;
	u_char rtype;
	u_char rlen;
	struct prefix p;

	/* Check peer status. */
	if (peer->status != Established) {
		zlog_err("%u:%s - EVPN update received in state %d",
			 peer->bgp->vrf_id, peer->host, peer->status);
		return -1;
	}

	/* Start processing the NLRI - there may be multiple in the MP_REACH */
	pnt = packet->nlri;
	lim = pnt + packet->length;
	afi = packet->afi;
	safi = packet->safi;
	addpath_id = 0;

	addpath_encoded =
		(CHECK_FLAG(peer->af_cap[afi][safi], PEER_CAP_ADDPATH_AF_RX_ADV)
		 && CHECK_FLAG(peer->af_cap[afi][safi],
			       PEER_CAP_ADDPATH_AF_TX_RCV));

	for (; pnt < lim; pnt += psize) {
		/* Clear prefix structure. */
		memset(&p, 0, sizeof(struct prefix));

		/* Deal with path-id if AddPath is supported. */
		if (addpath_encoded) {
			/* When packet overflow occurs return immediately. */
			if (pnt + BGP_ADDPATH_ID_LEN > lim)
				return -1;

			addpath_id = ntohl(*((uint32_t *)pnt));
			pnt += BGP_ADDPATH_ID_LEN;
		}

		/* All EVPN NLRI types start with type and length. */
		if (pnt + 2 > lim)
			return -1;

		rtype = *pnt++;
		psize = rlen = *pnt++;

		/* When packet overflow occur return immediately. */
		if (pnt + psize > lim)
			return -1;

		switch (rtype) {
		case BGP_EVPN_MAC_IP_ROUTE:
			if (process_type2_route(peer, afi, safi,
						withdraw ? NULL : attr, pnt,
						psize, addpath_id)) {
				zlog_err(
					"%u:%s - Error in processing EVPN type-2 NLRI size %d",
					peer->bgp->vrf_id, peer->host, psize);
				return -1;
			}
			break;

		case BGP_EVPN_IMET_ROUTE:
			if (process_type3_route(peer, afi, safi,
						withdraw ? NULL : attr, pnt,
						psize, addpath_id)) {
				zlog_err(
					"%u:%s - Error in processing EVPN type-3 NLRI size %d",
					peer->bgp->vrf_id, peer->host, psize);
				return -1;
			}
			break;

		case BGP_EVPN_IP_PREFIX_ROUTE:
			if (process_type5_route(peer, afi, safi, attr, pnt,
						psize, addpath_id, withdraw)) {
				zlog_err(
					"%u:%s - Error in processing EVPN type-5 NLRI size %d",
					peer->bgp->vrf_id, peer->host, psize);
				return -1;
			}
			break;

		default:
			break;
		}
	}

	/* Packet length consistency check. */
	if (pnt != lim)
		return -1;

	return 0;
}

/*
 * Map the RTs (configured or automatically derived) of a VRF to the VRF.
 * The mapping will be used during route processing.
 * bgp_def: default bgp instance
 * bgp_vrf: specific bgp vrf instance on which RT is configured
 */
void bgp_evpn_map_vrf_to_its_rts(struct bgp *bgp_vrf)
{
	int i = 0;
	struct ecommunity_val *eval = NULL;
	struct listnode *node = NULL, *nnode = NULL;
	struct ecommunity *ecom = NULL;

	for (ALL_LIST_ELEMENTS(bgp_vrf->vrf_import_rtl, node, nnode, ecom)) {
		for (i = 0; i < ecom->size; i++) {
			eval = (struct ecommunity_val *)(ecom->val
							 + (i
							    * ECOMMUNITY_SIZE));
			map_vrf_to_rt(bgp_vrf, eval);
		}
	}
}

/*
 * Unmap the RTs (configured or automatically derived) of a VRF from the VRF.
 */
void bgp_evpn_unmap_vrf_from_its_rts(struct bgp *bgp_vrf)
{
	int i;
	struct ecommunity_val *eval;
	struct listnode *node, *nnode;
	struct ecommunity *ecom;

	for (ALL_LIST_ELEMENTS(bgp_vrf->vrf_import_rtl, node, nnode, ecom)) {
		for (i = 0; i < ecom->size; i++) {
			struct vrf_irt_node *irt;
			struct ecommunity_val eval_tmp;

			eval = (struct ecommunity_val *)(ecom->val
							 + (i
							    * ECOMMUNITY_SIZE));
			/* If using "automatic" RT, we only care about the
			 * local-admin sub-field.
			 * This is to facilitate using VNI as the RT for EBGP
			 * peering too.
			 */
			memcpy(&eval_tmp, eval, ECOMMUNITY_SIZE);
			if (!CHECK_FLAG(bgp_vrf->vrf_flags,
					BGP_VRF_IMPORT_RT_CFGD))
				mask_ecom_global_admin(&eval_tmp, eval);

			irt = lookup_vrf_import_rt(&eval_tmp);
			if (irt)
				unmap_vrf_from_rt(bgp_vrf, irt);
		}
	}
}



/*
 * Map the RTs (configured or automatically derived) of a VNI to the VNI.
 * The mapping will be used during route processing.
 */
void bgp_evpn_map_vni_to_its_rts(struct bgp *bgp, struct bgpevpn *vpn)
{
	int i;
	struct ecommunity_val *eval;
	struct listnode *node, *nnode;
	struct ecommunity *ecom;

	for (ALL_LIST_ELEMENTS(vpn->import_rtl, node, nnode, ecom)) {
		for (i = 0; i < ecom->size; i++) {
			eval = (struct ecommunity_val *)(ecom->val
							 + (i
							    * ECOMMUNITY_SIZE));
			map_vni_to_rt(bgp, vpn, eval);
		}
	}
}

/*
 * Unmap the RTs (configured or automatically derived) of a VNI from the VNI.
 */
void bgp_evpn_unmap_vni_from_its_rts(struct bgp *bgp, struct bgpevpn *vpn)
{
	int i;
	struct ecommunity_val *eval;
	struct listnode *node, *nnode;
	struct ecommunity *ecom;

	for (ALL_LIST_ELEMENTS(vpn->import_rtl, node, nnode, ecom)) {
		for (i = 0; i < ecom->size; i++) {
			struct irt_node *irt;
			struct ecommunity_val eval_tmp;

			eval = (struct ecommunity_val *)(ecom->val
							 + (i
							    * ECOMMUNITY_SIZE));
			/* If using "automatic" RT, we only care about the
			 * local-admin sub-field.
			 * This is to facilitate using VNI as the RT for EBGP
			 * peering too.
			 */
			memcpy(&eval_tmp, eval, ECOMMUNITY_SIZE);
			if (!is_import_rt_configured(vpn))
				mask_ecom_global_admin(&eval_tmp, eval);

			irt = lookup_import_rt(bgp, &eval_tmp);
			if (irt)
				unmap_vni_from_rt(bgp, vpn, irt);
		}
	}
}

/*
 * Derive Import RT automatically for VNI and map VNI to RT.
 * The mapping will be used during route processing.
 */
void bgp_evpn_derive_auto_rt_import(struct bgp *bgp, struct bgpevpn *vpn)
{
	form_auto_rt(bgp, vpn->vni, vpn->import_rtl);
	UNSET_FLAG(vpn->flags, VNI_FLAG_IMPRT_CFGD);

	/* Map RT to VNI */
	bgp_evpn_map_vni_to_its_rts(bgp, vpn);
}

/*
 * Derive Export RT automatically for VNI.
 */
void bgp_evpn_derive_auto_rt_export(struct bgp *bgp, struct bgpevpn *vpn)
{
	form_auto_rt(bgp, vpn->vni, vpn->export_rtl);
	UNSET_FLAG(vpn->flags, VNI_FLAG_EXPRT_CFGD);
}

/*
 * Derive RD automatically for VNI using passed information - it
 * is of the form RouterId:unique-id-for-vni.
 */
void bgp_evpn_derive_auto_rd_for_vrf(struct bgp *bgp)
{
	char buf[100];

	bgp->vrf_prd.family = AF_UNSPEC;
	bgp->vrf_prd.prefixlen = 64;
	sprintf(buf, "%s:%hu", inet_ntoa(bgp->router_id), bgp->vrf_rd_id);
	str2prefix_rd(buf, &bgp->vrf_prd);
}

/*
 * Derive RD automatically for VNI using passed information - it
 * is of the form RouterId:unique-id-for-vni.
 */
void bgp_evpn_derive_auto_rd(struct bgp *bgp, struct bgpevpn *vpn)
{
	char buf[100];

	vpn->prd.family = AF_UNSPEC;
	vpn->prd.prefixlen = 64;
	sprintf(buf, "%s:%hu", inet_ntoa(bgp->router_id), vpn->rd_id);
	(void)str2prefix_rd(buf, &vpn->prd);
	UNSET_FLAG(vpn->flags, VNI_FLAG_RD_CFGD);
}

/*
 * Lookup VNI.
 */
struct bgpevpn *bgp_evpn_lookup_vni(struct bgp *bgp, vni_t vni)
{
	struct bgpevpn *vpn;
	struct bgpevpn tmp;

	memset(&tmp, 0, sizeof(struct bgpevpn));
	tmp.vni = vni;
	vpn = hash_lookup(bgp->vnihash, &tmp);
	return vpn;
}

/*
 * Create a new vpn - invoked upon configuration or zebra notification.
 */
struct bgpevpn *bgp_evpn_new(struct bgp *bgp, vni_t vni,
			     struct in_addr originator_ip,
			     vrf_id_t tenant_vrf_id)
{
	struct bgpevpn *vpn;

	if (!bgp)
		return NULL;

	vpn = XCALLOC(MTYPE_BGP_EVPN, sizeof(struct bgpevpn));
	if (!vpn)
		return NULL;

	/* Set values - RD and RT set to defaults. */
	vpn->vni = vni;
	vpn->originator_ip = originator_ip;
	vpn->tenant_vrf_id = tenant_vrf_id;

	/* Initialize route-target import and export lists */
	vpn->import_rtl = list_new();
	vpn->import_rtl->cmp = (int (*)(void *, void *))evpn_route_target_cmp;
	vpn->export_rtl = list_new();
	vpn->export_rtl->cmp = (int (*)(void *, void *))evpn_route_target_cmp;
	bf_assign_index(bm->rd_idspace, vpn->rd_id);
	derive_rd_rt_for_vni(bgp, vpn);

	/* Initialize EVPN route table. */
	vpn->route_table = bgp_table_init(AFI_L2VPN, SAFI_EVPN);

	/* Add to hash */
	if (!hash_get(bgp->vnihash, vpn, hash_alloc_intern)) {
		XFREE(MTYPE_BGP_EVPN, vpn);
		return NULL;
	}

	/* add to l2vni list on corresponding vrf */
	bgpevpn_link_to_l3vni(vpn);

	QOBJ_REG(vpn, bgpevpn);
	return vpn;
}

/*
 * Free a given VPN - called in multiple scenarios such as zebra
 * notification, configuration being deleted, advertise-all-vni disabled etc.
 * This just frees appropriate memory, caller should have taken other
 * needed actions.
 */
void bgp_evpn_free(struct bgp *bgp, struct bgpevpn *vpn)
{
	bgpevpn_unlink_from_l3vni(vpn);
	bgp_table_unlock(vpn->route_table);
	bgp_evpn_unmap_vni_from_its_rts(bgp, vpn);
	list_delete_and_null(&vpn->import_rtl);
	list_delete_and_null(&vpn->export_rtl);
	bf_release_index(bm->rd_idspace, vpn->rd_id);
	hash_release(bgp->vnihash, vpn);
	QOBJ_UNREG(vpn);
	XFREE(MTYPE_BGP_EVPN, vpn);
}

/*
 * Import route into matching VNI(s).
 */
int bgp_evpn_import_route(struct bgp *bgp, afi_t afi, safi_t safi,
			  struct prefix *p, struct bgp_info *ri)
{
	return install_uninstall_evpn_route(bgp, afi, safi, p, ri, 1);
}

/*
 * Unimport route from matching VNI(s).
 */
int bgp_evpn_unimport_route(struct bgp *bgp, afi_t afi, safi_t safi,
			    struct prefix *p, struct bgp_info *ri)
{
	return install_uninstall_evpn_route(bgp, afi, safi, p, ri, 0);
}

/* filter routes which have martian next hops */
int bgp_filter_evpn_routes_upon_martian_nh_change(struct bgp *bgp)
{
	afi_t afi;
	safi_t safi;
	struct bgp_node *rd_rn, *rn;
	struct bgp_table *table;
	struct bgp_info *ri;

	afi = AFI_L2VPN;
	safi = SAFI_EVPN;

	/* Walk entire global routing table and evaluate routes which could be
	 * imported into this VPN. Note that we cannot just look at the routes
	 * for the VNI's RD -
	 * remote routes applicable for this VNI could have any RD.
	 */
	/* EVPN routes are a 2-level table. */
	for (rd_rn = bgp_table_top(bgp->rib[afi][safi]); rd_rn;
	     rd_rn = bgp_route_next(rd_rn)) {
		table = (struct bgp_table *)(rd_rn->info);
		if (!table)
			continue;

		for (rn = bgp_table_top(table); rn; rn = bgp_route_next(rn)) {

			for (ri = rn->info; ri; ri = ri->next) {

				/* Consider "valid" remote routes applicable for
				 * this VNI. */
				if (!(ri->type == ZEBRA_ROUTE_BGP
				      && ri->sub_type == BGP_ROUTE_NORMAL))
					continue;

				if (bgp_nexthop_self(bgp, ri->attr->nexthop)) {

					char attr_str[BUFSIZ];
					char pbuf[PREFIX_STRLEN];

					bgp_dump_attr(ri->attr, attr_str,
						      BUFSIZ);

					if (bgp_debug_update(ri->peer, &rn->p,
							     NULL, 1))
						zlog_debug(
							"%u: prefix %s with attr %s - DENIED due to martian or self nexthop",
							bgp->vrf_id,
							prefix2str(
								&rn->p, pbuf,
								sizeof(pbuf)),
							attr_str);

					bgp_evpn_unimport_route(bgp, afi, safi,
								&rn->p, ri);

					bgp_rib_remove(rn, ri, ri->peer, afi,
						       safi);
				}
			}
		}
	}

	return 0;
}

/*
 * Handle del of a local MACIP.
 */
int bgp_evpn_local_macip_del(struct bgp *bgp, vni_t vni, struct ethaddr *mac,
			     struct ipaddr *ip)
{
	struct bgpevpn *vpn;
	struct prefix_evpn p;

	if (!bgp->vnihash) {
		zlog_err("%u: VNI hash not created", bgp->vrf_id);
		return -1;
	}

	/* Lookup VNI hash - should exist. */
	vpn = bgp_evpn_lookup_vni(bgp, vni);
	if (!vpn || !is_vni_live(vpn)) {
		zlog_warn("%u: VNI hash entry for VNI %u %s at MACIP DEL",
			  bgp->vrf_id, vni, vpn ? "not live" : "not found");
		return -1;
	}

	/* Remove EVPN type-2 route and schedule for processing. */
	build_evpn_type2_prefix(&p, mac, ip);
	delete_evpn_route(bgp, vpn, &p);

	return 0;
}

/*
 * Handle add of a local MACIP.
 */
int bgp_evpn_local_macip_add(struct bgp *bgp, vni_t vni, struct ethaddr *mac,
			     struct ipaddr *ip, u_char flags)
{
	struct bgpevpn *vpn;
	struct prefix_evpn p;

	if (!bgp->vnihash) {
		zlog_err("%u: VNI hash not created", bgp->vrf_id);
		return -1;
	}

	/* Lookup VNI hash - should exist. */
	vpn = bgp_evpn_lookup_vni(bgp, vni);
	if (!vpn || !is_vni_live(vpn)) {
		zlog_warn("%u: VNI hash entry for VNI %u %s at MACIP ADD",
			  bgp->vrf_id, vni, vpn ? "not live" : "not found");
		return -1;
	}

	/* Create EVPN type-2 route and schedule for processing. */
	build_evpn_type2_prefix(&p, mac, ip);
	if (update_evpn_route(bgp, vpn, &p, flags)) {
		char buf[ETHER_ADDR_STRLEN];
		char buf2[INET6_ADDRSTRLEN];

		zlog_err(
			"%u:Failed to create Type-2 route, VNI %u %s MAC %s IP %s",
			bgp->vrf_id, vpn->vni,
			CHECK_FLAG(flags, ZEBRA_MAC_TYPE_STICKY) ? "sticky gateway"
								 : "",
			prefix_mac2str(mac, buf, sizeof(buf)),
			ipaddr2str(ip, buf2, sizeof(buf2)));
		return -1;
	}

	return 0;
}

static void link_l2vni_hash_to_l3vni(struct hash_backet *backet,
				     struct bgp *bgp_vrf)
{
	struct bgpevpn *vpn = NULL;
	struct bgp *bgp_def = NULL;

	bgp_def = bgp_get_default();
	assert(bgp_def);

	vpn = (struct bgpevpn *)backet->data;
	if (vpn->tenant_vrf_id == bgp_vrf->vrf_id)
		bgpevpn_link_to_l3vni(vpn);
}

int bgp_evpn_local_l3vni_add(vni_t l3vni,
			     vrf_id_t vrf_id,
			     struct ethaddr *rmac,
			     struct in_addr originator_ip)
{
	struct bgp *bgp_vrf = NULL; /* bgp VRF instance */
	struct bgp *bgp_def = NULL; /* default bgp instance */
	struct listnode *node = NULL;
	struct bgpevpn *vpn = NULL;
	as_t as = 0;

	/* get the default instamce - required to get the AS number for VRF
	 * auto-creatio
	 */
	bgp_def = bgp_get_default();
	if (!bgp_def) {
		zlog_err("Cannot process L3VNI  %u ADD - default BGP instance not yet created",
			 l3vni);
		return -1;
	}
	as = bgp_def->as;

	/* if the BGP vrf instance doesnt exist - create one */
	bgp_vrf = bgp_lookup_by_name(vrf_id_to_name(vrf_id));
	if (!bgp_vrf) {

		int ret = 0;

		ret = bgp_get(&bgp_vrf, &as, vrf_id_to_name(vrf_id),
			      BGP_INSTANCE_TYPE_VRF);
		switch (ret) {
		case BGP_ERR_MULTIPLE_INSTANCE_NOT_SET:
			zlog_err("'bgp multiple-instance' not present\n");
			return -1;
		case BGP_ERR_AS_MISMATCH:
			zlog_err("BGP is already running; AS is %u\n", as);
			return -1;
		case BGP_ERR_INSTANCE_MISMATCH:
			zlog_err("BGP instance name and AS number mismatch\n");
			return -1;
		}

		/* mark as auto created */
		SET_FLAG(bgp_vrf->vrf_flags, BGP_VRF_AUTO);
	}

	/* associate with l3vni */
	bgp_vrf->l3vni = l3vni;

	/* set the router mac - to be used in mac-ip routes for this vrf */
	memcpy(&bgp_vrf->rmac, rmac, sizeof(struct ethaddr));

	/* set the originator ip */
	bgp_vrf->originator_ip = originator_ip;

	/* auto derive RD/RT */
	if (!CHECK_FLAG(bgp_vrf->vrf_flags, BGP_VRF_IMPORT_RT_CFGD))
		evpn_auto_rt_import_add_for_vrf(bgp_vrf);
	if (!CHECK_FLAG(bgp_vrf->vrf_flags, BGP_VRF_EXPORT_RT_CFGD))
		evpn_auto_rt_export_add_for_vrf(bgp_vrf);
	bgp_evpn_derive_auto_rd_for_vrf(bgp_vrf);

	/* link all corresponding l2vnis */
	hash_iterate(bgp_def->vnihash,
		     (void (*)(struct hash_backet *, void *))
			link_l2vni_hash_to_l3vni,
		     bgp_vrf);

	/* updates all corresponding local mac-ip routes */
	for (ALL_LIST_ELEMENTS_RO(bgp_vrf->l2vnis, node, vpn))
		update_routes_for_vni(bgp_def, vpn);

	/* advertise type-5 routes if needed */
	update_advertise_vrf_routes(bgp_vrf);

	/* install all remote routes belonging to this l3vni into correspondng
	 * vrf */
	install_routes_for_vrf(bgp_vrf);

	return 0;
}

int bgp_evpn_local_l3vni_del(vni_t l3vni,
			     vrf_id_t vrf_id)
{
	struct bgp *bgp_vrf = NULL; /* bgp vrf instance */
	struct bgp *bgp_def = NULL; /* default bgp instance */
	struct listnode *node = NULL;
	struct bgpevpn *vpn = NULL;

	bgp_vrf = bgp_lookup_by_vrf_id(vrf_id);
	if (!bgp_vrf) {
		zlog_err("Cannot process L3VNI %u Del - Could not find BGP instance",
			 l3vni);
		return -1;
	}

	bgp_def = bgp_get_default();
	if (!bgp_def) {
		zlog_err("Cannot process L3VNI %u Del - Could not find default BGP instance",
			 l3vni);
		return -1;
	}

	/* unimport remote routes from VRF, if it is AUTO vrf bgp_delete will
	 * take care of uninstalling the routes from zebra
	 */
	if (!CHECK_FLAG(bgp_vrf->vrf_flags, BGP_VRF_AUTO))
		uninstall_routes_for_vrf(bgp_vrf);

	/* delete/withdraw all type-5 routes */
	delete_withdraw_vrf_routes(bgp_vrf);

	/* remove the l3vni from vrf instance */
	bgp_vrf->l3vni = 0;

	/* remove the Rmac from the BGP vrf */
	memset(&bgp_vrf->rmac, 0, sizeof(struct ethaddr));

	/* delete RD/RT */
	if (bgp_vrf->vrf_import_rtl && !list_isempty(bgp_vrf->vrf_import_rtl)) {
		bgp_evpn_unmap_vrf_from_its_rts(bgp_vrf);
		list_delete_all_node(bgp_vrf->vrf_import_rtl);
	}
	if (bgp_vrf->vrf_export_rtl && !list_isempty(bgp_vrf->vrf_export_rtl)) {
		list_delete_all_node(bgp_vrf->vrf_export_rtl);
	}

	/* update all corresponding local mac-ip routes */
	for (ALL_LIST_ELEMENTS_RO(bgp_vrf->l2vnis, node, vpn))
		update_routes_for_vni(bgp_def, vpn);


	/* Delete the instance if it was autocreated */
	if (CHECK_FLAG(bgp_vrf->vrf_flags, BGP_VRF_AUTO))
		bgp_delete(bgp_vrf);

	return 0;
}

/*
 * Handle del of a local VNI.
 */
int bgp_evpn_local_vni_del(struct bgp *bgp, vni_t vni)
{
	struct bgpevpn *vpn;

	if (!bgp->vnihash) {
		zlog_err("%u: VNI hash not created", bgp->vrf_id);
		return -1;
	}

	/* Locate VNI hash */
	vpn = bgp_evpn_lookup_vni(bgp, vni);
	if (!vpn) {
		zlog_warn("%u: VNI hash entry for VNI %u not found at DEL",
			  bgp->vrf_id, vni);
		return 0;
	}

	/* Remove all local EVPN routes and schedule for processing (to
	 * withdraw from peers).
	 */
	delete_routes_for_vni(bgp, vpn);

	/*
	 * tunnel is no longer active, del tunnel ip address from tip_hash
	 */
	bgp_tip_del(bgp, &vpn->originator_ip);

	/* Clear "live" flag and see if hash needs to be freed. */
	UNSET_FLAG(vpn->flags, VNI_FLAG_LIVE);
	if (!is_vni_configured(vpn))
		bgp_evpn_free(bgp, vpn);

	return 0;
}

/*
 * Handle add (or update) of a local VNI. The only VNI change we care
 * about is change to local-tunnel-ip.
 */
int bgp_evpn_local_vni_add(struct bgp *bgp, vni_t vni,
			   struct in_addr originator_ip,
			   vrf_id_t tenant_vrf_id)
{
	struct bgpevpn *vpn;
	struct prefix_evpn p;

	if (!bgp->vnihash) {
		zlog_err("%u: VNI hash not created", bgp->vrf_id);
		return -1;
	}

	/* Lookup VNI. If present and no change, exit. */
	vpn = bgp_evpn_lookup_vni(bgp, vni);
	if (vpn) {

		/* update tenant_vrf_id if required */
		if (vpn->tenant_vrf_id != tenant_vrf_id) {
			bgpevpn_unlink_from_l3vni(vpn);
			vpn->tenant_vrf_id = tenant_vrf_id;
			bgpevpn_link_to_l3vni(vpn);

			/* update all routes with new export RT for VRFs */
			update_routes_for_vni(bgp, vpn);
		}

		if (is_vni_live(vpn)
		    && IPV4_ADDR_SAME(&vpn->originator_ip, &originator_ip))
			/* Probably some other param has changed that we don't
			 * care about. */
			return 0;

		/* Local tunnel endpoint IP address has changed */
		handle_tunnel_ip_change(bgp, vpn, originator_ip);
	}

	/* Create or update as appropriate. */
	if (!vpn) {
		vpn = bgp_evpn_new(bgp, vni, originator_ip, tenant_vrf_id);
		if (!vpn) {
			zlog_err(
				"%u: Failed to allocate VNI entry for VNI %u - at Add",
				bgp->vrf_id, vni);
			return -1;
		}
	}

	/* if the VNI is live already, there is nothing more to do */
	if (is_vni_live(vpn))
		return 0;

	/* Mark as "live" */
	SET_FLAG(vpn->flags, VNI_FLAG_LIVE);

	/* tunnel is now active, add tunnel-ip to db */
	bgp_tip_add(bgp, &originator_ip);

	/* filter routes as nexthop database has changed */
	bgp_filter_evpn_routes_upon_martian_nh_change(bgp);

	/* Create EVPN type-3 route and schedule for processing. */
	build_evpn_type3_prefix(&p, vpn->originator_ip);
	if (update_evpn_route(bgp, vpn, &p, 0)) {
		zlog_err("%u: Type3 route creation failure for VNI %u",
			 bgp->vrf_id, vni);
		return -1;
	}

	/* If we have learnt and retained remote routes (VTEPs, MACs) for this
	 * VNI,
	 * install them.
	 */
	install_routes_for_vni(bgp, vpn);

	/* If we are advertising gateway mac-ip
	   It needs to be conveyed again to zebra */
	bgp_zebra_advertise_gw_macip(bgp, vpn->advertise_gw_macip, vpn->vni);

	return 0;
}

/*
 * Cleanup EVPN information on disable - Need to delete and withdraw
 * EVPN routes from peers.
 */
void bgp_evpn_cleanup_on_disable(struct bgp *bgp)
{
	hash_iterate(bgp->vnihash, (void (*)(struct hash_backet *,
					     void *))cleanup_vni_on_disable,
		     bgp);
}

/*
 * Cleanup EVPN information - invoked at the time of bgpd exit or when the
 * BGP instance (default) is being freed.
 */
void bgp_evpn_cleanup(struct bgp *bgp)
{
	if (bgp->vnihash)
		hash_iterate(bgp->vnihash, (void (*)(struct hash_backet *,
						     void *))free_vni_entry,
			     bgp);
	if (bgp->import_rt_hash)
		hash_free(bgp->import_rt_hash);
	bgp->import_rt_hash = NULL;
	if (bgp->vrf_import_rt_hash)
		hash_free(bgp->vrf_import_rt_hash);
	bgp->vrf_import_rt_hash = NULL;
	if (bgp->vnihash)
		hash_free(bgp->vnihash);
	bgp->vnihash = NULL;
	if (bgp->vrf_import_rtl)
		list_delete_and_null(&bgp->vrf_import_rtl);
	if (bgp->vrf_export_rtl)
		list_delete_and_null(&bgp->vrf_export_rtl);
	if (bgp->l2vnis)
		list_delete_and_null(&bgp->l2vnis);
	bf_release_index(bm->rd_idspace, bgp->vrf_rd_id);
}

/*
 * Initialization for EVPN
 * Create
 *  VNI hash table
 *  hash for RT to VNI
 *  assign a unique rd id for auto derivation of vrf_prd
 */
void bgp_evpn_init(struct bgp *bgp)
{
	bgp->vnihash =
		hash_create(vni_hash_key_make, vni_hash_cmp, "BGP VNI Hash");
	bgp->import_rt_hash =
		hash_create(import_rt_hash_key_make, import_rt_hash_cmp,
			    "BGP Import RT Hash");
	bgp->vrf_import_rt_hash =
		hash_create(vrf_import_rt_hash_key_make, vrf_import_rt_hash_cmp,
			    "BGP VRF Import RT Hash");
	bgp->vrf_import_rtl = list_new();
	bgp->vrf_import_rtl->cmp =
		(int (*)(void *, void *))evpn_route_target_cmp;

	bgp->vrf_export_rtl = list_new();
	bgp->vrf_export_rtl->cmp =
		(int (*)(void *, void *))evpn_route_target_cmp;
	bgp->l2vnis = list_new();
	bgp->l2vnis->cmp =
		(int (*)(void *, void *))vni_hash_cmp;
	bf_assign_index(bm->rd_idspace, bgp->vrf_rd_id);

}

void bgp_evpn_vrf_delete(struct bgp *bgp_vrf)
{
	bgp_evpn_unmap_vrf_from_its_rts(bgp_vrf);
}<|MERGE_RESOLUTION|>--- conflicted
+++ resolved
@@ -1206,12 +1206,9 @@
 	attr.mp_nexthop_global_in = vpn->originator_ip;
 	attr.mp_nexthop_len = BGP_ATTR_NHLEN_IPV4;
 	attr.sticky = CHECK_FLAG(flags, ZEBRA_MAC_TYPE_STICKY) ? 1 : 0;
-<<<<<<< HEAD
+  attr.flag |= ATTR_FLAG_BIT(BGP_ATTR_PMSI_TUNNEL);
 	bgpevpn_get_rmac(vpn, &attr.rmac);
-=======
-	attr.flag |= ATTR_FLAG_BIT(BGP_ATTR_PMSI_TUNNEL);
 	vni2label(vpn->vni, &(attr.label));
->>>>>>> c1240044
 
 	/* Set up RT and ENCAP extended community. */
 	build_evpn_route_extcomm(vpn, &attr,
