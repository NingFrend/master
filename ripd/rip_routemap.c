/* RIPv2 routemap.
 * Copyright (C) 2005 6WIND <alain.ritoux@6wind.com>
 * Copyright (C) 1999 Kunihiro Ishiguro <kunihiro@zebra.org>
 *
 * This file is part of GNU Zebra.
 *
 * GNU Zebra is free software; you can redistribute it and/or modify it
 * under the terms of the GNU General Public License as published by the
 * Free Software Foundation; either version 2, or (at your option) any
 * later version.
 *
 * GNU Zebra is distributed in the hope that it will be useful, but
 * WITHOUT ANY WARRANTY; without even the implied warranty of
 * MERCHANTABILITY or FITNESS FOR A PARTICULAR PURPOSE.  See the GNU
 * General Public License for more details.
 *
 * You should have received a copy of the GNU General Public License
 * along with GNU Zebra; see the file COPYING.  If not, write to the Free
 * Software Foundation, Inc., 59 Temple Place - Suite 330, Boston, MA
 * 02111-1307, USA.  
 */

#include <zebra.h>

#include "memory.h"
#include "prefix.h"
#include "vty.h"
#include "routemap.h"
#include "command.h"
#include "filter.h"
#include "log.h"
#include "sockunion.h"		/* for inet_aton () */
#include "plist.h"

#include "ripd/ripd.h"

struct rip_metric_modifier
{
  enum 
  {
    metric_increment,
    metric_decrement,
    metric_absolute
  } type;

  u_char metric;
};

/* Hook function for updating route_map assignment. */
/* ARGSUSED */
static void
rip_route_map_update (const char *notused)
{
  int i;

  if (rip) 
    {
      for (i = 0; i < ZEBRA_ROUTE_MAX; i++) 
	{
	  if (rip->route_map[i].name)
	    rip->route_map[i].map = 
	      route_map_lookup_by_name (rip->route_map[i].name);
	}
    }
}

/* `match metric METRIC' */
/* Match function return 1 if match is success else return zero. */
static route_map_result_t
route_match_metric (void *rule, struct prefix *prefix, 
		    route_map_object_t type, void *object)
{
  u_int32_t *metric;
  u_int32_t  check;
  struct rip_info *rinfo;

  if (type == RMAP_RIP)
    {
      metric = rule;
      rinfo = object;
    
      /* If external metric is available, the route-map should
         work on this one (for redistribute purpose)  */
      check = (rinfo->external_metric) ? rinfo->external_metric :
                                         rinfo->metric;
      if (check == *metric)
	return RMAP_MATCH;
      else
	return RMAP_NOMATCH;
    }
  return RMAP_NOMATCH;
}

/* Route map `match metric' match statement. `arg' is METRIC value */
static void *
route_match_metric_compile (const char *arg)
{
  u_int32_t *metric;

  metric = XMALLOC (MTYPE_ROUTE_MAP_COMPILED, sizeof (u_int32_t));
  *metric = atoi (arg);

  if(*metric > 0)
    return metric;

  XFREE (MTYPE_ROUTE_MAP_COMPILED, metric);
  return NULL;
}

/* Free route map's compiled `match metric' value. */
static void
route_match_metric_free (void *rule)
{
  XFREE (MTYPE_ROUTE_MAP_COMPILED, rule);
}

/* Route map commands for metric matching. */
struct route_map_rule_cmd route_match_metric_cmd =
{
  "metric",
  route_match_metric,
  route_match_metric_compile,
  route_match_metric_free
};

/* `match interface IFNAME' */
/* Match function return 1 if match is success else return zero. */
static route_map_result_t
route_match_interface (void *rule, struct prefix *prefix,
		       route_map_object_t type, void *object)
{
  struct rip_info *rinfo;
  struct interface *ifp;
  char *ifname;

  if (type == RMAP_RIP)
    {
      ifname = rule;
      ifp = if_lookup_by_name(ifname);

      if (!ifp)
	return RMAP_NOMATCH;

      rinfo = object;

      if (rinfo->ifindex_out == ifp->ifindex || rinfo->ifindex == ifp->ifindex)
	return RMAP_MATCH;
      else
	return RMAP_NOMATCH;
    }
  return RMAP_NOMATCH;
}

/* Route map `match interface' match statement. `arg' is IFNAME value */
/* XXX I don`t know if I need to check does interface exist? */
static void *
route_match_interface_compile (const char *arg)
{
  return XSTRDUP (MTYPE_ROUTE_MAP_COMPILED, arg);
}

/* Free route map's compiled `match interface' value. */
static void
route_match_interface_free (void *rule)
{
  XFREE (MTYPE_ROUTE_MAP_COMPILED, rule);
}

/* Route map commands for interface matching. */
struct route_map_rule_cmd route_match_interface_cmd =
{
  "interface",
  route_match_interface,
  route_match_interface_compile,
  route_match_interface_free
};

/* `match ip next-hop IP_ACCESS_LIST' */

/* Match function return 1 if match is success else return zero. */
static route_map_result_t
route_match_ip_next_hop (void *rule, struct prefix *prefix,
			route_map_object_t type, void *object)
{
  struct access_list *alist;
  struct rip_info *rinfo;
  struct prefix_ipv4 p;

  if (type == RMAP_RIP)
    {
      rinfo = object;
      p.family = AF_INET;
      p.prefix = (rinfo->nexthop.s_addr) ? rinfo->nexthop : rinfo->from;
      p.prefixlen = IPV4_MAX_BITLEN;

      alist = access_list_lookup (AFI_IP, (char *) rule);
      if (alist == NULL)
	return RMAP_NOMATCH;

      return (access_list_apply (alist, &p) == FILTER_DENY ?
	      RMAP_NOMATCH : RMAP_MATCH);
    }
  return RMAP_NOMATCH;
}

/* Route map `ip next-hop' match statement.  `arg' should be
   access-list name. */
static void *
route_match_ip_next_hop_compile (const char *arg)
{
  return XSTRDUP (MTYPE_ROUTE_MAP_COMPILED, arg);
}

/* Free route map's compiled `. */
static void
route_match_ip_next_hop_free (void *rule)
{
  XFREE (MTYPE_ROUTE_MAP_COMPILED, rule);
}

/* Route map commands for ip next-hop matching. */
static struct route_map_rule_cmd route_match_ip_next_hop_cmd =
{
  "ip next-hop",
  route_match_ip_next_hop,
  route_match_ip_next_hop_compile,
  route_match_ip_next_hop_free
};

/* `match ip next-hop prefix-list PREFIX_LIST' */

static route_map_result_t
route_match_ip_next_hop_prefix_list (void *rule, struct prefix *prefix,
                                    route_map_object_t type, void *object)
{
  struct prefix_list *plist;
  struct rip_info *rinfo;
  struct prefix_ipv4 p;

  if (type == RMAP_RIP)
    {
      rinfo = object;
      p.family = AF_INET;
      p.prefix = (rinfo->nexthop.s_addr) ? rinfo->nexthop : rinfo->from;
      p.prefixlen = IPV4_MAX_BITLEN;

      plist = prefix_list_lookup (AFI_IP, (char *) rule);
      if (plist == NULL)
        return RMAP_NOMATCH;

      return (prefix_list_apply (plist, &p) == PREFIX_DENY ?
              RMAP_NOMATCH : RMAP_MATCH);
    }
  return RMAP_NOMATCH;
}

static void *
route_match_ip_next_hop_prefix_list_compile (const char *arg)
{
  return XSTRDUP (MTYPE_ROUTE_MAP_COMPILED, arg);
}

static void
route_match_ip_next_hop_prefix_list_free (void *rule)
{
  XFREE (MTYPE_ROUTE_MAP_COMPILED, rule);
}

static struct route_map_rule_cmd route_match_ip_next_hop_prefix_list_cmd =
{
  "ip next-hop prefix-list",
  route_match_ip_next_hop_prefix_list,
  route_match_ip_next_hop_prefix_list_compile,
  route_match_ip_next_hop_prefix_list_free
};

/* `match ip address IP_ACCESS_LIST' */

/* Match function should return 1 if match is success else return
   zero. */
static route_map_result_t
route_match_ip_address (void *rule, struct prefix *prefix, 
			route_map_object_t type, void *object)
{
  struct access_list *alist;

  if (type == RMAP_RIP)
    {
      alist = access_list_lookup (AFI_IP, (char *) rule);
      if (alist == NULL)
	return RMAP_NOMATCH;
    
      return (access_list_apply (alist, prefix) == FILTER_DENY ?
	      RMAP_NOMATCH : RMAP_MATCH);
    }
  return RMAP_NOMATCH;
}

/* Route map `ip address' match statement.  `arg' should be
   access-list name. */
static void *
route_match_ip_address_compile (const char *arg)
{
  return XSTRDUP (MTYPE_ROUTE_MAP_COMPILED, arg);
}

/* Free route map's compiled `ip address' value. */
static void
route_match_ip_address_free (void *rule)
{
  XFREE (MTYPE_ROUTE_MAP_COMPILED, rule);
}

/* Route map commands for ip address matching. */
static struct route_map_rule_cmd route_match_ip_address_cmd =
{
  "ip address",
  route_match_ip_address,
  route_match_ip_address_compile,
  route_match_ip_address_free
};

/* `match ip address prefix-list PREFIX_LIST' */

static route_map_result_t
route_match_ip_address_prefix_list (void *rule, struct prefix *prefix, 
				    route_map_object_t type, void *object)
{
  struct prefix_list *plist;

  if (type == RMAP_RIP)
    {
      plist = prefix_list_lookup (AFI_IP, (char *) rule);
      if (plist == NULL)
	return RMAP_NOMATCH;
    
      return (prefix_list_apply (plist, prefix) == PREFIX_DENY ?
	      RMAP_NOMATCH : RMAP_MATCH);
    }
  return RMAP_NOMATCH;
}

static void *
route_match_ip_address_prefix_list_compile (const char *arg)
{
  return XSTRDUP (MTYPE_ROUTE_MAP_COMPILED, arg);
}

static void
route_match_ip_address_prefix_list_free (void *rule)
{
  XFREE (MTYPE_ROUTE_MAP_COMPILED, rule);
}

static struct route_map_rule_cmd route_match_ip_address_prefix_list_cmd =
{
  "ip address prefix-list",
  route_match_ip_address_prefix_list,
  route_match_ip_address_prefix_list_compile,
  route_match_ip_address_prefix_list_free
};

/* `match tag TAG' */
/* Match function return 1 if match is success else return zero. */
static route_map_result_t
route_match_tag (void *rule, struct prefix *prefix, 
		    route_map_object_t type, void *object)
{
  route_tag_t *tag;
  struct rip_info *rinfo;
  route_tag_t rinfo_tag;

  if (type == RMAP_RIP)
    {
      tag = rule;
      rinfo = object;

      /* The information stored by rinfo is host ordered. */
      rinfo_tag = rinfo->tag;
      if (rinfo_tag == *tag)
	return RMAP_MATCH;
      else
	return RMAP_NOMATCH;
    }
  return RMAP_NOMATCH;
}

/* Route map commands for tag matching. */
static struct route_map_rule_cmd route_match_tag_cmd =
{
  "tag",
  route_match_tag,
  route_map_rule_tag_compile,
  route_map_rule_tag_free,
};

/* `set metric METRIC' */

/* Set metric to attribute. */
static route_map_result_t
route_set_metric (void *rule, struct prefix *prefix, 
		  route_map_object_t type, void *object)
{
  if (type == RMAP_RIP)
    {
      struct rip_metric_modifier *mod;
      struct rip_info *rinfo;

      mod = rule;
      rinfo = object;

      if (mod->type == metric_increment)
	rinfo->metric_out += mod->metric;
      else if (mod->type == metric_decrement)
	rinfo->metric_out -= mod->metric;
      else if (mod->type == metric_absolute)
	rinfo->metric_out = mod->metric;

      if ((signed int)rinfo->metric_out < 1)
	rinfo->metric_out = 1;
      if (rinfo->metric_out > RIP_METRIC_INFINITY)
	rinfo->metric_out = RIP_METRIC_INFINITY;

      rinfo->metric_set = 1;
    }
  return RMAP_OKAY;
}

/* set metric compilation. */
static void *
route_set_metric_compile (const char *arg)
{
  int len;
  const char *pnt;
  int type;
  long metric;
  char *endptr = NULL;
  struct rip_metric_modifier *mod;

  len = strlen (arg);
  pnt = arg;

  if (len == 0)
    return NULL;

  /* Examine first character. */
  if (arg[0] == '+')
    {
      type = metric_increment;
      pnt++;
    }
  else if (arg[0] == '-')
    {
      type = metric_decrement;
      pnt++;
    }
  else
    type = metric_absolute;

  /* Check beginning with digit string. */
  if (*pnt < '0' || *pnt > '9')
    return NULL;

  /* Convert string to integer. */
  metric = strtol (pnt, &endptr, 10);

  if (metric == LONG_MAX || *endptr != '\0')
    return NULL;
  if (metric < 0 || metric > RIP_METRIC_INFINITY)
    return NULL;

  mod = XMALLOC (MTYPE_ROUTE_MAP_COMPILED, 
		 sizeof (struct rip_metric_modifier));
  mod->type = type;
  mod->metric = metric;

  return mod;
}

/* Free route map's compiled `set metric' value. */
static void
route_set_metric_free (void *rule)
{
  XFREE (MTYPE_ROUTE_MAP_COMPILED, rule);
}

/* Set metric rule structure. */
static struct route_map_rule_cmd route_set_metric_cmd = 
{
  "metric",
  route_set_metric,
  route_set_metric_compile,
  route_set_metric_free,
};

/* `set ip next-hop IP_ADDRESS' */

/* Set nexthop to object.  ojbect must be pointer to struct attr. */
static route_map_result_t
route_set_ip_nexthop (void *rule, struct prefix *prefix, 
		      route_map_object_t type, void *object)
{
  struct in_addr *address;
  struct rip_info *rinfo;

  if(type == RMAP_RIP)
    {
      /* Fetch routemap's rule information. */
      address = rule;
      rinfo = object;
    
      /* Set next hop value. */ 
      rinfo->nexthop_out = *address;
    }

  return RMAP_OKAY;
}

/* Route map `ip nexthop' compile function.  Given string is converted
   to struct in_addr structure. */
static void *
route_set_ip_nexthop_compile (const char *arg)
{
  int ret;
  struct in_addr *address;

  address = XMALLOC (MTYPE_ROUTE_MAP_COMPILED, sizeof (struct in_addr));

  ret = inet_aton (arg, address);

  if (ret == 0)
    {
      XFREE (MTYPE_ROUTE_MAP_COMPILED, address);
      return NULL;
    }

  return address;
}

/* Free route map's compiled `ip nexthop' value. */
static void
route_set_ip_nexthop_free (void *rule)
{
  XFREE (MTYPE_ROUTE_MAP_COMPILED, rule);
}

/* Route map commands for ip nexthop set. */
static struct route_map_rule_cmd route_set_ip_nexthop_cmd =
{
  "ip next-hop",
  route_set_ip_nexthop,
  route_set_ip_nexthop_compile,
  route_set_ip_nexthop_free
};

/* `set tag TAG' */

/* Set tag to object.  ojbect must be pointer to struct attr. */
static route_map_result_t
route_set_tag (void *rule, struct prefix *prefix, 
		      route_map_object_t type, void *object)
{
  route_tag_t *tag;
  struct rip_info *rinfo;

  if(type == RMAP_RIP)
    {
      /* Fetch routemap's rule information. */
      tag = rule;
      rinfo = object;
    
      /* Set next hop value. */ 
      rinfo->tag_out = *tag;
    }

  return RMAP_OKAY;
}

/* Route map commands for tag set. */
static struct route_map_rule_cmd route_set_tag_cmd =
{
  "tag",
  route_set_tag,
  route_map_rule_tag_compile,
  route_map_rule_tag_free
};

#define MATCH_STR "Match values from routing table\n"
#define SET_STR "Set values in destination routing protocol\n"

<<<<<<< HEAD
=======
DEFUN (match_metric, 
       match_metric_cmd,
       "match metric <0-4294967295>",
       MATCH_STR
       "Match metric of route\n"
       "Metric value\n")
{
  return rip_route_match_add (vty, vty->index, "metric", argv[0]);
}

DEFUN (no_match_metric,
       no_match_metric_cmd,
       "no match metric",
       NO_STR
       MATCH_STR
       "Match metric of route\n")
{
  if (argc == 0)
    return rip_route_match_delete (vty, vty->index, "metric", NULL);

  return rip_route_match_delete (vty, vty->index, "metric", argv[0]);
}

ALIAS (no_match_metric,
       no_match_metric_val_cmd,
       "no match metric <0-4294967295>",
       NO_STR
       MATCH_STR
       "Match metric of route\n"
       "Metric value\n")

DEFUN (match_interface,
       match_interface_cmd,
       "match interface WORD",
       MATCH_STR
       "Match first hop interface of route\n"
       "Interface name\n")
{
  return rip_route_match_add (vty, vty->index, "interface", argv[0]);
}

DEFUN (no_match_interface,
       no_match_interface_cmd,
       "no match interface",
       NO_STR
       MATCH_STR
       "Match first hop interface of route\n")
{
  if (argc == 0)
    return rip_route_match_delete (vty, vty->index, "interface", NULL);

  return rip_route_match_delete (vty, vty->index, "interface", argv[0]);
}

ALIAS (no_match_interface,
       no_match_interface_val_cmd,
       "no match interface WORD",
       NO_STR
       MATCH_STR
       "Match first hop interface of route\n"
       "Interface name\n")

DEFUN (match_ip_next_hop,
       match_ip_next_hop_cmd,
       "match ip next-hop (<1-199>|<1300-2699>|WORD)",
       MATCH_STR
       IP_STR
       "Match next-hop address of route\n"
       "IP access-list number\n"
       "IP access-list number (expanded range)\n"
       "IP Access-list name\n")
{
  return rip_route_match_add (vty, vty->index, "ip next-hop", argv[0]);
}

DEFUN (no_match_ip_next_hop,
       no_match_ip_next_hop_cmd,
       "no match ip next-hop",
       NO_STR
       MATCH_STR
       IP_STR
       "Match next-hop address of route\n")
{
  if (argc == 0)
    return rip_route_match_delete (vty, vty->index, "ip next-hop", NULL);

  return rip_route_match_delete (vty, vty->index, "ip next-hop", argv[0]);
}

ALIAS (no_match_ip_next_hop,
       no_match_ip_next_hop_val_cmd,
       "no match ip next-hop (<1-199>|<1300-2699>|WORD)",
       NO_STR
       MATCH_STR
       IP_STR
       "Match next-hop address of route\n"
       "IP access-list number\n"
       "IP access-list number (expanded range)\n"
       "IP Access-list name\n")

DEFUN (match_ip_next_hop_prefix_list,
       match_ip_next_hop_prefix_list_cmd,
       "match ip next-hop prefix-list WORD",
       MATCH_STR
       IP_STR
       "Match next-hop address of route\n"
       "Match entries of prefix-lists\n"
       "IP prefix-list name\n")
{
  return rip_route_match_add (vty, vty->index, "ip next-hop prefix-list", argv[0]);
}

DEFUN (no_match_ip_next_hop_prefix_list,
       no_match_ip_next_hop_prefix_list_cmd,
       "no match ip next-hop prefix-list",
       NO_STR
       MATCH_STR
       IP_STR
       "Match next-hop address of route\n"
       "Match entries of prefix-lists\n")
{
  if (argc == 0)
    return rip_route_match_delete (vty, vty->index, "ip next-hop prefix-list", NULL);

  return rip_route_match_delete (vty, vty->index, "ip next-hop prefix-list", argv[0]);
}

ALIAS (no_match_ip_next_hop_prefix_list,
       no_match_ip_next_hop_prefix_list_val_cmd,
       "no match ip next-hop prefix-list WORD",
       NO_STR
       MATCH_STR
       IP_STR
       "Match next-hop address of route\n"
       "Match entries of prefix-lists\n"
       "IP prefix-list name\n")

DEFUN (match_ip_address,
       match_ip_address_cmd,
       "match ip address (<1-199>|<1300-2699>|WORD)",
       MATCH_STR
       IP_STR
       "Match address of route\n"
       "IP access-list number\n"
       "IP access-list number (expanded range)\n"
       "IP Access-list name\n")

{
  return rip_route_match_add (vty, vty->index, "ip address", argv[0]);
}

DEFUN (no_match_ip_address, 
       no_match_ip_address_cmd,
       "no match ip address",
       NO_STR
       MATCH_STR
       IP_STR
       "Match address of route\n")
{
  if (argc == 0)
    return rip_route_match_delete (vty, vty->index, "ip address", NULL);

  return rip_route_match_delete (vty, vty->index, "ip address", argv[0]);
}

ALIAS (no_match_ip_address,
       no_match_ip_address_val_cmd,
       "no match ip address (<1-199>|<1300-2699>|WORD)",
       NO_STR
       MATCH_STR
       IP_STR
       "Match address of route\n"
       "IP access-list number\n"
       "IP access-list number (expanded range)\n"
       "IP Access-list name\n")

DEFUN (match_ip_address_prefix_list, 
       match_ip_address_prefix_list_cmd,
       "match ip address prefix-list WORD",
       MATCH_STR
       IP_STR
       "Match address of route\n"
       "Match entries of prefix-lists\n"
       "IP prefix-list name\n")
{
  return rip_route_match_add (vty, vty->index, "ip address prefix-list", argv[0]);
}

DEFUN (no_match_ip_address_prefix_list,
       no_match_ip_address_prefix_list_cmd,
       "no match ip address prefix-list",
       NO_STR
       MATCH_STR
       IP_STR
       "Match address of route\n"
       "Match entries of prefix-lists\n")
{
  if (argc == 0)
    return rip_route_match_delete (vty, vty->index, "ip address prefix-list", NULL);

  return rip_route_match_delete (vty, vty->index, "ip address prefix-list", argv[0]);
}

ALIAS (no_match_ip_address_prefix_list,
       no_match_ip_address_prefix_list_val_cmd,
       "no match ip address prefix-list WORD",
       NO_STR
       MATCH_STR
       IP_STR
       "Match address of route\n"
       "Match entries of prefix-lists\n"
       "IP prefix-list name\n")

DEFUN (match_tag, 
       match_tag_cmd,
       "match tag <1-4294967295>",
       MATCH_STR
       "Match tag of route\n"
       "Metric value\n")
{
  return rip_route_match_add (vty, vty->index, "tag", argv[0]);
}

DEFUN (no_match_tag,
       no_match_tag_cmd,
       "no match tag",
       NO_STR
       MATCH_STR
       "Match tag of route\n")
{
  if (argc == 0)
    return rip_route_match_delete (vty, vty->index, "tag", NULL);

  return rip_route_match_delete (vty, vty->index, "tag", argv[0]);
}

ALIAS (no_match_tag,
       no_match_tag_val_cmd,
       "no match tag <1-4294967295>",
       NO_STR
       MATCH_STR
       "Match tag of route\n"
       "Metric value\n")

/* set functions */

DEFUN (set_metric,
       set_metric_cmd,
       "set metric <0-4294967295>",
       SET_STR
       "Metric value for destination routing protocol\n"
       "Metric value\n")
{
  return rip_route_set_add (vty, vty->index, "metric", argv[0]);
}

ALIAS (set_metric,
       set_metric_addsub_cmd,
       "set metric <+/-metric>",
       SET_STR
       "Metric value for destination routing protocol\n"
       "Add or subtract metric\n")

DEFUN (no_set_metric,
       no_set_metric_cmd,
       "no set metric",
       NO_STR
       SET_STR
       "Metric value for destination routing protocol\n")
{
  if (argc == 0)
    return rip_route_set_delete (vty, vty->index, "metric", NULL);

  return rip_route_set_delete (vty, vty->index, "metric", argv[0]);
}

ALIAS (no_set_metric,
       no_set_metric_val_cmd,
       "no set metric <0-4294967295>",
       NO_STR
       SET_STR
       "Metric value for destination routing protocol\n"
       "Metric value\n")

ALIAS (no_set_metric,
       no_set_metric_addsub_cmd,
       "no set metric <+/-metric>",
       NO_STR
       SET_STR
       "Metric value for destination routing protocol\n"
       "Add or subtract metric\n")

DEFUN (set_ip_nexthop,
       set_ip_nexthop_cmd,
       "set ip next-hop A.B.C.D",
       SET_STR
       IP_STR
       "Next hop address\n"
       "IP address of next hop\n")
{
  union sockunion su;
  int ret;

  ret = str2sockunion (argv[0], &su);
  if (ret < 0)
    {
      vty_out (vty, "%% Malformed next-hop address%s", VTY_NEWLINE);
      return CMD_WARNING;
    }
  if (su.sin.sin_addr.s_addr == 0 ||
      IPV4_CLASS_DE(su.sin.sin_addr.s_addr))
    {
      vty_out (vty, "%% nexthop address cannot be 0.0.0.0, multicast "
               "or reserved%s", VTY_NEWLINE);
      return CMD_WARNING;
    }

  return rip_route_set_add (vty, vty->index, "ip next-hop", argv[0]);
}

DEFUN (no_set_ip_nexthop,
       no_set_ip_nexthop_cmd,
       "no set ip next-hop",
       NO_STR
       SET_STR
       IP_STR
       "Next hop address\n")
{
  if (argc == 0)
    return rip_route_set_delete (vty, vty->index, "ip next-hop", NULL);
  
  return rip_route_set_delete (vty, vty->index, "ip next-hop", argv[0]);
}

ALIAS (no_set_ip_nexthop,
       no_set_ip_nexthop_val_cmd,
       "no set ip next-hop A.B.C.D",
       NO_STR
       SET_STR
       IP_STR
       "Next hop address\n"
       "IP address of next hop\n")

DEFUN (set_tag,
       set_tag_cmd,
       "set tag <1-4294967295>",
       SET_STR
       "Tag value for routing protocol\n"
       "Tag value\n")
{
  return rip_route_set_add (vty, vty->index, "tag", argv[0]);
}

DEFUN (no_set_tag,
       no_set_tag_cmd,
       "no set tag",
       NO_STR
       SET_STR
       "Tag value for routing protocol\n")
{
  if (argc == 0)
    return rip_route_set_delete (vty, vty->index, "tag", NULL);
  
  return rip_route_set_delete (vty, vty->index, "tag", argv[0]);
}

ALIAS (no_set_tag,
       no_set_tag_val_cmd,
       "no set tag <1-4294967295>",
       NO_STR
       SET_STR
       "Tag value for routing protocol\n"
       "Tag value\n")

>>>>>>> 3d3c3cbd
void
rip_route_map_reset ()
{
  ;
}

/* Route-map init */
void
rip_route_map_init ()
{
  route_map_init ();
  route_map_init_vty ();
  route_map_add_hook (rip_route_map_update);
  route_map_delete_hook (rip_route_map_update);

  route_map_match_interface_hook (generic_match_add);
  route_map_no_match_interface_hook (generic_match_delete);

  route_map_match_ip_address_hook (generic_match_add);
  route_map_no_match_ip_address_hook (generic_match_delete);

  route_map_match_ip_address_prefix_list_hook (generic_match_add);
  route_map_no_match_ip_address_prefix_list_hook (generic_match_delete);

  route_map_match_ip_next_hop_hook (generic_match_add);
  route_map_no_match_ip_next_hop_hook (generic_match_delete);

  route_map_match_ip_next_hop_prefix_list_hook (generic_match_add);
  route_map_no_match_ip_next_hop_prefix_list_hook (generic_match_delete);

  route_map_match_metric_hook (generic_match_add);
  route_map_no_match_metric_hook (generic_match_delete);

  route_map_match_tag_hook (generic_match_add);
  route_map_no_match_tag_hook (generic_match_delete);

  route_map_set_ip_nexthop_hook (generic_set_add);
  route_map_no_set_ip_nexthop_hook (generic_set_delete);

  route_map_set_metric_hook (generic_set_add);
  route_map_no_set_metric_hook (generic_set_delete);

  route_map_set_tag_hook (generic_set_add);
  route_map_no_set_tag_hook (generic_set_delete);

  route_map_install_match (&route_match_metric_cmd);
  route_map_install_match (&route_match_interface_cmd);
  route_map_install_match (&route_match_ip_next_hop_cmd);
  route_map_install_match (&route_match_ip_next_hop_prefix_list_cmd);
  route_map_install_match (&route_match_ip_address_cmd);
  route_map_install_match (&route_match_ip_address_prefix_list_cmd);
  route_map_install_match (&route_match_tag_cmd);

  route_map_install_set (&route_set_metric_cmd);
  route_map_install_set (&route_set_ip_nexthop_cmd);
  route_map_install_set (&route_set_tag_cmd);
}<|MERGE_RESOLUTION|>--- conflicted
+++ resolved
@@ -588,383 +588,6 @@
 #define MATCH_STR "Match values from routing table\n"
 #define SET_STR "Set values in destination routing protocol\n"
 
-<<<<<<< HEAD
-=======
-DEFUN (match_metric, 
-       match_metric_cmd,
-       "match metric <0-4294967295>",
-       MATCH_STR
-       "Match metric of route\n"
-       "Metric value\n")
-{
-  return rip_route_match_add (vty, vty->index, "metric", argv[0]);
-}
-
-DEFUN (no_match_metric,
-       no_match_metric_cmd,
-       "no match metric",
-       NO_STR
-       MATCH_STR
-       "Match metric of route\n")
-{
-  if (argc == 0)
-    return rip_route_match_delete (vty, vty->index, "metric", NULL);
-
-  return rip_route_match_delete (vty, vty->index, "metric", argv[0]);
-}
-
-ALIAS (no_match_metric,
-       no_match_metric_val_cmd,
-       "no match metric <0-4294967295>",
-       NO_STR
-       MATCH_STR
-       "Match metric of route\n"
-       "Metric value\n")
-
-DEFUN (match_interface,
-       match_interface_cmd,
-       "match interface WORD",
-       MATCH_STR
-       "Match first hop interface of route\n"
-       "Interface name\n")
-{
-  return rip_route_match_add (vty, vty->index, "interface", argv[0]);
-}
-
-DEFUN (no_match_interface,
-       no_match_interface_cmd,
-       "no match interface",
-       NO_STR
-       MATCH_STR
-       "Match first hop interface of route\n")
-{
-  if (argc == 0)
-    return rip_route_match_delete (vty, vty->index, "interface", NULL);
-
-  return rip_route_match_delete (vty, vty->index, "interface", argv[0]);
-}
-
-ALIAS (no_match_interface,
-       no_match_interface_val_cmd,
-       "no match interface WORD",
-       NO_STR
-       MATCH_STR
-       "Match first hop interface of route\n"
-       "Interface name\n")
-
-DEFUN (match_ip_next_hop,
-       match_ip_next_hop_cmd,
-       "match ip next-hop (<1-199>|<1300-2699>|WORD)",
-       MATCH_STR
-       IP_STR
-       "Match next-hop address of route\n"
-       "IP access-list number\n"
-       "IP access-list number (expanded range)\n"
-       "IP Access-list name\n")
-{
-  return rip_route_match_add (vty, vty->index, "ip next-hop", argv[0]);
-}
-
-DEFUN (no_match_ip_next_hop,
-       no_match_ip_next_hop_cmd,
-       "no match ip next-hop",
-       NO_STR
-       MATCH_STR
-       IP_STR
-       "Match next-hop address of route\n")
-{
-  if (argc == 0)
-    return rip_route_match_delete (vty, vty->index, "ip next-hop", NULL);
-
-  return rip_route_match_delete (vty, vty->index, "ip next-hop", argv[0]);
-}
-
-ALIAS (no_match_ip_next_hop,
-       no_match_ip_next_hop_val_cmd,
-       "no match ip next-hop (<1-199>|<1300-2699>|WORD)",
-       NO_STR
-       MATCH_STR
-       IP_STR
-       "Match next-hop address of route\n"
-       "IP access-list number\n"
-       "IP access-list number (expanded range)\n"
-       "IP Access-list name\n")
-
-DEFUN (match_ip_next_hop_prefix_list,
-       match_ip_next_hop_prefix_list_cmd,
-       "match ip next-hop prefix-list WORD",
-       MATCH_STR
-       IP_STR
-       "Match next-hop address of route\n"
-       "Match entries of prefix-lists\n"
-       "IP prefix-list name\n")
-{
-  return rip_route_match_add (vty, vty->index, "ip next-hop prefix-list", argv[0]);
-}
-
-DEFUN (no_match_ip_next_hop_prefix_list,
-       no_match_ip_next_hop_prefix_list_cmd,
-       "no match ip next-hop prefix-list",
-       NO_STR
-       MATCH_STR
-       IP_STR
-       "Match next-hop address of route\n"
-       "Match entries of prefix-lists\n")
-{
-  if (argc == 0)
-    return rip_route_match_delete (vty, vty->index, "ip next-hop prefix-list", NULL);
-
-  return rip_route_match_delete (vty, vty->index, "ip next-hop prefix-list", argv[0]);
-}
-
-ALIAS (no_match_ip_next_hop_prefix_list,
-       no_match_ip_next_hop_prefix_list_val_cmd,
-       "no match ip next-hop prefix-list WORD",
-       NO_STR
-       MATCH_STR
-       IP_STR
-       "Match next-hop address of route\n"
-       "Match entries of prefix-lists\n"
-       "IP prefix-list name\n")
-
-DEFUN (match_ip_address,
-       match_ip_address_cmd,
-       "match ip address (<1-199>|<1300-2699>|WORD)",
-       MATCH_STR
-       IP_STR
-       "Match address of route\n"
-       "IP access-list number\n"
-       "IP access-list number (expanded range)\n"
-       "IP Access-list name\n")
-
-{
-  return rip_route_match_add (vty, vty->index, "ip address", argv[0]);
-}
-
-DEFUN (no_match_ip_address, 
-       no_match_ip_address_cmd,
-       "no match ip address",
-       NO_STR
-       MATCH_STR
-       IP_STR
-       "Match address of route\n")
-{
-  if (argc == 0)
-    return rip_route_match_delete (vty, vty->index, "ip address", NULL);
-
-  return rip_route_match_delete (vty, vty->index, "ip address", argv[0]);
-}
-
-ALIAS (no_match_ip_address,
-       no_match_ip_address_val_cmd,
-       "no match ip address (<1-199>|<1300-2699>|WORD)",
-       NO_STR
-       MATCH_STR
-       IP_STR
-       "Match address of route\n"
-       "IP access-list number\n"
-       "IP access-list number (expanded range)\n"
-       "IP Access-list name\n")
-
-DEFUN (match_ip_address_prefix_list, 
-       match_ip_address_prefix_list_cmd,
-       "match ip address prefix-list WORD",
-       MATCH_STR
-       IP_STR
-       "Match address of route\n"
-       "Match entries of prefix-lists\n"
-       "IP prefix-list name\n")
-{
-  return rip_route_match_add (vty, vty->index, "ip address prefix-list", argv[0]);
-}
-
-DEFUN (no_match_ip_address_prefix_list,
-       no_match_ip_address_prefix_list_cmd,
-       "no match ip address prefix-list",
-       NO_STR
-       MATCH_STR
-       IP_STR
-       "Match address of route\n"
-       "Match entries of prefix-lists\n")
-{
-  if (argc == 0)
-    return rip_route_match_delete (vty, vty->index, "ip address prefix-list", NULL);
-
-  return rip_route_match_delete (vty, vty->index, "ip address prefix-list", argv[0]);
-}
-
-ALIAS (no_match_ip_address_prefix_list,
-       no_match_ip_address_prefix_list_val_cmd,
-       "no match ip address prefix-list WORD",
-       NO_STR
-       MATCH_STR
-       IP_STR
-       "Match address of route\n"
-       "Match entries of prefix-lists\n"
-       "IP prefix-list name\n")
-
-DEFUN (match_tag, 
-       match_tag_cmd,
-       "match tag <1-4294967295>",
-       MATCH_STR
-       "Match tag of route\n"
-       "Metric value\n")
-{
-  return rip_route_match_add (vty, vty->index, "tag", argv[0]);
-}
-
-DEFUN (no_match_tag,
-       no_match_tag_cmd,
-       "no match tag",
-       NO_STR
-       MATCH_STR
-       "Match tag of route\n")
-{
-  if (argc == 0)
-    return rip_route_match_delete (vty, vty->index, "tag", NULL);
-
-  return rip_route_match_delete (vty, vty->index, "tag", argv[0]);
-}
-
-ALIAS (no_match_tag,
-       no_match_tag_val_cmd,
-       "no match tag <1-4294967295>",
-       NO_STR
-       MATCH_STR
-       "Match tag of route\n"
-       "Metric value\n")
-
-/* set functions */
-
-DEFUN (set_metric,
-       set_metric_cmd,
-       "set metric <0-4294967295>",
-       SET_STR
-       "Metric value for destination routing protocol\n"
-       "Metric value\n")
-{
-  return rip_route_set_add (vty, vty->index, "metric", argv[0]);
-}
-
-ALIAS (set_metric,
-       set_metric_addsub_cmd,
-       "set metric <+/-metric>",
-       SET_STR
-       "Metric value for destination routing protocol\n"
-       "Add or subtract metric\n")
-
-DEFUN (no_set_metric,
-       no_set_metric_cmd,
-       "no set metric",
-       NO_STR
-       SET_STR
-       "Metric value for destination routing protocol\n")
-{
-  if (argc == 0)
-    return rip_route_set_delete (vty, vty->index, "metric", NULL);
-
-  return rip_route_set_delete (vty, vty->index, "metric", argv[0]);
-}
-
-ALIAS (no_set_metric,
-       no_set_metric_val_cmd,
-       "no set metric <0-4294967295>",
-       NO_STR
-       SET_STR
-       "Metric value for destination routing protocol\n"
-       "Metric value\n")
-
-ALIAS (no_set_metric,
-       no_set_metric_addsub_cmd,
-       "no set metric <+/-metric>",
-       NO_STR
-       SET_STR
-       "Metric value for destination routing protocol\n"
-       "Add or subtract metric\n")
-
-DEFUN (set_ip_nexthop,
-       set_ip_nexthop_cmd,
-       "set ip next-hop A.B.C.D",
-       SET_STR
-       IP_STR
-       "Next hop address\n"
-       "IP address of next hop\n")
-{
-  union sockunion su;
-  int ret;
-
-  ret = str2sockunion (argv[0], &su);
-  if (ret < 0)
-    {
-      vty_out (vty, "%% Malformed next-hop address%s", VTY_NEWLINE);
-      return CMD_WARNING;
-    }
-  if (su.sin.sin_addr.s_addr == 0 ||
-      IPV4_CLASS_DE(su.sin.sin_addr.s_addr))
-    {
-      vty_out (vty, "%% nexthop address cannot be 0.0.0.0, multicast "
-               "or reserved%s", VTY_NEWLINE);
-      return CMD_WARNING;
-    }
-
-  return rip_route_set_add (vty, vty->index, "ip next-hop", argv[0]);
-}
-
-DEFUN (no_set_ip_nexthop,
-       no_set_ip_nexthop_cmd,
-       "no set ip next-hop",
-       NO_STR
-       SET_STR
-       IP_STR
-       "Next hop address\n")
-{
-  if (argc == 0)
-    return rip_route_set_delete (vty, vty->index, "ip next-hop", NULL);
-  
-  return rip_route_set_delete (vty, vty->index, "ip next-hop", argv[0]);
-}
-
-ALIAS (no_set_ip_nexthop,
-       no_set_ip_nexthop_val_cmd,
-       "no set ip next-hop A.B.C.D",
-       NO_STR
-       SET_STR
-       IP_STR
-       "Next hop address\n"
-       "IP address of next hop\n")
-
-DEFUN (set_tag,
-       set_tag_cmd,
-       "set tag <1-4294967295>",
-       SET_STR
-       "Tag value for routing protocol\n"
-       "Tag value\n")
-{
-  return rip_route_set_add (vty, vty->index, "tag", argv[0]);
-}
-
-DEFUN (no_set_tag,
-       no_set_tag_cmd,
-       "no set tag",
-       NO_STR
-       SET_STR
-       "Tag value for routing protocol\n")
-{
-  if (argc == 0)
-    return rip_route_set_delete (vty, vty->index, "tag", NULL);
-  
-  return rip_route_set_delete (vty, vty->index, "tag", argv[0]);
-}
-
-ALIAS (no_set_tag,
-       no_set_tag_val_cmd,
-       "no set tag <1-4294967295>",
-       NO_STR
-       SET_STR
-       "Tag value for routing protocol\n"
-       "Tag value\n")
-
->>>>>>> 3d3c3cbd
 void
 rip_route_map_reset ()
 {
