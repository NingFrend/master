--- conflicted
+++ resolved
@@ -209,10 +209,6 @@
 		.ifindex = ifp->ifindex,
 		.vrf_id = ifp->vrf_id,
 	};
-<<<<<<< HEAD
-	uint32_t metric;
-
-=======
 	struct zebra_vrf *zvrf;
 	uint32_t metric;
 
@@ -223,7 +219,6 @@
 			 __PRETTY_FUNCTION__, ifp->vrf_id);
 		return;
 	}
->>>>>>> 23db048e
 	if (!CHECK_FLAG(ifc->conf, ZEBRA_IFC_REAL))
 		return;
 
@@ -259,19 +254,11 @@
 
 	metric = (ifc->metric < (uint32_t)METRIC_MAX) ?
 				ifc->metric : ifp->metric;
-<<<<<<< HEAD
-	rib_add(afi, SAFI_UNICAST, ifp->vrf_id, ZEBRA_ROUTE_CONNECT, 0, 0, &p,
-		NULL, &nh, RT_TABLE_MAIN, metric, 0, 0, 0);
-
-	rib_add(afi, SAFI_MULTICAST, ifp->vrf_id, ZEBRA_ROUTE_CONNECT, 0, 0, &p,
-		NULL, &nh, RT_TABLE_MAIN, metric, 0, 0, 0);
-=======
 	rib_add(afi, SAFI_UNICAST, zvrf->vrf->vrf_id, ZEBRA_ROUTE_CONNECT,
 		0, 0, &p, NULL, &nh, zvrf->table_id, metric, 0, 0, 0);
 
 	rib_add(afi, SAFI_MULTICAST, zvrf->vrf->vrf_id, ZEBRA_ROUTE_CONNECT,
 		0, 0, &p, NULL, &nh, zvrf->table_id, metric, 0, 0, 0);
->>>>>>> 23db048e
 
 	if (IS_ZEBRA_DEBUG_RIB_DETAILED) {
 		char buf[PREFIX_STRLEN];
@@ -299,11 +286,7 @@
 
 /* Add connected IPv4 route to the interface. */
 void connected_add_ipv4(struct interface *ifp, int flags, struct in_addr *addr,
-<<<<<<< HEAD
-			uint8_t prefixlen, struct in_addr *broad,
-=======
 			uint16_t prefixlen, struct in_addr *broad,
->>>>>>> 23db048e
 			const char *label, uint32_t metric)
 {
 	struct prefix_ipv4 *p;
@@ -537,11 +520,7 @@
 
 /* Add connected IPv6 route to the interface. */
 void connected_add_ipv6(struct interface *ifp, int flags, struct in6_addr *addr,
-<<<<<<< HEAD
-			struct in6_addr *broad, uint8_t prefixlen,
-=======
 			struct in6_addr *broad, uint16_t prefixlen,
->>>>>>> 23db048e
 			const char *label, uint32_t metric)
 {
 	struct prefix_ipv6 *p;
