/* Kernel routing table updates using netlink over GNU/Linux system.
 * Copyright (C) 1997, 98, 99 Kunihiro Ishiguro
 *
 * This file is part of GNU Zebra.
 *
 * GNU Zebra is free software; you can redistribute it and/or modify it
 * under the terms of the GNU General Public License as published by the
 * Free Software Foundation; either version 2, or (at your option) any
 * later version.
 *
 * GNU Zebra is distributed in the hope that it will be useful, but
 * WITHOUT ANY WARRANTY; without even the implied warranty of
 * MERCHANTABILITY or FITNESS FOR A PARTICULAR PURPOSE.  See the GNU
 * General Public License for more details.
 *
 * You should have received a copy of the GNU General Public License along
 * with this program; see the file COPYING; if not, write to the Free Software
 * Foundation, Inc., 51 Franklin St, Fifth Floor, Boston, MA 02110-1301 USA
 */

#include <zebra.h>

#ifdef HAVE_NETLINK

#include <net/if_arp.h>
#include <linux/lwtunnel.h>
#include <linux/mpls_iptunnel.h>
#include <linux/neighbour.h>
#include <linux/rtnetlink.h>
#include <linux/nexthop.h>

/* Hack for GNU libc version 2. */
#ifndef MSG_TRUNC
#define MSG_TRUNC      0x20
#endif /* MSG_TRUNC */

#include "linklist.h"
#include "if.h"
#include "log.h"
#include "prefix.h"
#include "connected.h"
#include "table.h"
#include "memory.h"
#include "zebra_memory.h"
#include "rib.h"
#include "thread.h"
#include "privs.h"
#include "nexthop.h"
#include "vrf.h"
#include "vty.h"
#include "mpls.h"
#include "vxlan.h"
#include "printfrr.h"

#include "zebra/zapi_msg.h"
#include "zebra/zebra_ns.h"
#include "zebra/zebra_vrf.h"
#include "zebra/rt.h"
#include "zebra/redistribute.h"
#include "zebra/interface.h"
#include "zebra/debug.h"
#include "zebra/rtadv.h"
#include "zebra/zebra_ptm.h"
#include "zebra/zebra_mpls.h"
#include "zebra/kernel_netlink.h"
#include "zebra/rt_netlink.h"
#include "zebra/zebra_nhg.h"
#include "zebra/zebra_mroute.h"
#include "zebra/zebra_vxlan.h"
#include "zebra/zebra_errors.h"

#ifndef AF_MPLS
#define AF_MPLS 28
#endif

static vlanid_t filter_vlan = 0;

/* We capture whether the current kernel supports nexthop ids; by
 * default, we'll use them if possible. There's also a configuration
 * available to _disable_ use of kernel nexthops.
 */
static bool supports_nh;

struct gw_family_t {
	uint16_t filler;
	uint16_t family;
	union g_addr gate;
};

static const char ipv4_ll_buf[16] = "169.254.0.1";
static struct in_addr ipv4_ll;

/* Is this a ipv4 over ipv6 route? */
static bool is_route_v4_over_v6(unsigned char rtm_family,
				enum nexthop_types_t nexthop_type)
{
	if (rtm_family == AF_INET
	    && (nexthop_type == NEXTHOP_TYPE_IPV6
		|| nexthop_type == NEXTHOP_TYPE_IPV6_IFINDEX))
		return true;

	return false;
}

/* Helper to control use of kernel-level nexthop ids */
static bool kernel_nexthops_supported(void)
{
	return (supports_nh && !vrf_is_backend_netns()
		&& zebra_nhg_kernel_nexthops_enabled());
}

/*
 * The ipv4_ll data structure is used for all 5549
 * additions to the kernel.  Let's figure out the
 * correct value one time instead for every
 * install/remove of a 5549 type route
 */
void rt_netlink_init(void)
{
	inet_pton(AF_INET, ipv4_ll_buf, &ipv4_ll);
}

/*
 * Mapping from dataplane neighbor flags to netlink flags
 */
static uint8_t neigh_flags_to_netlink(uint8_t dplane_flags)
{
	uint8_t flags = 0;

	if (dplane_flags & DPLANE_NTF_EXT_LEARNED)
		flags |= NTF_EXT_LEARNED;
	if (dplane_flags & DPLANE_NTF_ROUTER)
		flags |= NTF_ROUTER;

	return flags;
}

/*
 * Mapping from dataplane neighbor state to netlink state
 */
static uint16_t neigh_state_to_netlink(uint16_t dplane_state)
{
	uint16_t state = 0;

	if (dplane_state & DPLANE_NUD_REACHABLE)
		state |= NUD_REACHABLE;
	if (dplane_state & DPLANE_NUD_STALE)
		state |= NUD_STALE;
	if (dplane_state & DPLANE_NUD_NOARP)
		state |= NUD_NOARP;
	if (dplane_state & DPLANE_NUD_PROBE)
		state |= NUD_PROBE;

	return state;
}


static inline bool is_selfroute(int proto)
{
	if ((proto == RTPROT_BGP) || (proto == RTPROT_OSPF)
	    || (proto == RTPROT_ZSTATIC) || (proto == RTPROT_ZEBRA)
	    || (proto == RTPROT_ISIS) || (proto == RTPROT_RIPNG)
	    || (proto == RTPROT_NHRP) || (proto == RTPROT_EIGRP)
	    || (proto == RTPROT_LDP) || (proto == RTPROT_BABEL)
	    || (proto == RTPROT_RIP) || (proto == RTPROT_SHARP)
	    || (proto == RTPROT_PBR) || (proto == RTPROT_OPENFABRIC)) {
		return true;
	}

	return false;
}

static inline int zebra2proto(int proto)
{
	switch (proto) {
	case ZEBRA_ROUTE_BABEL:
		proto = RTPROT_BABEL;
		break;
	case ZEBRA_ROUTE_BGP:
		proto = RTPROT_BGP;
		break;
	case ZEBRA_ROUTE_OSPF:
	case ZEBRA_ROUTE_OSPF6:
		proto = RTPROT_OSPF;
		break;
	case ZEBRA_ROUTE_STATIC:
		proto = RTPROT_ZSTATIC;
		break;
	case ZEBRA_ROUTE_ISIS:
		proto = RTPROT_ISIS;
		break;
	case ZEBRA_ROUTE_RIP:
		proto = RTPROT_RIP;
		break;
	case ZEBRA_ROUTE_RIPNG:
		proto = RTPROT_RIPNG;
		break;
	case ZEBRA_ROUTE_NHRP:
		proto = RTPROT_NHRP;
		break;
	case ZEBRA_ROUTE_EIGRP:
		proto = RTPROT_EIGRP;
		break;
	case ZEBRA_ROUTE_LDP:
		proto = RTPROT_LDP;
		break;
	case ZEBRA_ROUTE_SHARP:
		proto = RTPROT_SHARP;
		break;
	case ZEBRA_ROUTE_PBR:
		proto = RTPROT_PBR;
		break;
	case ZEBRA_ROUTE_OPENFABRIC:
		proto = RTPROT_OPENFABRIC;
		break;
	case ZEBRA_ROUTE_TABLE:
	case ZEBRA_ROUTE_NHG:
		proto = RTPROT_ZEBRA;
		break;
	default:
		/*
		 * When a user adds a new protocol this will show up
		 * to let them know to do something about it.  This
		 * is intentionally a warn because we should see
		 * this as part of development of a new protocol
		 */
		zlog_debug(
			"%s: Please add this protocol(%d) to proper rt_netlink.c handling",
			__func__, proto);
		proto = RTPROT_ZEBRA;
		break;
	}

	return proto;
}

static inline int proto2zebra(int proto, int family, bool is_nexthop)
{
	switch (proto) {
	case RTPROT_BABEL:
		proto = ZEBRA_ROUTE_BABEL;
		break;
	case RTPROT_BGP:
		proto = ZEBRA_ROUTE_BGP;
		break;
	case RTPROT_OSPF:
		proto = (family == AFI_IP) ? ZEBRA_ROUTE_OSPF
					   : ZEBRA_ROUTE_OSPF6;
		break;
	case RTPROT_ISIS:
		proto = ZEBRA_ROUTE_ISIS;
		break;
	case RTPROT_RIP:
		proto = ZEBRA_ROUTE_RIP;
		break;
	case RTPROT_RIPNG:
		proto = ZEBRA_ROUTE_RIPNG;
		break;
	case RTPROT_NHRP:
		proto = ZEBRA_ROUTE_NHRP;
		break;
	case RTPROT_EIGRP:
		proto = ZEBRA_ROUTE_EIGRP;
		break;
	case RTPROT_LDP:
		proto = ZEBRA_ROUTE_LDP;
		break;
	case RTPROT_STATIC:
	case RTPROT_ZSTATIC:
		proto = ZEBRA_ROUTE_STATIC;
		break;
	case RTPROT_SHARP:
		proto = ZEBRA_ROUTE_SHARP;
		break;
	case RTPROT_PBR:
		proto = ZEBRA_ROUTE_PBR;
		break;
	case RTPROT_OPENFABRIC:
		proto = ZEBRA_ROUTE_OPENFABRIC;
		break;
	case RTPROT_ZEBRA:
		if (is_nexthop) {
			proto = ZEBRA_ROUTE_NHG;
			break;
		}
		/* Intentional fall thru */
	default:
		/*
		 * When a user adds a new protocol this will show up
		 * to let them know to do something about it.  This
		 * is intentionally a warn because we should see
		 * this as part of development of a new protocol
		 */
		zlog_debug(
			"%s: Please add this protocol(%d) to proper rt_netlink.c handling",
			__func__, proto);
		proto = ZEBRA_ROUTE_KERNEL;
		break;
	}
	return proto;
}

/*
Pending: create an efficient table_id (in a tree/hash) based lookup)
 */
vrf_id_t vrf_lookup_by_table(uint32_t table_id, ns_id_t ns_id)
{
	struct vrf *vrf;
	struct zebra_vrf *zvrf;

	RB_FOREACH (vrf, vrf_id_head, &vrfs_by_id) {
		zvrf = vrf->info;
		if (zvrf == NULL)
			continue;
		/* case vrf with netns : match the netnsid */
		if (vrf_is_backend_netns()) {
			if (ns_id == zvrf_id(zvrf))
				return zvrf_id(zvrf);
		} else {
			/* VRF is VRF_BACKEND_VRF_LITE */
			if (zvrf->table_id != table_id)
				continue;
			return zvrf_id(zvrf);
		}
	}

	return VRF_DEFAULT;
}

/**
 * @parse_encap_mpls() - Parses encapsulated mpls attributes
 * @tb:         Pointer to rtattr to look for nested items in.
 * @labels:     Pointer to store labels in.
 *
 * Return:      Number of mpls labels found.
 */
static int parse_encap_mpls(struct rtattr *tb, mpls_label_t *labels)
{
	struct rtattr *tb_encap[MPLS_IPTUNNEL_MAX + 1] = {0};
	mpls_lse_t *lses = NULL;
	int num_labels = 0;
	uint32_t ttl = 0;
	uint32_t bos = 0;
	uint32_t exp = 0;
	mpls_label_t label = 0;

	netlink_parse_rtattr_nested(tb_encap, MPLS_IPTUNNEL_MAX, tb);
	lses = (mpls_lse_t *)RTA_DATA(tb_encap[MPLS_IPTUNNEL_DST]);
	while (!bos && num_labels < MPLS_MAX_LABELS) {
		mpls_lse_decode(lses[num_labels], &label, &ttl, &exp, &bos);
		labels[num_labels++] = label;
	}

	return num_labels;
}

static struct nexthop
parse_nexthop_unicast(ns_id_t ns_id, struct rtmsg *rtm, struct rtattr **tb,
		      enum blackhole_type bh_type, int index, void *prefsrc,
		      void *gate, afi_t afi, vrf_id_t vrf_id)
{
	struct interface *ifp = NULL;
	struct nexthop nh = {0};
	mpls_label_t labels[MPLS_MAX_LABELS] = {0};
	int num_labels = 0;

	vrf_id_t nh_vrf_id = vrf_id;
	size_t sz = (afi == AFI_IP) ? 4 : 16;

	if (bh_type == BLACKHOLE_UNSPEC) {
		if (index && !gate)
			nh.type = NEXTHOP_TYPE_IFINDEX;
		else if (index && gate)
			nh.type = (afi == AFI_IP) ? NEXTHOP_TYPE_IPV4_IFINDEX
						  : NEXTHOP_TYPE_IPV6_IFINDEX;
		else if (!index && gate)
			nh.type = (afi == AFI_IP) ? NEXTHOP_TYPE_IPV4
						  : NEXTHOP_TYPE_IPV6;
		else {
			nh.type = NEXTHOP_TYPE_BLACKHOLE;
			nh.bh_type = bh_type;
		}
	} else {
		nh.type = NEXTHOP_TYPE_BLACKHOLE;
		nh.bh_type = bh_type;
	}
	nh.ifindex = index;
	if (prefsrc)
		memcpy(&nh.src, prefsrc, sz);
	if (gate)
		memcpy(&nh.gate, gate, sz);

	if (index) {
		ifp = if_lookup_by_index_per_ns(zebra_ns_lookup(ns_id), index);
		if (ifp)
			nh_vrf_id = ifp->vrf_id;
	}
	nh.vrf_id = nh_vrf_id;

	if (tb[RTA_ENCAP] && tb[RTA_ENCAP_TYPE]
	    && *(uint16_t *)RTA_DATA(tb[RTA_ENCAP_TYPE])
		       == LWTUNNEL_ENCAP_MPLS) {
		num_labels = parse_encap_mpls(tb[RTA_ENCAP], labels);
	}

	if (rtm->rtm_flags & RTNH_F_ONLINK)
		SET_FLAG(nh.flags, NEXTHOP_FLAG_ONLINK);

	if (num_labels)
		nexthop_add_labels(&nh, ZEBRA_LSP_STATIC, num_labels, labels);

	return nh;
}

static uint8_t parse_multipath_nexthops_unicast(ns_id_t ns_id,
						struct nexthop_group *ng,
						struct rtmsg *rtm,
						struct rtnexthop *rtnh,
						struct rtattr **tb,
						void *prefsrc, vrf_id_t vrf_id)
{
	void *gate = NULL;
	struct interface *ifp = NULL;
	int index = 0;
	/* MPLS labels */
	mpls_label_t labels[MPLS_MAX_LABELS] = {0};
	int num_labels = 0;
	struct rtattr *rtnh_tb[RTA_MAX + 1] = {};

	int len = RTA_PAYLOAD(tb[RTA_MULTIPATH]);
	vrf_id_t nh_vrf_id = vrf_id;

	for (;;) {
		struct nexthop *nh = NULL;

		if (len < (int)sizeof(*rtnh) || rtnh->rtnh_len > len)
			break;

		index = rtnh->rtnh_ifindex;
		if (index) {
			/*
			 * Yes we are looking this up
			 * for every nexthop and just
			 * using the last one looked
			 * up right now
			 */
			ifp = if_lookup_by_index_per_ns(zebra_ns_lookup(ns_id),
							index);
			if (ifp)
				nh_vrf_id = ifp->vrf_id;
			else {
				flog_warn(
					EC_ZEBRA_UNKNOWN_INTERFACE,
					"%s: Unknown interface %u specified, defaulting to VRF_DEFAULT",
					__func__, index);
				nh_vrf_id = VRF_DEFAULT;
			}
		} else
			nh_vrf_id = vrf_id;

		if (rtnh->rtnh_len > sizeof(*rtnh)) {
			memset(rtnh_tb, 0, sizeof(rtnh_tb));

			netlink_parse_rtattr(rtnh_tb, RTA_MAX, RTNH_DATA(rtnh),
					     rtnh->rtnh_len - sizeof(*rtnh));
			if (rtnh_tb[RTA_GATEWAY])
				gate = RTA_DATA(rtnh_tb[RTA_GATEWAY]);
			if (rtnh_tb[RTA_ENCAP] && rtnh_tb[RTA_ENCAP_TYPE]
			    && *(uint16_t *)RTA_DATA(rtnh_tb[RTA_ENCAP_TYPE])
				       == LWTUNNEL_ENCAP_MPLS) {
				num_labels = parse_encap_mpls(
					rtnh_tb[RTA_ENCAP], labels);
			}
		}

		if (gate && rtm->rtm_family == AF_INET) {
			if (index)
				nh = nexthop_from_ipv4_ifindex(
					gate, prefsrc, index, nh_vrf_id);
			else
				nh = nexthop_from_ipv4(gate, prefsrc,
						       nh_vrf_id);
		} else if (gate && rtm->rtm_family == AF_INET6) {
			if (index)
				nh = nexthop_from_ipv6_ifindex(
					gate, index, nh_vrf_id);
			else
				nh = nexthop_from_ipv6(gate, nh_vrf_id);
		} else
			nh = nexthop_from_ifindex(index, nh_vrf_id);

		if (nh) {
			nh->weight = rtnh->rtnh_hops + 1;

			if (num_labels)
				nexthop_add_labels(nh, ZEBRA_LSP_STATIC,
						   num_labels, labels);

			if (rtnh->rtnh_flags & RTNH_F_ONLINK)
				SET_FLAG(nh->flags, NEXTHOP_FLAG_ONLINK);

			/* Add to temporary list */
			nexthop_group_add_sorted(ng, nh);
		}

		if (rtnh->rtnh_len == 0)
			break;

		len -= NLMSG_ALIGN(rtnh->rtnh_len);
		rtnh = RTNH_NEXT(rtnh);
	}

	uint8_t nhop_num = nexthop_group_nexthop_num(ng);

	return nhop_num;
}

/* Looking up routing table by netlink interface. */
static int netlink_route_change_read_unicast(struct nlmsghdr *h, ns_id_t ns_id,
					     int startup)
{
	int len;
	struct rtmsg *rtm;
	struct rtattr *tb[RTA_MAX + 1];
	uint8_t flags = 0;
	struct prefix p;
	struct prefix_ipv6 src_p = {};
	vrf_id_t vrf_id;
	bool selfroute;

	char anyaddr[16] = {0};

	int proto = ZEBRA_ROUTE_KERNEL;
	int index = 0;
	int table;
	int metric = 0;
	uint32_t mtu = 0;
	uint8_t distance = 0;
	route_tag_t tag = 0;
	uint32_t nhe_id = 0;

	void *dest = NULL;
	void *gate = NULL;
	void *prefsrc = NULL; /* IPv4 preferred source host address */
	void *src = NULL;     /* IPv6 srcdest   source prefix */
	enum blackhole_type bh_type = BLACKHOLE_UNSPEC;

	rtm = NLMSG_DATA(h);

	if (startup && h->nlmsg_type != RTM_NEWROUTE)
		return 0;
	switch (rtm->rtm_type) {
	case RTN_UNICAST:
		break;
	case RTN_BLACKHOLE:
		bh_type = BLACKHOLE_NULL;
		break;
	case RTN_UNREACHABLE:
		bh_type = BLACKHOLE_REJECT;
		break;
	case RTN_PROHIBIT:
		bh_type = BLACKHOLE_ADMINPROHIB;
		break;
	default:
		if (IS_ZEBRA_DEBUG_KERNEL)
			zlog_debug("Route rtm_type: %s(%d) intentionally ignoring",
				   nl_rttype_to_str(rtm->rtm_type),
				   rtm->rtm_type);
		return 0;
	}

	len = h->nlmsg_len - NLMSG_LENGTH(sizeof(struct rtmsg));
	if (len < 0) {
		zlog_err(
			"%s: Message received from netlink is of a broken size %d %zu",
			__func__, h->nlmsg_len,
			(size_t)NLMSG_LENGTH(sizeof(struct rtmsg)));
		return -1;
	}

	memset(tb, 0, sizeof(tb));
	netlink_parse_rtattr(tb, RTA_MAX, RTM_RTA(rtm), len);

	if (rtm->rtm_flags & RTM_F_CLONED)
		return 0;
	if (rtm->rtm_protocol == RTPROT_REDIRECT)
		return 0;
	if (rtm->rtm_protocol == RTPROT_KERNEL)
		return 0;

	selfroute = is_selfroute(rtm->rtm_protocol);

	if (!startup && selfroute && h->nlmsg_type == RTM_NEWROUTE) {
		if (IS_ZEBRA_DEBUG_KERNEL)
			zlog_debug("Route type: %d Received that we think we have originated, ignoring",
				   rtm->rtm_protocol);
		return 0;
	}

	/* We don't care about change notifications for the MPLS table. */
	/* TODO: Revisit this. */
	if (rtm->rtm_family == AF_MPLS)
		return 0;

	/* Table corresponding to route. */
	if (tb[RTA_TABLE])
		table = *(int *)RTA_DATA(tb[RTA_TABLE]);
	else
		table = rtm->rtm_table;

	/* Map to VRF */
	vrf_id = vrf_lookup_by_table(table, ns_id);
	if (vrf_id == VRF_DEFAULT) {
		if (!is_zebra_valid_kernel_table(table)
		    && !is_zebra_main_routing_table(table))
			return 0;
	}

	/* Route which inserted by Zebra. */
	if (selfroute) {
		flags |= ZEBRA_FLAG_SELFROUTE;
		proto = proto2zebra(rtm->rtm_protocol, rtm->rtm_family, false);
	}
	if (tb[RTA_OIF])
		index = *(int *)RTA_DATA(tb[RTA_OIF]);

	if (tb[RTA_DST])
		dest = RTA_DATA(tb[RTA_DST]);
	else
		dest = anyaddr;

	if (tb[RTA_SRC])
		src = RTA_DATA(tb[RTA_SRC]);
	else
		src = anyaddr;

	if (tb[RTA_PREFSRC])
		prefsrc = RTA_DATA(tb[RTA_PREFSRC]);

	if (tb[RTA_GATEWAY])
		gate = RTA_DATA(tb[RTA_GATEWAY]);

	if (tb[RTA_NH_ID])
		nhe_id = *(uint32_t *)RTA_DATA(tb[RTA_NH_ID]);

	if (tb[RTA_PRIORITY])
		metric = *(int *)RTA_DATA(tb[RTA_PRIORITY]);

#if defined(SUPPORT_REALMS)
	if (tb[RTA_FLOW])
		tag = *(uint32_t *)RTA_DATA(tb[RTA_FLOW]);
#endif

	if (tb[RTA_METRICS]) {
		struct rtattr *mxrta[RTAX_MAX + 1];

		memset(mxrta, 0, sizeof(mxrta));
		netlink_parse_rtattr(mxrta, RTAX_MAX, RTA_DATA(tb[RTA_METRICS]),
				     RTA_PAYLOAD(tb[RTA_METRICS]));

		if (mxrta[RTAX_MTU])
			mtu = *(uint32_t *)RTA_DATA(mxrta[RTAX_MTU]);
	}

	if (rtm->rtm_family == AF_INET) {
		p.family = AF_INET;
		if (rtm->rtm_dst_len > IPV4_MAX_BITLEN) {
			zlog_err(
				"Invalid destination prefix length: %u received from kernel route change",
				rtm->rtm_dst_len);
			return -1;
		}
		memcpy(&p.u.prefix4, dest, 4);
		p.prefixlen = rtm->rtm_dst_len;

		if (rtm->rtm_src_len != 0) {
			char buf[PREFIX_STRLEN];
			flog_warn(
				EC_ZEBRA_UNSUPPORTED_V4_SRCDEST,
				"unsupported IPv4 sourcedest route (dest %s vrf %u)",
				prefix2str(&p, buf, sizeof(buf)), vrf_id);
			return 0;
		}

		/* Force debug below to not display anything for source */
		src_p.prefixlen = 0;
	} else if (rtm->rtm_family == AF_INET6) {
		p.family = AF_INET6;
		if (rtm->rtm_dst_len > IPV6_MAX_BITLEN) {
			zlog_err(
				"Invalid destination prefix length: %u received from kernel route change",
				rtm->rtm_dst_len);
			return -1;
		}
		memcpy(&p.u.prefix6, dest, 16);
		p.prefixlen = rtm->rtm_dst_len;

		src_p.family = AF_INET6;
		if (rtm->rtm_src_len > IPV6_MAX_BITLEN) {
			zlog_err(
				"Invalid source prefix length: %u received from kernel route change",
				rtm->rtm_src_len);
			return -1;
		}
		memcpy(&src_p.prefix, src, 16);
		src_p.prefixlen = rtm->rtm_src_len;
	}

	/*
	 * For ZEBRA_ROUTE_KERNEL types:
	 *
	 * The metric/priority of the route received from the kernel
	 * is a 32 bit number.  We are going to interpret the high
	 * order byte as the Admin Distance and the low order 3 bytes
	 * as the metric.
	 *
	 * This will allow us to do two things:
	 * 1) Allow the creation of kernel routes that can be
	 *    overridden by zebra.
	 * 2) Allow the old behavior for 'most' kernel route types
	 *    if a user enters 'ip route ...' v4 routes get a metric
	 *    of 0 and v6 routes get a metric of 1024.  Both of these
	 *    values will end up with a admin distance of 0, which
	 *    will cause them to win for the purposes of zebra.
	 */
	if (proto == ZEBRA_ROUTE_KERNEL) {
		distance = (metric >> 24) & 0xFF;
		metric = (metric & 0x00FFFFFF);
	}

	if (IS_ZEBRA_DEBUG_KERNEL) {
		char buf[PREFIX_STRLEN];
		char buf2[PREFIX_STRLEN];
		zlog_debug(
			"%s %s%s%s vrf %s(%u) table_id: %u metric: %d Admin Distance: %d",
			nl_msg_type_to_str(h->nlmsg_type),
			prefix2str(&p, buf, sizeof(buf)),
			src_p.prefixlen ? " from " : "",
			src_p.prefixlen ? prefix2str(&src_p, buf2, sizeof(buf2))
					: "",
			vrf_id_to_name(vrf_id), vrf_id, table, metric,
			distance);
	}

	afi_t afi = AFI_IP;
	if (rtm->rtm_family == AF_INET6)
		afi = AFI_IP6;

	if (h->nlmsg_type == RTM_NEWROUTE) {

		if (!tb[RTA_MULTIPATH]) {
			struct nexthop nh = {0};

			if (!nhe_id) {
				nh = parse_nexthop_unicast(
					ns_id, rtm, tb, bh_type, index, prefsrc,
					gate, afi, vrf_id);
			}
			rib_add(afi, SAFI_UNICAST, vrf_id, proto, 0, flags, &p,
				&src_p, &nh, nhe_id, table, metric, mtu,
				distance, tag);
		} else {
			/* This is a multipath route */
			struct route_entry *re;
			struct nexthop_group *ng = NULL;
			struct rtnexthop *rtnh =
				(struct rtnexthop *)RTA_DATA(tb[RTA_MULTIPATH]);

			re = XCALLOC(MTYPE_RE, sizeof(struct route_entry));
			re->type = proto;
			re->distance = distance;
			re->flags = flags;
			re->metric = metric;
			re->mtu = mtu;
			re->vrf_id = vrf_id;
			re->table = table;
			re->uptime = monotime(NULL);
			re->tag = tag;
			re->nhe_id = nhe_id;

			if (!nhe_id) {
				uint8_t nhop_num;

				/* Use temporary list of nexthops; parse
				 * message payload's nexthops.
				 */
				ng = nexthop_group_new();
				nhop_num =
					parse_multipath_nexthops_unicast(
						ns_id, ng, rtm, rtnh, tb,
						prefsrc, vrf_id);

				zserv_nexthop_num_warn(
					__func__, (const struct prefix *)&p,
					nhop_num);

				if (nhop_num == 0) {
					nexthop_group_delete(&ng);
					ng = NULL;
				}
			}

			if (nhe_id || ng)
				rib_add_multipath(afi, SAFI_UNICAST, &p,
						  &src_p, re, ng);
			else
				XFREE(MTYPE_RE, re);
		}
	} else {
		if (nhe_id) {
			rib_delete(afi, SAFI_UNICAST, vrf_id, proto, 0, flags,
				   &p, &src_p, NULL, nhe_id, table, metric,
				   distance, true);
		} else {
			if (!tb[RTA_MULTIPATH]) {
				struct nexthop nh;

				nh = parse_nexthop_unicast(
					ns_id, rtm, tb, bh_type, index, prefsrc,
					gate, afi, vrf_id);
				rib_delete(afi, SAFI_UNICAST, vrf_id, proto, 0,
					   flags, &p, &src_p, &nh, 0, table,
					   metric, distance, true);
			} else {
				/* XXX: need to compare the entire list of
				 * nexthops here for NLM_F_APPEND stupidity */
				rib_delete(afi, SAFI_UNICAST, vrf_id, proto, 0,
					   flags, &p, &src_p, NULL, 0, table,
					   metric, distance, true);
			}
		}
	}

	return 0;
}

static struct mcast_route_data *mroute = NULL;

static int netlink_route_change_read_multicast(struct nlmsghdr *h,
					       ns_id_t ns_id, int startup)
{
	int len;
	struct rtmsg *rtm;
	struct rtattr *tb[RTA_MAX + 1];
	struct mcast_route_data *m;
	struct mcast_route_data mr;
	int iif = 0;
	int count;
	int oif[256];
	int oif_count = 0;
	char sbuf[40];
	char gbuf[40];
	char oif_list[256] = "\0";
	vrf_id_t vrf;
	int table;

	if (mroute)
		m = mroute;
	else {
		memset(&mr, 0, sizeof(mr));
		m = &mr;
	}

	rtm = NLMSG_DATA(h);

	len = h->nlmsg_len - NLMSG_LENGTH(sizeof(struct rtmsg));

	memset(tb, 0, sizeof(tb));
	netlink_parse_rtattr(tb, RTA_MAX, RTM_RTA(rtm), len);

	if (tb[RTA_TABLE])
		table = *(int *)RTA_DATA(tb[RTA_TABLE]);
	else
		table = rtm->rtm_table;

	vrf = vrf_lookup_by_table(table, ns_id);

	if (tb[RTA_IIF])
		iif = *(int *)RTA_DATA(tb[RTA_IIF]);

	if (tb[RTA_SRC])
		m->sg.src = *(struct in_addr *)RTA_DATA(tb[RTA_SRC]);

	if (tb[RTA_DST])
		m->sg.grp = *(struct in_addr *)RTA_DATA(tb[RTA_DST]);

	if (tb[RTA_EXPIRES])
		m->lastused = *(unsigned long long *)RTA_DATA(tb[RTA_EXPIRES]);

	if (tb[RTA_MULTIPATH]) {
		struct rtnexthop *rtnh =
			(struct rtnexthop *)RTA_DATA(tb[RTA_MULTIPATH]);

		len = RTA_PAYLOAD(tb[RTA_MULTIPATH]);
		for (;;) {
			if (len < (int)sizeof(*rtnh) || rtnh->rtnh_len > len)
				break;

			oif[oif_count] = rtnh->rtnh_ifindex;
			oif_count++;

			if (rtnh->rtnh_len == 0)
				break;

			len -= NLMSG_ALIGN(rtnh->rtnh_len);
			rtnh = RTNH_NEXT(rtnh);
		}
	}

	if (IS_ZEBRA_DEBUG_KERNEL) {
		struct interface *ifp = NULL;
		struct zebra_vrf *zvrf = NULL;

		strlcpy(sbuf, inet_ntoa(m->sg.src), sizeof(sbuf));
		strlcpy(gbuf, inet_ntoa(m->sg.grp), sizeof(gbuf));
		for (count = 0; count < oif_count; count++) {
			ifp = if_lookup_by_index(oif[count], vrf);
			char temp[256];

			snprintf(temp, sizeof(temp), "%s(%d) ",
				 ifp ? ifp->name : "Unknown", oif[count]);
			strlcat(oif_list, temp, sizeof(oif_list));
		}
		zvrf = zebra_vrf_lookup_by_id(vrf);
		ifp = if_lookup_by_index(iif, vrf);
		zlog_debug(
			"MCAST VRF: %s(%d) %s (%s,%s) IIF: %s(%d) OIF: %s jiffies: %lld",
			zvrf_name(zvrf), vrf, nl_msg_type_to_str(h->nlmsg_type),
			sbuf, gbuf, ifp ? ifp->name : "Unknown", iif, oif_list,
			m->lastused);
	}
	return 0;
}

int netlink_route_change(struct nlmsghdr *h, ns_id_t ns_id, int startup)
{
	int len;
	struct rtmsg *rtm;

	rtm = NLMSG_DATA(h);

	if (!(h->nlmsg_type == RTM_NEWROUTE || h->nlmsg_type == RTM_DELROUTE)) {
		/* If this is not route add/delete message print warning. */
		zlog_debug("Kernel message: %s NS %u",
			   nl_msg_type_to_str(h->nlmsg_type), ns_id);
		return 0;
	}

	if (!(rtm->rtm_family == AF_INET ||
	      rtm->rtm_family == AF_INET6 ||
	      rtm->rtm_family == RTNL_FAMILY_IPMR )) {
		flog_warn(
			EC_ZEBRA_UNKNOWN_FAMILY,
			"Invalid address family: %u received from kernel route change: %s",
			rtm->rtm_family, nl_msg_type_to_str(h->nlmsg_type));
		return 0;
	}

	/* Connected route. */
	if (IS_ZEBRA_DEBUG_KERNEL)
		zlog_debug("%s %s %s proto %s NS %u",
			   nl_msg_type_to_str(h->nlmsg_type),
			   nl_family_to_str(rtm->rtm_family),
			   nl_rttype_to_str(rtm->rtm_type),
			   nl_rtproto_to_str(rtm->rtm_protocol), ns_id);


	len = h->nlmsg_len - NLMSG_LENGTH(sizeof(struct rtmsg));
	if (len < 0) {
		zlog_err(
			"%s: Message received from netlink is of a broken size: %d %zu",
			__func__, h->nlmsg_len,
			(size_t)NLMSG_LENGTH(sizeof(struct rtmsg)));
		return -1;
	}

	if (rtm->rtm_type == RTN_MULTICAST)
		netlink_route_change_read_multicast(h, ns_id, startup);
	else
		netlink_route_change_read_unicast(h, ns_id, startup);
	return 0;
}

/* Request for specific route information from the kernel */
static int netlink_request_route(struct zebra_ns *zns, int family, int type)
{
	struct {
		struct nlmsghdr n;
		struct rtmsg rtm;
	} req;

	/* Form the request, specifying filter (rtattr) if needed. */
	memset(&req, 0, sizeof(req));
	req.n.nlmsg_type = type;
	req.n.nlmsg_flags = NLM_F_ROOT | NLM_F_MATCH | NLM_F_REQUEST;
	req.n.nlmsg_len = NLMSG_LENGTH(sizeof(struct rtmsg));
	req.rtm.rtm_family = family;

	return netlink_request(&zns->netlink_cmd, &req);
}

/* Routing table read function using netlink interface.  Only called
   bootstrap time. */
int netlink_route_read(struct zebra_ns *zns)
{
	int ret;
	struct zebra_dplane_info dp_info;

	zebra_dplane_info_from_zns(&dp_info, zns, true /*is_cmd*/);

	/* Get IPv4 routing table. */
	ret = netlink_request_route(zns, AF_INET, RTM_GETROUTE);
	if (ret < 0)
		return ret;
	ret = netlink_parse_info(netlink_route_change_read_unicast,
				 &zns->netlink_cmd, &dp_info, 0, 1);
	if (ret < 0)
		return ret;

	/* Get IPv6 routing table. */
	ret = netlink_request_route(zns, AF_INET6, RTM_GETROUTE);
	if (ret < 0)
		return ret;
	ret = netlink_parse_info(netlink_route_change_read_unicast,
				 &zns->netlink_cmd, &dp_info, 0, 1);
	if (ret < 0)
		return ret;

	return 0;
}

/*
 * The function returns true if the gateway info could be added
 * to the message, otherwise false is returned.
 */
static bool _netlink_route_add_gateway_info(uint8_t route_family,
					    uint8_t gw_family,
					    struct nlmsghdr *nlmsg,
					    size_t req_size, int bytelen,
					    const struct nexthop *nexthop)
{
	if (route_family == AF_MPLS) {
		struct gw_family_t gw_fam;

		gw_fam.family = gw_family;
		if (gw_family == AF_INET)
			memcpy(&gw_fam.gate.ipv4, &nexthop->gate.ipv4, bytelen);
		else
			memcpy(&gw_fam.gate.ipv6, &nexthop->gate.ipv6, bytelen);
		if (!nl_attr_put(nlmsg, req_size, RTA_VIA, &gw_fam.family,
				 bytelen + 2))
			return false;
	} else {
<<<<<<< HEAD

		if (!(nexthop->rparent
		      && IS_MAPPED_IPV6(&nexthop->rparent->gate.ipv6))) {
			if (gw_family == AF_INET)
				addattr_l(nlmsg, req_size, RTA_GATEWAY,
					  &nexthop->gate.ipv4, bytelen);
			else
				addattr_l(nlmsg, req_size, RTA_GATEWAY,
					  &nexthop->gate.ipv6, bytelen);
=======
		if (gw_family == AF_INET) {
			if (!nl_attr_put(nlmsg, req_size, RTA_GATEWAY,
					 &nexthop->gate.ipv4, bytelen))
				return false;
		} else {
			if (!nl_attr_put(nlmsg, req_size, RTA_GATEWAY,
					 &nexthop->gate.ipv6, bytelen))
				return false;
>>>>>>> fd2edd5a
		}
	}

	return true;
}

static int build_label_stack(struct mpls_label_stack *nh_label,
			     mpls_lse_t *out_lse, char *label_buf,
			     size_t label_buf_size)
{
	char label_buf1[20];
	int num_labels = 0;

	for (int i = 0; nh_label && i < nh_label->num_labels; i++) {
		if (nh_label->label[i] == MPLS_LABEL_IMPLICIT_NULL)
			continue;

		if (IS_ZEBRA_DEBUG_KERNEL) {
			if (!num_labels)
				sprintf(label_buf, "label %u",
					nh_label->label[i]);
			else {
				snprintf(label_buf1, sizeof(label_buf1), "/%u",
					 nh_label->label[i]);
				strlcat(label_buf, label_buf1, label_buf_size);
			}
		}

		out_lse[num_labels] =
			mpls_lse_encode(nh_label->label[i], 0, 0, 0);
		num_labels++;
	}

	return num_labels;
}

static bool _netlink_route_encode_label_info(struct mpls_label_stack *nh_label,
					     struct nlmsghdr *nlmsg,
					     size_t buflen, struct rtmsg *rtmsg,
					     char *label_buf,
					     size_t label_buf_size)
{
	mpls_lse_t out_lse[MPLS_MAX_LABELS];
	int num_labels;

	/*
	 * label_buf is *only* currently used within debugging.
	 * As such when we assign it we are guarding it inside
	 * a debug test.  If you want to change this make sure
	 * you fix this assumption
	 */
	label_buf[0] = '\0';

	num_labels =
		build_label_stack(nh_label, out_lse, label_buf, label_buf_size);

	if (num_labels) {
		/* Set the BoS bit */
		out_lse[num_labels - 1] |= htonl(1 << MPLS_LS_S_SHIFT);

		if (rtmsg->rtm_family == AF_MPLS) {
			if (!nl_attr_put(nlmsg, buflen, RTA_NEWDST, &out_lse,
					 num_labels * sizeof(mpls_lse_t)))
				return false;
		} else {
			struct rtattr *nest;

			if (!nl_attr_put16(nlmsg, buflen, RTA_ENCAP_TYPE,
					   LWTUNNEL_ENCAP_MPLS))
				return false;

			nest = nl_attr_nest(nlmsg, buflen, RTA_ENCAP);
			if (!nest)
				return false;

			if (!nl_attr_put(nlmsg, buflen, MPLS_IPTUNNEL_DST,
					 &out_lse,
					 num_labels * sizeof(mpls_lse_t)))
				return false;
			nl_attr_nest_end(nlmsg, nest);
		}
	}

	return true;
}

static bool _netlink_route_encode_nexthop_src(const struct nexthop *nexthop,
					      int family,
					      struct nlmsghdr *nlmsg,
					      size_t buflen, int bytelen)
{
	if (family == AF_INET) {
		if (nexthop->rmap_src.ipv4.s_addr != INADDR_ANY) {
			if (!nl_attr_put(nlmsg, buflen, RTA_PREFSRC,
					 &nexthop->rmap_src.ipv4, bytelen))
				return false;
		} else if (nexthop->src.ipv4.s_addr != INADDR_ANY) {
			if (!nl_attr_put(nlmsg, buflen, RTA_PREFSRC,
					 &nexthop->src.ipv4, bytelen))
				return false;
		}
	} else if (family == AF_INET6) {
		if (!IN6_IS_ADDR_UNSPECIFIED(&nexthop->rmap_src.ipv6)) {
			if (!nl_attr_put(nlmsg, buflen, RTA_PREFSRC,
					 &nexthop->rmap_src.ipv6, bytelen))
				return false;
		} else if (!IN6_IS_ADDR_UNSPECIFIED(&nexthop->src.ipv6)) {
			if (!nl_attr_put(nlmsg, buflen, RTA_PREFSRC,
					 &nexthop->src.ipv6, bytelen))
				return false;
		}
	}

	return true;
}

/* This function takes a nexthop as argument and adds
 * the appropriate netlink attributes to an existing
 * netlink message.
 *
 * @param routedesc: Human readable description of route type
 *                   (direct/recursive, single-/multipath)
 * @param bytelen: Length of addresses in bytes.
 * @param nexthop: Nexthop information
 * @param nlmsg: nlmsghdr structure to fill in.
 * @param req_size: The size allocated for the message.
 *
 * The function returns true if the nexthop could be added
 * to the message, otherwise false is returned.
 */
static bool _netlink_route_build_singlepath(const struct prefix *p,
					    const char *routedesc, int bytelen,
					    const struct nexthop *nexthop,
					    struct nlmsghdr *nlmsg,
					    struct rtmsg *rtmsg,
					    size_t req_size, int cmd)
{

	char label_buf[256];
	struct vrf *vrf;
	char addrstr[INET6_ADDRSTRLEN];

	assert(nexthop);

	vrf = vrf_lookup_by_id(nexthop->vrf_id);

	if (!_netlink_route_encode_label_info(nexthop->nh_label, nlmsg,
					      req_size, rtmsg, label_buf,
					      sizeof(label_buf)))
		return false;

	if (CHECK_FLAG(nexthop->flags, NEXTHOP_FLAG_ONLINK))
		rtmsg->rtm_flags |= RTNH_F_ONLINK;

	if (is_route_v4_over_v6(rtmsg->rtm_family, nexthop->type)) {
		rtmsg->rtm_flags |= RTNH_F_ONLINK;
		if (!nl_attr_put(nlmsg, req_size, RTA_GATEWAY, &ipv4_ll, 4))
			return false;
		if (!nl_attr_put32(nlmsg, req_size, RTA_OIF, nexthop->ifindex))
			return false;

		if (cmd == RTM_NEWROUTE) {
			if (!_netlink_route_encode_nexthop_src(
				    nexthop, AF_INET, nlmsg, req_size, bytelen))
				return false;
		}

		if (IS_ZEBRA_DEBUG_KERNEL)
			zlog_debug("%s: 5549 (%s): %pFX nexthop via %s %s if %u vrf %s(%u)",
				   __func__, routedesc, p, ipv4_ll_buf,
				   label_buf, nexthop->ifindex,
				   VRF_LOGNAME(vrf), nexthop->vrf_id);
		return true;
	}

	if (nexthop->type == NEXTHOP_TYPE_IPV4
	    || nexthop->type == NEXTHOP_TYPE_IPV4_IFINDEX) {
		/* Send deletes to the kernel without specifying the next-hop */
		if (cmd != RTM_DELROUTE) {
			if (!_netlink_route_add_gateway_info(
				    rtmsg->rtm_family, AF_INET, nlmsg, req_size,
				    bytelen, nexthop))
				return false;
		}

		if (cmd == RTM_NEWROUTE) {
			if (!_netlink_route_encode_nexthop_src(
				    nexthop, AF_INET, nlmsg, req_size, bytelen))
				return false;
		}

		if (IS_ZEBRA_DEBUG_KERNEL) {
			inet_ntop(AF_INET, &nexthop->gate.ipv4, addrstr,
				  sizeof(addrstr));
			zlog_debug("%s: (%s): %pFX nexthop via %s %s if %u vrf %s(%u)",
				   __func__, routedesc, p, addrstr, label_buf,
				   nexthop->ifindex, VRF_LOGNAME(vrf),
				   nexthop->vrf_id);
		}
	}

	if (nexthop->type == NEXTHOP_TYPE_IPV6
	    || nexthop->type == NEXTHOP_TYPE_IPV6_IFINDEX) {
		if (!_netlink_route_add_gateway_info(rtmsg->rtm_family,
						     AF_INET6, nlmsg, req_size,
						     bytelen, nexthop))
			return false;

		if (cmd == RTM_NEWROUTE) {
			if (!_netlink_route_encode_nexthop_src(
				    nexthop, AF_INET6, nlmsg, req_size,
				    bytelen))
				return false;
		}

		if (IS_ZEBRA_DEBUG_KERNEL) {
			inet_ntop(AF_INET6, &nexthop->gate.ipv6, addrstr,
				  sizeof(addrstr));
			zlog_debug("%s: (%s): %pFX nexthop via %s %s if %u vrf %s(%u)",
				   __func__, routedesc, p, addrstr, label_buf,
				   nexthop->ifindex, VRF_LOGNAME(vrf),
				   nexthop->vrf_id);
		}
	}

	/*
	 * We have the ifindex so we should always send it
	 * This is especially useful if we are doing route
	 * leaking.
	 */
	if (nexthop->type != NEXTHOP_TYPE_BLACKHOLE) {
		if (!nl_attr_put32(nlmsg, req_size, RTA_OIF, nexthop->ifindex))
			return false;
	}

	if (nexthop->type == NEXTHOP_TYPE_IFINDEX) {
		if (cmd == RTM_NEWROUTE) {
			if (!_netlink_route_encode_nexthop_src(
				    nexthop, AF_INET, nlmsg, req_size, bytelen))
				return false;
		}

		if (IS_ZEBRA_DEBUG_KERNEL)
			zlog_debug("%s: (%s): %pFX nexthop via if %u vrf %s(%u)",
				   __func__, routedesc, p, nexthop->ifindex,
				   VRF_LOGNAME(vrf), nexthop->vrf_id);
	}

	return true;
}

/* This function takes a nexthop as argument and
 * appends to the given netlink msg. If the nexthop
 * defines a preferred source, the src parameter
 * will be modified to point to that src, otherwise
 * it will be kept unmodified.
 *
 * @param routedesc: Human readable description of route type
 *                   (direct/recursive, single-/multipath)
 * @param bytelen: Length of addresses in bytes.
 * @param nexthop: Nexthop information
 * @param nlmsg: nlmsghdr structure to fill in.
 * @param req_size: The size allocated for the message.
 * @param src: pointer pointing to a location where
 *             the prefsrc should be stored.
 *
 * The function returns true if the nexthop could be added
 * to the message, otherwise false is returned.
 */
static bool _netlink_route_build_multipath(const struct prefix *p,
					   const char *routedesc, int bytelen,
					   const struct nexthop *nexthop,
					   struct nlmsghdr *nlmsg,
					   size_t req_size, struct rtmsg *rtmsg,
					   const union g_addr **src)
{
	char label_buf[256];
	struct vrf *vrf;
	struct rtnexthop *rtnh;

	rtnh = nl_attr_rtnh(nlmsg, req_size);
	if (rtnh == NULL)
		return false;

	assert(nexthop);

	vrf = vrf_lookup_by_id(nexthop->vrf_id);

	if (!_netlink_route_encode_label_info(nexthop->nh_label, nlmsg,
					      req_size, rtmsg, label_buf,
					      sizeof(label_buf)))
		return false;

	if (CHECK_FLAG(nexthop->flags, NEXTHOP_FLAG_ONLINK))
		rtnh->rtnh_flags |= RTNH_F_ONLINK;

	if (is_route_v4_over_v6(rtmsg->rtm_family, nexthop->type)) {
		rtnh->rtnh_flags |= RTNH_F_ONLINK;
		if (!nl_attr_put(nlmsg, req_size, RTA_GATEWAY, &ipv4_ll, 4))
			return false;
		rtnh->rtnh_ifindex = nexthop->ifindex;
		if (nexthop->weight)
			rtnh->rtnh_hops = nexthop->weight - 1;

		if (nexthop->rmap_src.ipv4.s_addr != INADDR_ANY)
			*src = &nexthop->rmap_src;
		else if (nexthop->src.ipv4.s_addr != INADDR_ANY)
			*src = &nexthop->src;

		if (IS_ZEBRA_DEBUG_KERNEL)
			zlog_debug(
				"%s: 5549 (%s): %pFX nexthop via %s %s if %u vrf %s(%u)",
				__func__, routedesc, p, ipv4_ll_buf, label_buf,
				nexthop->ifindex, VRF_LOGNAME(vrf),
				nexthop->vrf_id);
		nl_attr_rtnh_end(nlmsg, rtnh);
		return true;
	}

	if (nexthop->type == NEXTHOP_TYPE_IPV4
	    || nexthop->type == NEXTHOP_TYPE_IPV4_IFINDEX) {
		if (!_netlink_route_add_gateway_info(rtmsg->rtm_family, AF_INET,
						     nlmsg, req_size, bytelen,
						     nexthop))
			return false;

		if (nexthop->rmap_src.ipv4.s_addr != INADDR_ANY)
			*src = &nexthop->rmap_src;
		else if (nexthop->src.ipv4.s_addr != INADDR_ANY)
			*src = &nexthop->src;

		if (IS_ZEBRA_DEBUG_KERNEL)
			zlog_debug("%s: (%s): %pFX nexthop via %pI4 %s if %u vrf %s(%u)",
				   __func__, routedesc, p, &nexthop->gate.ipv4,
				   label_buf, nexthop->ifindex,
				   VRF_LOGNAME(vrf), nexthop->vrf_id);
	}
	if (nexthop->type == NEXTHOP_TYPE_IPV6
	    || nexthop->type == NEXTHOP_TYPE_IPV6_IFINDEX) {
		if (!_netlink_route_add_gateway_info(rtmsg->rtm_family,
						     AF_INET6, nlmsg, req_size,
						     bytelen, nexthop))
			return false;

		if (!IN6_IS_ADDR_UNSPECIFIED(&nexthop->rmap_src.ipv6))
			*src = &nexthop->rmap_src;
		else if (!IN6_IS_ADDR_UNSPECIFIED(&nexthop->src.ipv6))
			*src = &nexthop->src;

		if (IS_ZEBRA_DEBUG_KERNEL)
			zlog_debug("%s: (%s): %pFX nexthop via %pI6 %s if %u vrf %s(%u)",
				   __func__, routedesc, p, &nexthop->gate.ipv6,
				   label_buf, nexthop->ifindex,
				   VRF_LOGNAME(vrf), nexthop->vrf_id);
	}

	/*
	 * We have figured out the ifindex so we should always send it
	 * This is especially useful if we are doing route
	 * leaking.
	 */
	if (nexthop->type != NEXTHOP_TYPE_BLACKHOLE)
		rtnh->rtnh_ifindex = nexthop->ifindex;

	/* ifindex */
	if (nexthop->type == NEXTHOP_TYPE_IFINDEX) {
		if (nexthop->rmap_src.ipv4.s_addr != INADDR_ANY)
			*src = &nexthop->rmap_src;
		else if (nexthop->src.ipv4.s_addr != INADDR_ANY)
			*src = &nexthop->src;

		if (IS_ZEBRA_DEBUG_KERNEL)
			zlog_debug("%s: (%s): %pFX nexthop via if %u vrf %s(%u)",
				   __func__, routedesc, p, nexthop->ifindex,
				   VRF_LOGNAME(vrf), nexthop->vrf_id);
	}

	if (nexthop->weight)
		rtnh->rtnh_hops = nexthop->weight - 1;

	nl_attr_rtnh_end(nlmsg, rtnh);
	return true;
}

static inline bool _netlink_mpls_build_singlepath(const struct prefix *p,
						  const char *routedesc,
						  const zebra_nhlfe_t *nhlfe,
						  struct nlmsghdr *nlmsg,
						  struct rtmsg *rtmsg,
						  size_t req_size, int cmd)
{
	int bytelen;
	uint8_t family;

	family = NHLFE_FAMILY(nhlfe);
	bytelen = (family == AF_INET ? 4 : 16);
	return _netlink_route_build_singlepath(p, routedesc, bytelen,
					       nhlfe->nexthop, nlmsg, rtmsg,
					       req_size, cmd);
}


static inline bool
_netlink_mpls_build_multipath(const struct prefix *p, const char *routedesc,
			      const zebra_nhlfe_t *nhlfe,
			      struct nlmsghdr *nlmsg, size_t req_size,
			      struct rtmsg *rtmsg, const union g_addr **src)
{
	int bytelen;
	uint8_t family;

	family = NHLFE_FAMILY(nhlfe);
	bytelen = (family == AF_INET ? 4 : 16);
	return _netlink_route_build_multipath(p, routedesc, bytelen,
					      nhlfe->nexthop, nlmsg, req_size,
					      rtmsg, src);
}

static void _netlink_mpls_debug(int cmd, uint32_t label, const char *routedesc)
{
	if (IS_ZEBRA_DEBUG_KERNEL)
		zlog_debug("netlink_mpls_multipath_msg_encode() (%s): %s %u/20",
			   routedesc, nl_msg_type_to_str(cmd), label);
}

static int netlink_neigh_update(int cmd, int ifindex, uint32_t addr, char *lla,
				int llalen, ns_id_t ns_id)
{
	uint8_t protocol = RTPROT_ZEBRA;
	struct {
		struct nlmsghdr n;
		struct ndmsg ndm;
		char buf[256];
	} req;

	struct zebra_ns *zns = zebra_ns_lookup(ns_id);

	memset(&req, 0, sizeof(req));

	req.n.nlmsg_len = NLMSG_LENGTH(sizeof(struct ndmsg));
	req.n.nlmsg_flags = NLM_F_CREATE | NLM_F_REQUEST;
	req.n.nlmsg_type = cmd; // RTM_NEWNEIGH or RTM_DELNEIGH
	req.n.nlmsg_pid = zns->netlink_cmd.snl.nl_pid;

	req.ndm.ndm_family = AF_INET;
	req.ndm.ndm_state = NUD_PERMANENT;
	req.ndm.ndm_ifindex = ifindex;
	req.ndm.ndm_type = RTN_UNICAST;

	nl_attr_put(&req.n, sizeof(req), NDA_PROTOCOL, &protocol,
		    sizeof(protocol));
	nl_attr_put32(&req.n, sizeof(req), NDA_DST, addr);
	nl_attr_put(&req.n, sizeof(req), NDA_LLADDR, lla, llalen);

	return netlink_talk(netlink_talk_filter, &req.n, &zns->netlink_cmd, zns,
			    0);
}

static bool nexthop_set_src(const struct nexthop *nexthop, int family,
			    union g_addr *src)
{
	if (family == AF_INET) {
		if (nexthop->rmap_src.ipv4.s_addr != INADDR_ANY) {
			src->ipv4 = nexthop->rmap_src.ipv4;
			return true;
		} else if (nexthop->src.ipv4.s_addr != INADDR_ANY) {
			src->ipv4 = nexthop->src.ipv4;
			return true;
		}
	} else if (family == AF_INET6) {
		if (!IN6_IS_ADDR_UNSPECIFIED(&nexthop->rmap_src.ipv6)) {
			src->ipv6 = nexthop->rmap_src.ipv6;
			return true;
		} else if (!IN6_IS_ADDR_UNSPECIFIED(&nexthop->src.ipv6)) {
			src->ipv6 = nexthop->src.ipv6;
			return true;
		}
	}

	return false;
}

/*
 * The function returns true if the attribute could be added
 * to the message, otherwise false is returned.
 */
static int netlink_route_nexthop_encap(struct nlmsghdr *n, size_t nlen,
				       struct nexthop *nh)
{
	struct rtattr *nest;

	switch (nh->nh_encap_type) {
	case NET_VXLAN:
		if (!nl_attr_put16(n, nlen, RTA_ENCAP_TYPE, nh->nh_encap_type))
			return false;

		nest = nl_attr_nest(n, nlen, RTA_ENCAP);
		if (!nest)
			return false;

		if (!nl_attr_put32(n, nlen, 0 /* VXLAN_VNI */,
				   nh->nh_encap.vni))
			return false;
		nl_attr_nest_end(n, nest);
		break;
	}

	return true;
}

/*
 * Routing table change via netlink interface, using a dataplane context object
 *
 * Returns -1 on failure, 0 when the msg doesn't fit entirely in the buffer
 * otherwise the number of bytes written to buf.
 */
ssize_t netlink_route_multipath_msg_encode(int cmd,
					   struct zebra_dplane_ctx *ctx,
					   uint8_t *data, size_t datalen,
					   bool fpm, bool force_nhg)
{
	int bytelen;
	struct nexthop *nexthop = NULL;
	unsigned int nexthop_num;
	const char *routedesc;
	bool setsrc = false;
	union g_addr src;
	const struct prefix *p, *src_p;
	uint32_t table_id;

	struct {
		struct nlmsghdr n;
		struct rtmsg r;
		char buf[];
	} *req = (void *)data;

	p = dplane_ctx_get_dest(ctx);
	src_p = dplane_ctx_get_src(ctx);

	if (datalen < sizeof(*req))
		return 0;

	memset(req, 0, sizeof(*req));

	bytelen = (p->family == AF_INET ? 4 : 16);

	req->n.nlmsg_len = NLMSG_LENGTH(sizeof(struct rtmsg));
	req->n.nlmsg_flags = NLM_F_CREATE | NLM_F_REQUEST;

	if ((cmd == RTM_NEWROUTE) &&
	    ((p->family == AF_INET) || v6_rr_semantics))
		req->n.nlmsg_flags |= NLM_F_REPLACE;

	req->n.nlmsg_type = cmd;

	req->n.nlmsg_pid = dplane_ctx_get_ns(ctx)->nls.snl.nl_pid;

	req->r.rtm_family = p->family;
	req->r.rtm_dst_len = p->prefixlen;
	req->r.rtm_src_len = src_p ? src_p->prefixlen : 0;
	req->r.rtm_scope = RT_SCOPE_UNIVERSE;

	if (cmd == RTM_DELROUTE)
		req->r.rtm_protocol = zebra2proto(dplane_ctx_get_old_type(ctx));
	else
		req->r.rtm_protocol = zebra2proto(dplane_ctx_get_type(ctx));

	/*
	 * blackhole routes are not RTN_UNICAST, they are
	 * RTN_ BLACKHOLE|UNREACHABLE|PROHIBIT
	 * so setting this value as a RTN_UNICAST would
	 * cause the route lookup of just the prefix
	 * to fail.  So no need to specify this for
	 * the RTM_DELROUTE case
	 */
	if (cmd != RTM_DELROUTE)
		req->r.rtm_type = RTN_UNICAST;

	if (!nl_attr_put(&req->n, datalen, RTA_DST, &p->u.prefix, bytelen))
		return 0;
	if (src_p) {
		if (!nl_attr_put(&req->n, datalen, RTA_SRC, &src_p->u.prefix,
				 bytelen))
			return 0;
	}

	/* Metric. */
	/* Hardcode the metric for all routes coming from zebra. Metric isn't
	 * used
	 * either by the kernel or by zebra. Its purely for calculating best
	 * path(s)
	 * by the routing protocol and for communicating with protocol peers.
	 */
	if (!nl_attr_put32(&req->n, datalen, RTA_PRIORITY,
			   NL_DEFAULT_ROUTE_METRIC))
		return 0;

#if defined(SUPPORT_REALMS)
	{
		route_tag_t tag;

		if (cmd == RTM_DELROUTE)
			tag = dplane_ctx_get_old_tag(ctx);
		else
			tag = dplane_ctx_get_tag(ctx);

		if (tag > 0 && tag <= 255) {
			if (!nl_attr_put32(&req->n, datalen, RTA_FLOW, tag))
				return 0;
		}
	}
#endif
	/* Table corresponding to this route. */
	table_id = dplane_ctx_get_table(ctx);
	if (table_id < 256)
		req->r.rtm_table = table_id;
	else {
		req->r.rtm_table = RT_TABLE_UNSPEC;
		if (!nl_attr_put32(&req->n, datalen, RTA_TABLE, table_id))
			return 0;
	}

	if (IS_ZEBRA_DEBUG_KERNEL)
		zlog_debug(
			"%s: %s %pFX vrf %u(%u)", __func__,
			nl_msg_type_to_str(cmd), p, dplane_ctx_get_vrf(ctx),
			table_id);

	/*
	 * If we are not updating the route and we have received
	 * a route delete, then all we need to fill in is the
	 * prefix information to tell the kernel to schwack
	 * it.
	 */
	if (cmd == RTM_DELROUTE)
		return NLMSG_ALIGN(req->n.nlmsg_len);

	if (dplane_ctx_get_mtu(ctx) || dplane_ctx_get_nh_mtu(ctx)) {
		struct rtattr *nest;
		uint32_t mtu = dplane_ctx_get_mtu(ctx);
		uint32_t nexthop_mtu = dplane_ctx_get_nh_mtu(ctx);

		if (!mtu || (nexthop_mtu && nexthop_mtu < mtu))
			mtu = nexthop_mtu;

		nest = nl_attr_nest(&req->n, datalen, RTA_METRICS);
		if (nest == NULL)
			return 0;

		if (!nl_attr_put(&req->n, datalen, RTAX_MTU, &mtu, sizeof(mtu)))
			return 0;
		nl_attr_nest_end(&req->n, nest);
	}

	if ((!fpm && kernel_nexthops_supported()) || (fpm && force_nhg)) {
		/* Kernel supports nexthop objects */
		if (IS_ZEBRA_DEBUG_KERNEL)
			zlog_debug("%s: %pFX nhg_id is %u", __func__, p,
				   dplane_ctx_get_nhe_id(ctx));

		if (!nl_attr_put32(&req->n, datalen, RTA_NH_ID,
				   dplane_ctx_get_nhe_id(ctx)))
			return 0;

		/* Have to determine src still */
		for (ALL_NEXTHOPS_PTR(dplane_ctx_get_ng(ctx), nexthop)) {
			if (setsrc)
				break;

			setsrc = nexthop_set_src(nexthop, p->family, &src);
		}

		if (setsrc) {
			if (p->family == AF_INET) {
				if (!nl_attr_put(&req->n, datalen, RTA_PREFSRC,
						 &src.ipv4, bytelen))
					return 0;
			} else if (p->family == AF_INET6) {
				if (!nl_attr_put(&req->n, datalen, RTA_PREFSRC,
						 &src.ipv6, bytelen))
					return 0;
			}
		}

		return NLMSG_ALIGN(req->n.nlmsg_len);
	}

	/* Count overall nexthops so we can decide whether to use singlepath
	 * or multipath case.
	 */
	nexthop_num = 0;
	for (ALL_NEXTHOPS_PTR(dplane_ctx_get_ng(ctx), nexthop)) {
		if (CHECK_FLAG(nexthop->flags, NEXTHOP_FLAG_RECURSIVE))
			continue;
		if (!NEXTHOP_IS_ACTIVE(nexthop->flags))
			continue;

		nexthop_num++;
	}

	/* Singlepath case. */
	if (nexthop_num == 1) {
		nexthop_num = 0;
		for (ALL_NEXTHOPS_PTR(dplane_ctx_get_ng(ctx), nexthop)) {
			/*
			 * So we want to cover 2 types of blackhole
			 * routes here:
			 * 1) A normal blackhole route( ala from a static
			 *    install.
			 * 2) A recursively resolved blackhole route
			 */
			if (nexthop->type == NEXTHOP_TYPE_BLACKHOLE) {
				switch (nexthop->bh_type) {
				case BLACKHOLE_ADMINPROHIB:
					req->r.rtm_type = RTN_PROHIBIT;
					break;
				case BLACKHOLE_REJECT:
					req->r.rtm_type = RTN_UNREACHABLE;
					break;
				default:
					req->r.rtm_type = RTN_BLACKHOLE;
					break;
				}
				return NLMSG_ALIGN(req->n.nlmsg_len);
			}
			if (CHECK_FLAG(nexthop->flags,
				       NEXTHOP_FLAG_RECURSIVE)) {

				if (setsrc)
					continue;

				setsrc = nexthop_set_src(nexthop, p->family,
							 &src);
				continue;
			}

			if (NEXTHOP_IS_ACTIVE(nexthop->flags)) {
				routedesc = nexthop->rparent
						    ? "recursive, single-path"
						    : "single-path";

				if (!_netlink_route_build_singlepath(
					    p, routedesc, bytelen, nexthop,
					    &req->n, &req->r, datalen, cmd))
					return 0;
				nexthop_num++;
				break;
			}

			/*
			 * Add encapsulation information when installing via
			 * FPM.
			 */
			if (fpm) {
				if (!netlink_route_nexthop_encap(
					    &req->n, datalen, nexthop))
					return 0;
			}
		}

		if (setsrc) {
			if (p->family == AF_INET) {
				if (!nl_attr_put(&req->n, datalen, RTA_PREFSRC,
						 &src.ipv4, bytelen))
					return 0;
			} else if (p->family == AF_INET6) {
				if (!nl_attr_put(&req->n, datalen, RTA_PREFSRC,
						 &src.ipv6, bytelen))
					return 0;
			}
		}
	} else {    /* Multipath case */
		struct rtattr *nest;
		const union g_addr *src1 = NULL;

		nest = nl_attr_nest(&req->n, datalen, RTA_MULTIPATH);
		if (nest == NULL)
			return 0;

		nexthop_num = 0;
		for (ALL_NEXTHOPS_PTR(dplane_ctx_get_ng(ctx), nexthop)) {
			if (CHECK_FLAG(nexthop->flags,
				       NEXTHOP_FLAG_RECURSIVE)) {
				/* This only works for IPv4 now */
				if (setsrc)
					continue;

				setsrc = nexthop_set_src(nexthop, p->family,
							 &src);
				continue;
			}

			if (NEXTHOP_IS_ACTIVE(nexthop->flags)) {
				routedesc = nexthop->rparent
						    ? "recursive, multipath"
						    : "multipath";
				nexthop_num++;

				if (!_netlink_route_build_multipath(
					    p, routedesc, bytelen, nexthop,
					    &req->n, datalen, &req->r, &src1))
					return 0;

				if (!setsrc && src1) {
					if (p->family == AF_INET)
						src.ipv4 = src1->ipv4;
					else if (p->family == AF_INET6)
						src.ipv6 = src1->ipv6;

					setsrc = 1;
				}
			}
		}

		nl_attr_nest_end(&req->n, nest);

		/*
		 * Add encapsulation information when installing via
		 * FPM.
		 */
		if (fpm) {
			for (ALL_NEXTHOPS_PTR(dplane_ctx_get_ng(ctx),
					      nexthop)) {
				if (CHECK_FLAG(nexthop->flags,
					       NEXTHOP_FLAG_RECURSIVE))
					continue;
				if (!netlink_route_nexthop_encap(
					    &req->n, datalen, nexthop))
					return 0;
			}
		}


		if (setsrc) {
			if (p->family == AF_INET) {
				if (!nl_attr_put(&req->n, datalen, RTA_PREFSRC,
						 &src.ipv4, bytelen))
					return 0;
			} else if (p->family == AF_INET6) {
				if (!nl_attr_put(&req->n, datalen, RTA_PREFSRC,
						 &src.ipv6, bytelen))
					return 0;
			}
			if (IS_ZEBRA_DEBUG_KERNEL)
				zlog_debug("Setting source");
		}
	}

	/* If there is no useful nexthop then return. */
	if (nexthop_num == 0) {
		if (IS_ZEBRA_DEBUG_KERNEL)
			zlog_debug("%s: No useful nexthop.", __func__);
	}

	return NLMSG_ALIGN(req->n.nlmsg_len);
}

int kernel_get_ipmr_sg_stats(struct zebra_vrf *zvrf, void *in)
{
	uint32_t actual_table;
	int suc = 0;
	struct mcast_route_data *mr = (struct mcast_route_data *)in;
	struct {
		struct nlmsghdr n;
		struct ndmsg ndm;
		char buf[256];
	} req;

	mroute = mr;
	struct zebra_ns *zns;

	zns = zvrf->zns;
	memset(&req, 0, sizeof(req));

	req.n.nlmsg_len = NLMSG_LENGTH(sizeof(struct ndmsg));
	req.n.nlmsg_flags = NLM_F_REQUEST;
	req.n.nlmsg_pid = zns->netlink_cmd.snl.nl_pid;

	req.ndm.ndm_family = RTNL_FAMILY_IPMR;
	req.n.nlmsg_type = RTM_GETROUTE;

	nl_attr_put32(&req.n, sizeof(req), RTA_IIF, mroute->ifindex);
	nl_attr_put32(&req.n, sizeof(req), RTA_OIF, mroute->ifindex);
	nl_attr_put32(&req.n, sizeof(req), RTA_SRC, mroute->sg.src.s_addr);
	nl_attr_put32(&req.n, sizeof(req), RTA_DST, mroute->sg.grp.s_addr);
	/*
	 * What?
	 *
	 * So during the namespace cleanup we started storing
	 * the zvrf table_id for the default table as RT_TABLE_MAIN
	 * which is what the normal routing table for ip routing is.
	 * This change caused this to break our lookups of sg data
	 * because prior to this change the zvrf->table_id was 0
	 * and when the pim multicast kernel code saw a 0,
	 * it was auto-translated to RT_TABLE_DEFAULT.  But since
	 * we are now passing in RT_TABLE_MAIN there is no auto-translation
	 * and the kernel goes screw you and the delicious cookies you
	 * are trying to give me.  So now we have this little hack.
	 */
	actual_table = (zvrf->table_id == RT_TABLE_MAIN) ? RT_TABLE_DEFAULT :
		zvrf->table_id;
	nl_attr_put32(&req.n, sizeof(req), RTA_TABLE, actual_table);

	suc = netlink_talk(netlink_route_change_read_multicast, &req.n,
			   &zns->netlink_cmd, zns, 0);

	mroute = NULL;
	return suc;
}

/* Char length to debug ID with */
#define ID_LENGTH 10

static bool _netlink_nexthop_build_group(struct nlmsghdr *n, size_t req_size,
					 uint32_t id,
					 const struct nh_grp *z_grp,
					 const uint8_t count)
{
	struct nexthop_grp grp[count];
	/* Need space for max group size, "/", and null term */
	char buf[(MULTIPATH_NUM * (ID_LENGTH + 1)) + 1];
	char buf1[ID_LENGTH + 2];

	buf[0] = '\0';

	memset(grp, 0, sizeof(grp));

	if (count) {
		for (int i = 0; i < count; i++) {
			grp[i].id = z_grp[i].id;
			grp[i].weight = z_grp[i].weight - 1;

			if (IS_ZEBRA_DEBUG_KERNEL) {
				if (i == 0)
					snprintf(buf, sizeof(buf1), "group %u",
						 grp[i].id);
				else {
					snprintf(buf1, sizeof(buf1), "/%u",
						 grp[i].id);
					strlcat(buf, buf1, sizeof(buf));
				}
			}
		}
		if (!nl_attr_put(n, req_size, NHA_GROUP, grp,
				 count * sizeof(*grp)))
			return false;
	}

	if (IS_ZEBRA_DEBUG_KERNEL)
		zlog_debug("%s: ID (%u): %s", __func__, id, buf);

	return true;
}

/**
 * Next hop packet encoding helper function.
 *
 * \param[in] cmd netlink command.
 * \param[in] ctx dataplane context (information snapshot).
 * \param[out] buf buffer to hold the packet.
 * \param[in] buflen amount of buffer bytes.
 *
 * \returns -1 on failure, 0 when the msg doesn't fit entirely in the buffer
 * otherwise the number of bytes written to buf.
 */
ssize_t netlink_nexthop_msg_encode(uint16_t cmd,
				   const struct zebra_dplane_ctx *ctx,
				   void *buf, size_t buflen)
{
	struct {
		struct nlmsghdr n;
		struct nhmsg nhm;
		char buf[];
	} *req = buf;

	mpls_lse_t out_lse[MPLS_MAX_LABELS];
	char label_buf[256];
	int num_labels = 0;

	label_buf[0] = '\0';

	if (buflen < sizeof(*req))
		return 0;

	memset(req, 0, sizeof(*req));

	req->n.nlmsg_len = NLMSG_LENGTH(sizeof(struct nhmsg));
	req->n.nlmsg_flags = NLM_F_CREATE | NLM_F_REQUEST;

	if (cmd == RTM_NEWNEXTHOP)
		req->n.nlmsg_flags |= NLM_F_REPLACE;

	req->n.nlmsg_type = cmd;
	req->n.nlmsg_pid = dplane_ctx_get_ns(ctx)->nls.snl.nl_pid;

	req->nhm.nh_family = AF_UNSPEC;
	/* TODO: Scope? */

	uint32_t id = dplane_ctx_get_nhe_id(ctx);

	if (!id) {
		flog_err(
			EC_ZEBRA_NHG_FIB_UPDATE,
			"Failed trying to update a nexthop group in the kernel that does not have an ID");
		return -1;
	}

	if (!nl_attr_put32(&req->n, buflen, NHA_ID, id))
		return 0;

	if (cmd == RTM_NEWNEXTHOP) {
		/*
		 * We distinguish between a "group", which is a collection
		 * of ids, and a singleton nexthop with an id. The
		 * group is installed as an id that just refers to a list of
		 * other ids.
		 */
		if (dplane_ctx_get_nhe_nh_grp_count(ctx)) {
			if (!_netlink_nexthop_build_group(
				    &req->n, buflen, id,
				    dplane_ctx_get_nhe_nh_grp(ctx),
				    dplane_ctx_get_nhe_nh_grp_count(ctx)))
				return 0;
		} else {
			const struct nexthop *nh =
				dplane_ctx_get_nhe_ng(ctx)->nexthop;
			afi_t afi = dplane_ctx_get_nhe_afi(ctx);

			if (afi == AFI_IP)
				req->nhm.nh_family = AF_INET;
			else if (afi == AFI_IP6)
				req->nhm.nh_family = AF_INET6;

			switch (nh->type) {
			case NEXTHOP_TYPE_IPV4:
			case NEXTHOP_TYPE_IPV4_IFINDEX:
				if (!nl_attr_put(&req->n, buflen, NHA_GATEWAY,
						 &nh->gate.ipv4,
						 IPV4_MAX_BYTELEN))
					return 0;
				break;
			case NEXTHOP_TYPE_IPV6:
			case NEXTHOP_TYPE_IPV6_IFINDEX:
				if (!nl_attr_put(&req->n, buflen, NHA_GATEWAY,
						 &nh->gate.ipv6,
						 IPV6_MAX_BYTELEN))
					return 0;
				break;
			case NEXTHOP_TYPE_BLACKHOLE:
				if (!nl_attr_put(&req->n, buflen, NHA_BLACKHOLE,
						 NULL, 0))
					return 0;
				/* Blackhole shouldn't have anymore attributes
				 */
				goto nexthop_done;
			case NEXTHOP_TYPE_IFINDEX:
				/* Don't need anymore info for this */
				break;
			}

			if (!nh->ifindex) {
				flog_err(
					EC_ZEBRA_NHG_FIB_UPDATE,
					"Context received for kernel nexthop update without an interface");
				return -1;
			}

			if (!nl_attr_put32(&req->n, buflen, NHA_OIF,
					   nh->ifindex))
				return 0;

			if (CHECK_FLAG(nh->flags, NEXTHOP_FLAG_ONLINK))
				req->nhm.nh_flags |= RTNH_F_ONLINK;

			num_labels =
				build_label_stack(nh->nh_label, out_lse,
						  label_buf, sizeof(label_buf));

			if (num_labels) {
				/* Set the BoS bit */
				out_lse[num_labels - 1] |=
					htonl(1 << MPLS_LS_S_SHIFT);

				/*
				 * TODO: MPLS unsupported for now in kernel.
				 */
				if (req->nhm.nh_family == AF_MPLS)
					goto nexthop_done;
#if 0
					if (!nl_attr_put(&req->n, buflen, NHA_NEWDST,
						  &out_lse,
						  num_labels
							  * sizeof(mpls_lse_t)))
						return 0;
#endif
				else {
					struct rtattr *nest;
					uint16_t encap = LWTUNNEL_ENCAP_MPLS;

					if (!nl_attr_put16(&req->n, buflen,
							   NHA_ENCAP_TYPE,
							   encap))
						return 0;
					nest = nl_attr_nest(&req->n, buflen,
							    NHA_ENCAP);
					if (!nest)
						return 0;
					if (!nl_attr_put(
						    &req->n, buflen,
						    MPLS_IPTUNNEL_DST, &out_lse,
						    num_labels
							    * sizeof(
								    mpls_lse_t)))
						return 0;
					nl_attr_nest_end(&req->n, nest);
				}
			}

nexthop_done:

			if (IS_ZEBRA_DEBUG_KERNEL)
				zlog_debug("%s: ID (%u): %pNHv(%d) vrf %s(%u) %s ",
					   __func__, id, nh, nh->ifindex,
					   vrf_id_to_name(nh->vrf_id),
					   nh->vrf_id, label_buf);
}

		req->nhm.nh_protocol =
			zebra2proto(dplane_ctx_get_nhe_type(ctx));

	} else if (cmd != RTM_DELNEXTHOP) {
		flog_err(
			EC_ZEBRA_NHG_FIB_UPDATE,
			"Nexthop group kernel update command (%d) does not exist",
			cmd);
		return -1;
	}

	if (IS_ZEBRA_DEBUG_KERNEL)
		zlog_debug("%s: %s, id=%u", __func__, nl_msg_type_to_str(cmd),
			   id);

	return NLMSG_ALIGN(req->n.nlmsg_len);
}

/**
 * kernel_nexthop_update() - Update/delete a nexthop from the kernel
 *
 * @ctx:	Dataplane context
 *
 * Return:	Dataplane result flag
 */
enum zebra_dplane_result kernel_nexthop_update(struct zebra_dplane_ctx *ctx)
{
	enum dplane_op_e op;
	int cmd = 0;
	int ret = 0;
	char buf[NL_PKT_BUF_SIZE];

	op = dplane_ctx_get_op(ctx);
	if (op == DPLANE_OP_NH_INSTALL || op == DPLANE_OP_NH_UPDATE)
		cmd = RTM_NEWNEXTHOP;
	else if (op == DPLANE_OP_NH_DELETE)
		cmd = RTM_DELNEXTHOP;
	else {
		flog_err(EC_ZEBRA_NHG_FIB_UPDATE,
			 "Context received for kernel nexthop update with incorrect OP code (%u)",
			 op);
		return ZEBRA_DPLANE_REQUEST_FAILURE;
	}

	/* Nothing to do if the kernel doesn't support nexthop objects */
	if (!kernel_nexthops_supported())
		return ZEBRA_DPLANE_REQUEST_SUCCESS;

	if (netlink_nexthop_msg_encode(cmd, ctx, buf, sizeof(buf)) > 0)
		ret = netlink_talk_info(netlink_talk_filter, (void *)&buf,
					dplane_ctx_get_ns(ctx), 0);
	else
		ret = 0;

	return (ret == 0 ? ZEBRA_DPLANE_REQUEST_SUCCESS
			 : ZEBRA_DPLANE_REQUEST_FAILURE);
}

/*
 * Update or delete a prefix from the kernel,
 * using info from a dataplane context.
 */
enum zebra_dplane_result kernel_route_update(struct zebra_dplane_ctx *ctx)
{
	int cmd, ret;
	const struct prefix *p = dplane_ctx_get_dest(ctx);
	struct nexthop *nexthop;
	uint8_t nl_pkt[NL_PKT_BUF_SIZE];

	if (dplane_ctx_get_op(ctx) == DPLANE_OP_ROUTE_DELETE) {
		cmd = RTM_DELROUTE;
	} else if (dplane_ctx_get_op(ctx) == DPLANE_OP_ROUTE_INSTALL) {
		cmd = RTM_NEWROUTE;
	} else if (dplane_ctx_get_op(ctx) == DPLANE_OP_ROUTE_UPDATE) {

		if (p->family == AF_INET || v6_rr_semantics) {
			/* Single 'replace' operation */
			cmd = RTM_NEWROUTE;

			/*
			 * With route replace semantics in place
			 * for v4 routes and the new route is a system
			 * route we do not install anything.
			 * The problem here is that the new system
			 * route should cause us to withdraw from
			 * the kernel the old non-system route
			 */
			if (RSYSTEM_ROUTE(dplane_ctx_get_type(ctx)) &&
			    !RSYSTEM_ROUTE(dplane_ctx_get_old_type(ctx))) {
				if (netlink_route_multipath_msg_encode(
					    RTM_DELROUTE, ctx, nl_pkt,
					    sizeof(nl_pkt), false, false)
				    > 0)
					netlink_talk_info(
						netlink_talk_filter,
						(struct nlmsghdr *)nl_pkt,
						dplane_ctx_get_ns(ctx), 0);
			}
		} else {
			/*
			 * So v6 route replace semantics are not in
			 * the kernel at this point as I understand it.
			 * so let's do a delete then an add.
			 * In the future once v6 route replace semantics
			 * are in we can figure out what to do here to
			 * allow working with old and new kernels.
			 *
			 * I'm also intentionally ignoring the failure case
			 * of the route delete.  If that happens yeah we're
			 * screwed.
			 */
			if (!RSYSTEM_ROUTE(dplane_ctx_get_old_type(ctx))) {
				if (netlink_route_multipath_msg_encode(
					    RTM_DELROUTE, ctx, nl_pkt,
					    sizeof(nl_pkt), false, false)
				    > 0)
					netlink_talk_info(
						netlink_talk_filter,
						(struct nlmsghdr *)nl_pkt,
						dplane_ctx_get_ns(ctx), 0);
			}
			cmd = RTM_NEWROUTE;
		}

	} else {
		return ZEBRA_DPLANE_REQUEST_FAILURE;
	}

	if (!RSYSTEM_ROUTE(dplane_ctx_get_type(ctx))) {
		if (netlink_route_multipath_msg_encode(
			    cmd, ctx, nl_pkt, sizeof(nl_pkt), false, false)
		    > 0)
			ret = netlink_talk_info(netlink_talk_filter,
						(struct nlmsghdr *)nl_pkt,
						dplane_ctx_get_ns(ctx), 0);
		else
			ret = -1;

	} else
		ret = 0;
	if ((cmd == RTM_NEWROUTE) && (ret == 0)) {
		/* Update installed nexthops to signal which have been
		 * installed.
		 */
		for (ALL_NEXTHOPS_PTR(dplane_ctx_get_ng(ctx), nexthop)) {
			if (CHECK_FLAG(nexthop->flags, NEXTHOP_FLAG_RECURSIVE))
				continue;

			if (CHECK_FLAG(nexthop->flags, NEXTHOP_FLAG_ACTIVE)) {
				SET_FLAG(nexthop->flags, NEXTHOP_FLAG_FIB);
			}
		}
	}

	return (ret == 0 ?
		ZEBRA_DPLANE_REQUEST_SUCCESS : ZEBRA_DPLANE_REQUEST_FAILURE);
}

/**
 * netlink_nexthop_process_nh() - Parse the gatway/if info from a new nexthop
 *
 * @tb:		Netlink RTA data
 * @family:	Address family in the nhmsg
 * @ifp:	Interface connected - this should be NULL, we fill it in
 * @ns_id:	Namspace id
 *
 * Return:	New nexthop
 */
static struct nexthop netlink_nexthop_process_nh(struct rtattr **tb,
						 unsigned char family,
						 struct interface **ifp,
						 ns_id_t ns_id)
{
	struct nexthop nh = {};
	void *gate = NULL;
	enum nexthop_types_t type = 0;
	int if_index = 0;
	size_t sz = 0;
	struct interface *ifp_lookup;

	if_index = *(int *)RTA_DATA(tb[NHA_OIF]);


	if (tb[NHA_GATEWAY]) {
		switch (family) {
		case AF_INET:
			type = NEXTHOP_TYPE_IPV4_IFINDEX;
			sz = 4;
			break;
		case AF_INET6:
			type = NEXTHOP_TYPE_IPV6_IFINDEX;
			sz = 16;
			break;
		default:
			flog_warn(
				EC_ZEBRA_BAD_NHG_MESSAGE,
				"Nexthop gateway with bad address family (%d) received from kernel",
				family);
			return nh;
		}
		gate = RTA_DATA(tb[NHA_GATEWAY]);
	} else
		type = NEXTHOP_TYPE_IFINDEX;

	if (type)
		nh.type = type;

	if (gate)
		memcpy(&(nh.gate), gate, sz);

	if (if_index)
		nh.ifindex = if_index;

	ifp_lookup =
		if_lookup_by_index_per_ns(zebra_ns_lookup(ns_id), nh.ifindex);

	if (ifp)
		*ifp = ifp_lookup;
	if (ifp_lookup)
		nh.vrf_id = ifp_lookup->vrf_id;
	else {
		flog_warn(
			EC_ZEBRA_UNKNOWN_INTERFACE,
			"%s: Unknown nexthop interface %u received, defaulting to VRF_DEFAULT",
			__func__, nh.ifindex);

		nh.vrf_id = VRF_DEFAULT;
	}

	if (tb[NHA_ENCAP] && tb[NHA_ENCAP_TYPE]) {
		uint16_t encap_type = *(uint16_t *)RTA_DATA(tb[NHA_ENCAP_TYPE]);
		int num_labels = 0;

		mpls_label_t labels[MPLS_MAX_LABELS] = {0};

		if (encap_type == LWTUNNEL_ENCAP_MPLS)
			num_labels = parse_encap_mpls(tb[NHA_ENCAP], labels);

		if (num_labels)
			nexthop_add_labels(&nh, ZEBRA_LSP_STATIC, num_labels,
					   labels);
	}

	return nh;
}

static int netlink_nexthop_process_group(struct rtattr **tb,
					 struct nh_grp *z_grp, int z_grp_size)
{
	uint8_t count = 0;
	/* linux/nexthop.h group struct */
	struct nexthop_grp *n_grp = NULL;

	n_grp = (struct nexthop_grp *)RTA_DATA(tb[NHA_GROUP]);
	count = (RTA_PAYLOAD(tb[NHA_GROUP]) / sizeof(*n_grp));

	if (!count || (count * sizeof(*n_grp)) != RTA_PAYLOAD(tb[NHA_GROUP])) {
		flog_warn(EC_ZEBRA_BAD_NHG_MESSAGE,
			  "Invalid nexthop group received from the kernel");
		return count;
	}

#if 0
	// TODO: Need type for something?
	zlog_debug("Nexthop group type: %d",
		   *((uint16_t *)RTA_DATA(tb[NHA_GROUP_TYPE])));

#endif

	for (int i = 0; ((i < count) && (i < z_grp_size)); i++) {
		z_grp[i].id = n_grp[i].id;
		z_grp[i].weight = n_grp[i].weight + 1;
	}
	return count;
}

/**
 * netlink_nexthop_change() - Read in change about nexthops from the kernel
 *
 * @h:		Netlink message header
 * @ns_id:	Namspace id
 * @startup:	Are we reading under startup conditions?
 *
 * Return:	Result status
 */
int netlink_nexthop_change(struct nlmsghdr *h, ns_id_t ns_id, int startup)
{
	int len;
	/* nexthop group id */
	uint32_t id;
	unsigned char family;
	int type;
	afi_t afi = AFI_UNSPEC;
	vrf_id_t vrf_id = VRF_DEFAULT;
	struct interface *ifp = NULL;
	struct nhmsg *nhm = NULL;
	struct nexthop nh = {};
	struct nh_grp grp[MULTIPATH_NUM] = {};
	/* Count of nexthops in group array */
	uint8_t grp_count = 0;
	struct rtattr *tb[NHA_MAX + 1] = {};

	nhm = NLMSG_DATA(h);

	if (ns_id)
		vrf_id = ns_id;

	if (startup && h->nlmsg_type != RTM_NEWNEXTHOP)
		return 0;

	len = h->nlmsg_len - NLMSG_LENGTH(sizeof(struct nhmsg));
	if (len < 0) {
		zlog_warn(
			"%s: Message received from netlink is of a broken size %d %zu",
			__func__, h->nlmsg_len,
			(size_t)NLMSG_LENGTH(sizeof(struct nhmsg)));
		return -1;
	}

	netlink_parse_rtattr(tb, NHA_MAX, RTM_NHA(nhm), len);


	if (!tb[NHA_ID]) {
		flog_warn(
			EC_ZEBRA_BAD_NHG_MESSAGE,
			"Nexthop group without an ID received from the kernel");
		return -1;
	}

	/* We use the ID key'd nhg table for kernel updates */
	id = *((uint32_t *)RTA_DATA(tb[NHA_ID]));

	family = nhm->nh_family;
	afi = family2afi(family);

	type = proto2zebra(nhm->nh_protocol, 0, true);

	if (IS_ZEBRA_DEBUG_KERNEL)
		zlog_debug("%s ID (%u) %s NS %u",
			   nl_msg_type_to_str(h->nlmsg_type), id,
			   nl_family_to_str(family), ns_id);


	if (h->nlmsg_type == RTM_NEWNEXTHOP) {
		if (tb[NHA_GROUP]) {
			/**
			 * If this is a group message its only going to have
			 * an array of nexthop IDs associated with it
			 */
			grp_count = netlink_nexthop_process_group(
				tb, grp, array_size(grp));
		} else {
			if (tb[NHA_BLACKHOLE]) {
				/**
				 * This nexthop is just for blackhole-ing
				 * traffic, it should not have an OIF, GATEWAY,
				 * or ENCAP
				 */
				nh.type = NEXTHOP_TYPE_BLACKHOLE;
				nh.bh_type = BLACKHOLE_UNSPEC;
			} else if (tb[NHA_OIF])
				/**
				 * This is a true new nexthop, so we need
				 * to parse the gateway and device info
				 */
				nh = netlink_nexthop_process_nh(tb, family,
								&ifp, ns_id);
			else {

				flog_warn(
					EC_ZEBRA_BAD_NHG_MESSAGE,
					"Invalid Nexthop message received from the kernel with ID (%u)",
					id);
				return -1;
			}
			SET_FLAG(nh.flags, NEXTHOP_FLAG_ACTIVE);
			if (nhm->nh_flags & RTNH_F_ONLINK)
				SET_FLAG(nh.flags, NEXTHOP_FLAG_ONLINK);
			vrf_id = nh.vrf_id;
		}

		if (zebra_nhg_kernel_find(id, &nh, grp, grp_count, vrf_id, afi,
					  type, startup))
			return -1;

	} else if (h->nlmsg_type == RTM_DELNEXTHOP)
		zebra_nhg_kernel_del(id, vrf_id);

	return 0;
}

/**
 * netlink_request_nexthop() - Request nextop information from the kernel
 * @zns:	Zebra namespace
 * @family:	AF_* netlink family
 * @type:	RTM_* route type
 *
 * Return:	Result status
 */
static int netlink_request_nexthop(struct zebra_ns *zns, int family, int type)
{
	struct {
		struct nlmsghdr n;
		struct nhmsg nhm;
	} req;

	/* Form the request, specifying filter (rtattr) if needed. */
	memset(&req, 0, sizeof(req));
	req.n.nlmsg_type = type;
	req.n.nlmsg_flags = NLM_F_ROOT | NLM_F_MATCH | NLM_F_REQUEST;
	req.n.nlmsg_len = NLMSG_LENGTH(sizeof(struct nhmsg));
	req.nhm.nh_family = family;

	return netlink_request(&zns->netlink_cmd, &req);
}


/**
 * netlink_nexthop_read() - Nexthop read function using netlink interface
 *
 * @zns:	Zebra name space
 *
 * Return:	Result status
 * Only called at bootstrap time.
 */
int netlink_nexthop_read(struct zebra_ns *zns)
{
	int ret;
	struct zebra_dplane_info dp_info;

	zebra_dplane_info_from_zns(&dp_info, zns, true /*is_cmd*/);

	/* Get nexthop objects */
	ret = netlink_request_nexthop(zns, AF_UNSPEC, RTM_GETNEXTHOP);
	if (ret < 0)
		return ret;
	ret = netlink_parse_info(netlink_nexthop_change, &zns->netlink_cmd,
				 &dp_info, 0, 1);

	if (!ret)
		/* If we succesfully read in nexthop objects,
		 * this kernel must support them.
		 */
		supports_nh = true;

	if (IS_ZEBRA_DEBUG_KERNEL || IS_ZEBRA_DEBUG_NHG)
		zlog_debug("Nexthop objects %ssupported on this kernel",
			   supports_nh ? "" : "not ");

	return ret;
}


int kernel_neigh_update(int add, int ifindex, uint32_t addr, char *lla,
			int llalen, ns_id_t ns_id)
{
	return netlink_neigh_update(add ? RTM_NEWNEIGH : RTM_DELNEIGH, ifindex,
				    addr, lla, llalen, ns_id);
}

/**
 * netlink_neigh_update_msg_encode() - Common helper api for encoding
 * evpn neighbor update as netlink messages using dataplane context object.
 * Here, a neighbor refers to a bridge forwarding database entry for
 * either unicast forwarding or head-end replication or an IP neighbor
 * entry.
 * @ctx:		Dataplane context
 * @cmd:		Netlink command (RTM_NEWNEIGH or RTM_DELNEIGH)
 * @mac:		A neighbor cache link layer address
 * @ip:		A neighbor cache n/w layer destination address
 *			In the case of bridge FDB, this represnts the remote
 *			VTEP IP.
 * @replace_obj:	Whether NEW request should replace existing object or
 *			add to the end of the list
 * @family:		AF_* netlink family
 * @type:		RTN_* route type
 * @flags:		NTF_* flags
 * @state:		NUD_* states
 * @data:		data buffer pointer
 * @datalen:		total amount of data buffer space
 *
 * Return:		0 when the msg doesn't fit entirely in the buffer
 *				otherwise the number of bytes written to buf.
 */
static ssize_t netlink_neigh_update_msg_encode(
	const struct zebra_dplane_ctx *ctx, int cmd, const struct ethaddr *mac,
	const struct ipaddr *ip, bool replace_obj, uint8_t family, uint8_t type,
	uint8_t flags, uint16_t state, void *data, size_t datalen)
{
	uint8_t protocol = RTPROT_ZEBRA;
	struct {
		struct nlmsghdr n;
		struct ndmsg ndm;
		char buf[];
	} *req = data;
	int ipa_len;
	enum dplane_op_e op;

	if (datalen < sizeof(*req))
		return 0;
	memset(req, 0, sizeof(*req));

	op = dplane_ctx_get_op(ctx);

	req->n.nlmsg_len = NLMSG_LENGTH(sizeof(struct ndmsg));
	req->n.nlmsg_flags = NLM_F_REQUEST;
	if (cmd == RTM_NEWNEIGH)
		req->n.nlmsg_flags |=
			NLM_F_CREATE
			| (replace_obj ? NLM_F_REPLACE : NLM_F_APPEND);
	req->n.nlmsg_type = cmd;
	req->ndm.ndm_family = family;
	req->ndm.ndm_type = type;
	req->ndm.ndm_state = state;
	req->ndm.ndm_flags = flags;
	req->ndm.ndm_ifindex = dplane_ctx_get_ifindex(ctx);

	if (!nl_attr_put(&req->n, datalen, NDA_PROTOCOL, &protocol,
			 sizeof(protocol)))
		return 0;

	if (mac) {
		if (!nl_attr_put(&req->n, datalen, NDA_LLADDR, mac, 6))
			return 0;
	}

	ipa_len = IS_IPADDR_V4(ip) ? IPV4_MAX_BYTELEN : IPV6_MAX_BYTELEN;
	if (!nl_attr_put(&req->n, datalen, NDA_DST, &ip->ip.addr, ipa_len))
		return 0;

	if (op == DPLANE_OP_MAC_INSTALL || op == DPLANE_OP_MAC_DELETE) {
		vlanid_t vid = dplane_ctx_mac_get_vlan(ctx);

		if (vid > 0) {
			if (!nl_attr_put16(&req->n, datalen, NDA_VLAN, vid))
				return 0;
		}

		if (!nl_attr_put32(&req->n, datalen, NDA_MASTER,
				   dplane_ctx_mac_get_br_ifindex(ctx)))
			return 0;
	}

	return NLMSG_ALIGN(req->n.nlmsg_len);
}

/*
 * Add remote VTEP to the flood list for this VxLAN interface (VNI). This
 * is done by adding an FDB entry with a MAC of 00:00:00:00:00:00.
 */
static int netlink_vxlan_flood_update_ctx(const struct zebra_dplane_ctx *ctx,
					  int cmd)
{
	struct ethaddr dst_mac = {.octet = {0}};
	uint8_t nl_pkt[NL_PKT_BUF_SIZE];

	if (netlink_neigh_update_msg_encode(
		    ctx, cmd, &dst_mac, dplane_ctx_neigh_get_ipaddr(ctx), false,
		    PF_BRIDGE, 0, NTF_SELF, (NUD_NOARP | NUD_PERMANENT), nl_pkt,
		    sizeof(nl_pkt))
	    <= 0)
		return -1;

	return netlink_talk_info(netlink_talk_filter,
				 (struct nlmsghdr *)nl_pkt,
				 dplane_ctx_get_ns(ctx), 0);
}

#ifndef NDA_RTA
#define NDA_RTA(r)                                                             \
	((struct rtattr *)(((char *)(r)) + NLMSG_ALIGN(sizeof(struct ndmsg))))
#endif

static int netlink_macfdb_change(struct nlmsghdr *h, int len, ns_id_t ns_id)
{
	struct ndmsg *ndm;
	struct interface *ifp;
	struct zebra_if *zif;
	struct rtattr *tb[NDA_MAX + 1];
	struct interface *br_if;
	struct ethaddr mac;
	vlanid_t vid = 0;
	struct in_addr vtep_ip;
	int vid_present = 0, dst_present = 0;
	char buf[ETHER_ADDR_STRLEN];
	char vid_buf[20];
	char dst_buf[30];
	bool sticky;

	ndm = NLMSG_DATA(h);

	/* We only process macfdb notifications if EVPN is enabled */
	if (!is_evpn_enabled())
		return 0;

	/* Parse attributes and extract fields of interest. Do basic
	 * validation of the fields.
	 */
	memset(tb, 0, sizeof tb);
	netlink_parse_rtattr(tb, NDA_MAX, NDA_RTA(ndm), len);

	if (!tb[NDA_LLADDR]) {
		if (IS_ZEBRA_DEBUG_KERNEL)
			zlog_debug("%s AF_BRIDGE IF %u - no LLADDR",
				   nl_msg_type_to_str(h->nlmsg_type),
				   ndm->ndm_ifindex);
		return 0;
	}

	if (RTA_PAYLOAD(tb[NDA_LLADDR]) != ETH_ALEN) {
		if (IS_ZEBRA_DEBUG_KERNEL)
			zlog_debug(
				"%s AF_BRIDGE IF %u - LLADDR is not MAC, len %lu",
				nl_msg_type_to_str(h->nlmsg_type), ndm->ndm_ifindex,
				(unsigned long)RTA_PAYLOAD(tb[NDA_LLADDR]));
		return 0;
	}

	memcpy(&mac, RTA_DATA(tb[NDA_LLADDR]), ETH_ALEN);

	if ((NDA_VLAN <= NDA_MAX) && tb[NDA_VLAN]) {
		vid_present = 1;
		vid = *(uint16_t *)RTA_DATA(tb[NDA_VLAN]);
		snprintf(vid_buf, sizeof(vid_buf), " VLAN %u", vid);
	}

	if (tb[NDA_DST]) {
		/* TODO: Only IPv4 supported now. */
		dst_present = 1;
		memcpy(&vtep_ip.s_addr, RTA_DATA(tb[NDA_DST]),
		       IPV4_MAX_BYTELEN);
		snprintf(dst_buf, sizeof(dst_buf), " dst %s",
			 inet_ntoa(vtep_ip));
	}

	if (IS_ZEBRA_DEBUG_KERNEL)
		zlog_debug("Rx %s AF_BRIDGE IF %u%s st 0x%x fl 0x%x MAC %s%s",
			   nl_msg_type_to_str(h->nlmsg_type),
			   ndm->ndm_ifindex, vid_present ? vid_buf : "",
			   ndm->ndm_state, ndm->ndm_flags,
			   prefix_mac2str(&mac, buf, sizeof(buf)),
			   dst_present ? dst_buf : "");

	/* The interface should exist. */
	ifp = if_lookup_by_index_per_ns(zebra_ns_lookup(ns_id),
					ndm->ndm_ifindex);
	if (!ifp || !ifp->info)
		return 0;

	/* The interface should be something we're interested in. */
	if (!IS_ZEBRA_IF_BRIDGE_SLAVE(ifp))
		return 0;

	zif = (struct zebra_if *)ifp->info;
	if ((br_if = zif->brslave_info.br_if) == NULL) {
		if (IS_ZEBRA_DEBUG_KERNEL)
			zlog_debug(
				"%s AF_BRIDGE IF %s(%u) brIF %u - no bridge master",
				nl_msg_type_to_str(h->nlmsg_type), ifp->name,
				ndm->ndm_ifindex,
				zif->brslave_info.bridge_ifindex);
		return 0;
	}

	sticky = !!(ndm->ndm_state & NUD_NOARP);

	if (filter_vlan && vid != filter_vlan) {
		if (IS_ZEBRA_DEBUG_KERNEL)
			zlog_debug("        Filtered due to filter vlan: %d",
				   filter_vlan);
		return 0;
	}

	/* If add or update, do accordingly if learnt on a "local" interface; if
	 * the notification is over VxLAN, this has to be related to
	 * multi-homing,
	 * so perform an implicit delete of any local entry (if it exists).
	 */
	if (h->nlmsg_type == RTM_NEWNEIGH) {
                /* Drop "permanent" entries. */
                if (ndm->ndm_state & NUD_PERMANENT) {
			if (IS_ZEBRA_DEBUG_KERNEL)
				zlog_debug(
					"        Dropping entry because of NUD_PERMANENT");
			return 0;
		}

		if (IS_ZEBRA_IF_VXLAN(ifp))
			return zebra_vxlan_check_del_local_mac(ifp, br_if, &mac,
							       vid);

		return zebra_vxlan_local_mac_add_update(ifp, br_if, &mac, vid,
							sticky);
	}

	/* This is a delete notification.
	 * Ignore the notification with IP dest as it may just signify that the
	 * MAC has moved from remote to local. The exception is the special
	 * all-zeros MAC that represents the BUM flooding entry; we may have
	 * to readd it. Otherwise,
	 *  1. For a MAC over VxLan, check if it needs to be refreshed(readded)
	 *  2. For a MAC over "local" interface, delete the mac
	 * Note: We will get notifications from both bridge driver and VxLAN
	 * driver.
	 */
	if (dst_present) {
		u_char zero_mac[6] = {0x0, 0x0, 0x0, 0x0, 0x0, 0x0};

		if (!memcmp(zero_mac, mac.octet, ETH_ALEN))
			return zebra_vxlan_check_readd_vtep(ifp, vtep_ip);
		return 0;
	}

	if (IS_ZEBRA_IF_VXLAN(ifp))
		return zebra_vxlan_check_readd_remote_mac(ifp, br_if, &mac,
							  vid);

	return zebra_vxlan_local_mac_del(ifp, br_if, &mac, vid);
}

static int netlink_macfdb_table(struct nlmsghdr *h, ns_id_t ns_id, int startup)
{
	int len;
	struct ndmsg *ndm;

	if (h->nlmsg_type != RTM_NEWNEIGH)
		return 0;

	/* Length validity. */
	len = h->nlmsg_len - NLMSG_LENGTH(sizeof(struct ndmsg));
	if (len < 0)
		return -1;

	/* We are interested only in AF_BRIDGE notifications. */
	ndm = NLMSG_DATA(h);
	if (ndm->ndm_family != AF_BRIDGE)
		return 0;

	return netlink_macfdb_change(h, len, ns_id);
}

/* Request for MAC FDB information from the kernel */
static int netlink_request_macs(struct nlsock *netlink_cmd, int family,
				int type, ifindex_t master_ifindex)
{
	struct {
		struct nlmsghdr n;
		struct ifinfomsg ifm;
		char buf[256];
	} req;

	/* Form the request, specifying filter (rtattr) if needed. */
	memset(&req, 0, sizeof(req));
	req.n.nlmsg_type = type;
	req.n.nlmsg_flags = NLM_F_ROOT | NLM_F_MATCH | NLM_F_REQUEST;
	req.n.nlmsg_len = NLMSG_LENGTH(sizeof(struct ifinfomsg));
	req.ifm.ifi_family = family;
	if (master_ifindex)
		nl_attr_put32(&req.n, sizeof(req), IFLA_MASTER, master_ifindex);

	return netlink_request(netlink_cmd, &req);
}

/*
 * MAC forwarding database read using netlink interface. This is invoked
 * at startup.
 */
int netlink_macfdb_read(struct zebra_ns *zns)
{
	int ret;
	struct zebra_dplane_info dp_info;

	zebra_dplane_info_from_zns(&dp_info, zns, true /*is_cmd*/);

	/* Get bridge FDB table. */
	ret = netlink_request_macs(&zns->netlink_cmd, AF_BRIDGE, RTM_GETNEIGH,
				   0);
	if (ret < 0)
		return ret;
	/* We are reading entire table. */
	filter_vlan = 0;
	ret = netlink_parse_info(netlink_macfdb_table, &zns->netlink_cmd,
				 &dp_info, 0, 1);

	return ret;
}

/*
 * MAC forwarding database read using netlink interface. This is for a
 * specific bridge and matching specific access VLAN (if VLAN-aware bridge).
 */
int netlink_macfdb_read_for_bridge(struct zebra_ns *zns, struct interface *ifp,
				   struct interface *br_if)
{
	struct zebra_if *br_zif;
	struct zebra_if *zif;
	struct zebra_l2info_vxlan *vxl;
	struct zebra_dplane_info dp_info;
	int ret = 0;

	zebra_dplane_info_from_zns(&dp_info, zns, true /*is_cmd*/);

	/* Save VLAN we're filtering on, if needed. */
	br_zif = (struct zebra_if *)br_if->info;
	zif = (struct zebra_if *)ifp->info;
	vxl = &zif->l2info.vxl;
	if (IS_ZEBRA_IF_BRIDGE_VLAN_AWARE(br_zif))
		filter_vlan = vxl->access_vlan;

	/* Get bridge FDB table for specific bridge - we do the VLAN filtering.
	 */
	ret = netlink_request_macs(&zns->netlink_cmd, AF_BRIDGE, RTM_GETNEIGH,
				   br_if->ifindex);
	if (ret < 0)
		return ret;
	ret = netlink_parse_info(netlink_macfdb_table, &zns->netlink_cmd,
				 &dp_info, 0, 0);

	/* Reset VLAN filter. */
	filter_vlan = 0;
	return ret;
}


/* Request for MAC FDB for a specific MAC address in VLAN from the kernel */
static int netlink_request_specific_mac_in_bridge(struct zebra_ns *zns,
						  int family,
						  int type,
						  struct interface *br_if,
						  struct ethaddr *mac,
						  vlanid_t vid)
{
	struct {
		struct nlmsghdr n;
		struct ndmsg ndm;
		char buf[256];
	} req;
	struct zebra_if *br_zif;
	char buf[ETHER_ADDR_STRLEN];

	memset(&req, 0, sizeof(req));
	req.n.nlmsg_len = NLMSG_LENGTH(sizeof(struct ndmsg));
	req.n.nlmsg_type = type;	/* RTM_GETNEIGH */
	req.n.nlmsg_flags = NLM_F_REQUEST;
	req.ndm.ndm_family = family;	/* AF_BRIDGE */
	/* req.ndm.ndm_state = NUD_REACHABLE; */

	nl_attr_put(&req.n, sizeof(req), NDA_LLADDR, mac, 6);

	br_zif = (struct zebra_if *)br_if->info;
	if (IS_ZEBRA_IF_BRIDGE_VLAN_AWARE(br_zif) && vid > 0)
		nl_attr_put16(&req.n, sizeof(req), NDA_VLAN, vid);

	nl_attr_put32(&req.n, sizeof(req), NDA_MASTER, br_if->ifindex);

	if (IS_ZEBRA_DEBUG_KERNEL)
		zlog_debug(
			"%s: Tx family %s IF %s(%u) vrf %s(%u) MAC %s vid %u",
			__func__, nl_family_to_str(req.ndm.ndm_family),
			br_if->name, br_if->ifindex,
			vrf_id_to_name(br_if->vrf_id), br_if->vrf_id,
			prefix_mac2str(mac, buf, sizeof(buf)), vid);

	return netlink_request(&zns->netlink_cmd, &req);
}

int netlink_macfdb_read_specific_mac(struct zebra_ns *zns,
				     struct interface *br_if,
				     struct ethaddr *mac, vlanid_t vid)
{
	int ret = 0;
	struct zebra_dplane_info dp_info;

	zebra_dplane_info_from_zns(&dp_info, zns, true /*is_cmd*/);

	/* Get bridge FDB table for specific bridge - we do the VLAN filtering.
	 */
	ret = netlink_request_specific_mac_in_bridge(zns, AF_BRIDGE,
						     RTM_GETNEIGH,
						     br_if, mac, vid);
	if (ret < 0)
		return ret;

	ret = netlink_parse_info(netlink_macfdb_table, &zns->netlink_cmd,
				 &dp_info, 1, 0);

	return ret;
}

/*
 * Netlink-specific handler for MAC updates using dataplane context object.
 */
ssize_t
netlink_macfdb_update_ctx(struct zebra_dplane_ctx *ctx, uint8_t *data,
			  size_t datalen)
{
	struct ipaddr vtep_ip;
	vlanid_t vid;
	ssize_t total;
	int cmd;
	uint8_t flags;
	uint16_t state;

	cmd = dplane_ctx_get_op(ctx) == DPLANE_OP_MAC_INSTALL
			  ? RTM_NEWNEIGH : RTM_DELNEIGH;

	flags = (NTF_SELF | NTF_MASTER);
	state = NUD_REACHABLE;

	if (dplane_ctx_mac_is_sticky(ctx))
		state |= NUD_NOARP;
	else
		flags |= NTF_EXT_LEARNED;

	vtep_ip.ipaddr_v4 = *(dplane_ctx_mac_get_vtep_ip(ctx));
	SET_IPADDR_V4(&vtep_ip);

	if (IS_ZEBRA_DEBUG_KERNEL) {
		char ipbuf[PREFIX_STRLEN];
		char buf[ETHER_ADDR_STRLEN];
		char vid_buf[20];

		vid = dplane_ctx_mac_get_vlan(ctx);
		if (vid > 0)
			snprintf(vid_buf, sizeof(vid_buf), " VLAN %u", vid);
		else
			vid_buf[0] = '\0';

		const struct ethaddr *mac = dplane_ctx_mac_get_addr(ctx);

		zlog_debug("Tx %s family %s IF %s(%u)%s %sMAC %s dst %s",
			   nl_msg_type_to_str(cmd), nl_family_to_str(AF_BRIDGE),
			   dplane_ctx_get_ifname(ctx),
			   dplane_ctx_get_ifindex(ctx), vid_buf,
			   dplane_ctx_mac_is_sticky(ctx) ? "sticky " : "",
			   prefix_mac2str(mac, buf, sizeof(buf)),
			   ipaddr2str(&vtep_ip, ipbuf, sizeof(ipbuf)));
	}

	total = netlink_neigh_update_msg_encode(
		ctx, cmd, dplane_ctx_mac_get_addr(ctx), &vtep_ip, true,
		AF_BRIDGE, 0, flags, state, data, datalen);

	return total;
}

/*
 * In the event the kernel deletes ipv4 link-local neighbor entries created for
 * 5549 support, re-install them.
 */
static void netlink_handle_5549(struct ndmsg *ndm, struct zebra_if *zif,
				struct interface *ifp, struct ipaddr *ip,
				bool handle_failed)
{
	if (ndm->ndm_family != AF_INET)
		return;

	if (!zif->v6_2_v4_ll_neigh_entry)
		return;

	if (ipv4_ll.s_addr != ip->ip._v4_addr.s_addr)
		return;

	if (handle_failed && ndm->ndm_state & NUD_FAILED) {
		zlog_info("Neighbor Entry for %s has entered a failed state, not reinstalling",
			  ifp->name);
		return;
	}

	if_nbr_ipv6ll_to_ipv4ll_neigh_update(ifp, &zif->v6_2_v4_ll_addr6, true);
}

#define NUD_VALID                                                              \
	(NUD_PERMANENT | NUD_NOARP | NUD_REACHABLE | NUD_PROBE | NUD_STALE     \
	 | NUD_DELAY)

static int netlink_ipneigh_change(struct nlmsghdr *h, int len, ns_id_t ns_id)
{
	struct ndmsg *ndm;
	struct interface *ifp;
	struct zebra_if *zif;
	struct rtattr *tb[NDA_MAX + 1];
	struct interface *link_if;
	struct ethaddr mac;
	struct ipaddr ip;
	struct vrf *vrf;
	char buf[ETHER_ADDR_STRLEN];
	char buf2[INET6_ADDRSTRLEN];
	int mac_present = 0;
	bool is_ext;
	bool is_router;

	ndm = NLMSG_DATA(h);

	/* The interface should exist. */
	ifp = if_lookup_by_index_per_ns(zebra_ns_lookup(ns_id),
					ndm->ndm_ifindex);
	if (!ifp || !ifp->info)
		return 0;

	vrf = vrf_lookup_by_id(ifp->vrf_id);
	zif = (struct zebra_if *)ifp->info;

	/* Parse attributes and extract fields of interest. */
	memset(tb, 0, sizeof(tb));
	netlink_parse_rtattr(tb, NDA_MAX, NDA_RTA(ndm), len);

	if (!tb[NDA_DST]) {
		zlog_debug("%s family %s IF %s(%u) vrf %s(%u) - no DST",
			   nl_msg_type_to_str(h->nlmsg_type),
			   nl_family_to_str(ndm->ndm_family), ifp->name,
			   ndm->ndm_ifindex, VRF_LOGNAME(vrf), ifp->vrf_id);
		return 0;
	}

	memset(&ip, 0, sizeof(struct ipaddr));
	ip.ipa_type = (ndm->ndm_family == AF_INET) ? IPADDR_V4 : IPADDR_V6;
	memcpy(&ip.ip.addr, RTA_DATA(tb[NDA_DST]), RTA_PAYLOAD(tb[NDA_DST]));

	/* if kernel deletes our rfc5549 neighbor entry, re-install it */
	if (h->nlmsg_type == RTM_DELNEIGH && (ndm->ndm_state & NUD_PERMANENT)) {
		netlink_handle_5549(ndm, zif, ifp, &ip, false);
		if (IS_ZEBRA_DEBUG_KERNEL)
			zlog_debug(
				"\tNeighbor Entry Received is a 5549 entry, finished");
		return 0;
	}

	/* if kernel marks our rfc5549 neighbor entry invalid, re-install it */
	if (h->nlmsg_type == RTM_NEWNEIGH && !(ndm->ndm_state & NUD_VALID))
		netlink_handle_5549(ndm, zif, ifp, &ip, true);

	/* The neighbor is present on an SVI. From this, we locate the
	 * underlying
	 * bridge because we're only interested in neighbors on a VxLAN bridge.
	 * The bridge is located based on the nature of the SVI:
	 * (a) In the case of a VLAN-aware bridge, the SVI is a L3 VLAN
	 * interface
	 * and is linked to the bridge
	 * (b) In the case of a VLAN-unaware bridge, the SVI is the bridge
	 * inteface
	 * itself
	 */
	if (IS_ZEBRA_IF_VLAN(ifp)) {
		link_if = if_lookup_by_index_per_ns(zebra_ns_lookup(ns_id),
						    zif->link_ifindex);
		if (!link_if)
			return 0;
	} else if (IS_ZEBRA_IF_BRIDGE(ifp))
		link_if = ifp;
	else {
		if (IS_ZEBRA_DEBUG_KERNEL)
			zlog_debug(
				"\tNeighbor Entry received is not on a VLAN or a BRIDGE, ignoring");
		return 0;
	}

	memset(&mac, 0, sizeof(struct ethaddr));
	if (h->nlmsg_type == RTM_NEWNEIGH) {
		if (tb[NDA_LLADDR]) {
			if (RTA_PAYLOAD(tb[NDA_LLADDR]) != ETH_ALEN) {
				if (IS_ZEBRA_DEBUG_KERNEL)
					zlog_debug(
						"%s family %s IF %s(%u) vrf %s(%u) - LLADDR is not MAC, len %lu",
						nl_msg_type_to_str(
							h->nlmsg_type),
						nl_family_to_str(
							ndm->ndm_family),
						ifp->name, ndm->ndm_ifindex,
						VRF_LOGNAME(vrf), ifp->vrf_id,
						(unsigned long)RTA_PAYLOAD(
							tb[NDA_LLADDR]));
				return 0;
			}

			mac_present = 1;
			memcpy(&mac, RTA_DATA(tb[NDA_LLADDR]), ETH_ALEN);
		}

		is_ext = !!(ndm->ndm_flags & NTF_EXT_LEARNED);
		is_router = !!(ndm->ndm_flags & NTF_ROUTER);

		if (IS_ZEBRA_DEBUG_KERNEL)
			zlog_debug(
				"Rx %s family %s IF %s(%u) vrf %s(%u) IP %s MAC %s state 0x%x flags 0x%x",
				nl_msg_type_to_str(h->nlmsg_type),
				nl_family_to_str(ndm->ndm_family), ifp->name,
				ndm->ndm_ifindex, VRF_LOGNAME(vrf), ifp->vrf_id,
				ipaddr2str(&ip, buf2, sizeof(buf2)),
				mac_present
					? prefix_mac2str(&mac, buf, sizeof(buf))
					: "",
				ndm->ndm_state, ndm->ndm_flags);

		/* If the neighbor state is valid for use, process as an add or
		 * update
		 * else process as a delete. Note that the delete handling may
		 * result
		 * in re-adding the neighbor if it is a valid "remote" neighbor.
		 */
		if (ndm->ndm_state & NUD_VALID)
			return zebra_vxlan_handle_kernel_neigh_update(
				ifp, link_if, &ip, &mac, ndm->ndm_state,
				is_ext, is_router);

		return zebra_vxlan_handle_kernel_neigh_del(ifp, link_if, &ip);
	}

	if (IS_ZEBRA_DEBUG_KERNEL)
		zlog_debug("Rx %s family %s IF %s(%u) vrf %s(%u) IP %s",
			   nl_msg_type_to_str(h->nlmsg_type),
			   nl_family_to_str(ndm->ndm_family), ifp->name,
			   ndm->ndm_ifindex, VRF_LOGNAME(vrf), ifp->vrf_id,
			   ipaddr2str(&ip, buf2, sizeof(buf2)));

	/* Process the delete - it may result in re-adding the neighbor if it is
	 * a valid "remote" neighbor.
	 */
	return zebra_vxlan_handle_kernel_neigh_del(ifp, link_if, &ip);
}

static int netlink_neigh_table(struct nlmsghdr *h, ns_id_t ns_id, int startup)
{
	int len;
	struct ndmsg *ndm;

	if (h->nlmsg_type != RTM_NEWNEIGH)
		return 0;

	/* Length validity. */
	len = h->nlmsg_len - NLMSG_LENGTH(sizeof(struct ndmsg));
	if (len < 0)
		return -1;

	/* We are interested only in AF_INET or AF_INET6 notifications. */
	ndm = NLMSG_DATA(h);
	if (ndm->ndm_family != AF_INET && ndm->ndm_family != AF_INET6)
		return 0;

	return netlink_neigh_change(h, len);
}

/* Request for IP neighbor information from the kernel */
static int netlink_request_neigh(struct nlsock *netlink_cmd, int family,
				 int type, ifindex_t ifindex)
{
	struct {
		struct nlmsghdr n;
		struct ndmsg ndm;
		char buf[256];
	} req;

	/* Form the request, specifying filter (rtattr) if needed. */
	memset(&req, 0, sizeof(req));
	req.n.nlmsg_type = type;
	req.n.nlmsg_flags = NLM_F_ROOT | NLM_F_MATCH | NLM_F_REQUEST;
	req.n.nlmsg_len = NLMSG_LENGTH(sizeof(struct ndmsg));
	req.ndm.ndm_family = family;
	if (ifindex)
		nl_attr_put32(&req.n, sizeof(req), NDA_IFINDEX, ifindex);

	return netlink_request(netlink_cmd, &req);
}

/*
 * IP Neighbor table read using netlink interface. This is invoked
 * at startup.
 */
int netlink_neigh_read(struct zebra_ns *zns)
{
	int ret;
	struct zebra_dplane_info dp_info;

	zebra_dplane_info_from_zns(&dp_info, zns, true /*is_cmd*/);

	/* Get IP neighbor table. */
	ret = netlink_request_neigh(&zns->netlink_cmd, AF_UNSPEC, RTM_GETNEIGH,
				    0);
	if (ret < 0)
		return ret;
	ret = netlink_parse_info(netlink_neigh_table, &zns->netlink_cmd,
				 &dp_info, 0, 1);

	return ret;
}

/*
 * IP Neighbor table read using netlink interface. This is for a specific
 * VLAN device.
 */
int netlink_neigh_read_for_vlan(struct zebra_ns *zns, struct interface *vlan_if)
{
	int ret = 0;
	struct zebra_dplane_info dp_info;

	zebra_dplane_info_from_zns(&dp_info, zns, true /*is_cmd*/);

	ret = netlink_request_neigh(&zns->netlink_cmd, AF_UNSPEC, RTM_GETNEIGH,
				    vlan_if->ifindex);
	if (ret < 0)
		return ret;
	ret = netlink_parse_info(netlink_neigh_table, &zns->netlink_cmd,
				 &dp_info, 0, 0);

	return ret;
}

/*
 * Request for a specific IP in VLAN (SVI) device from IP Neighbor table,
 * read using netlink interface.
 */
static int netlink_request_specific_neigh_in_vlan(struct zebra_ns *zns,
						  int type, struct ipaddr *ip,
						  ifindex_t ifindex)
{
	struct {
		struct nlmsghdr n;
		struct ndmsg ndm;
		char buf[256];
	} req;
	int ipa_len;

	/* Form the request, specifying filter (rtattr) if needed. */
	memset(&req, 0, sizeof(req));
	req.n.nlmsg_len = NLMSG_LENGTH(sizeof(struct ndmsg));
	req.n.nlmsg_flags = NLM_F_REQUEST;
	req.n.nlmsg_type = type; /* RTM_GETNEIGH */
	req.ndm.ndm_ifindex = ifindex;

	if (IS_IPADDR_V4(ip)) {
		ipa_len = IPV4_MAX_BYTELEN;
		req.ndm.ndm_family = AF_INET;

	} else {
		ipa_len = IPV6_MAX_BYTELEN;
		req.ndm.ndm_family = AF_INET6;
	}

	nl_attr_put(&req.n, sizeof(req), NDA_DST, &ip->ip.addr, ipa_len);

	if (IS_ZEBRA_DEBUG_KERNEL) {
		char buf[INET6_ADDRSTRLEN];

		zlog_debug("%s: Tx %s family %s IF %u IP %s flags 0x%x",
			   __func__, nl_msg_type_to_str(type),
			   nl_family_to_str(req.ndm.ndm_family), ifindex,
			   ipaddr2str(ip, buf, sizeof(buf)), req.n.nlmsg_flags);
	}

	return netlink_request(&zns->netlink_cmd, &req);
}

int netlink_neigh_read_specific_ip(struct ipaddr *ip,
				  struct interface *vlan_if)
{
	int ret = 0;
	struct zebra_ns *zns;
	struct zebra_vrf *zvrf = zebra_vrf_lookup_by_id(vlan_if->vrf_id);
	char buf[INET6_ADDRSTRLEN];
	struct zebra_dplane_info dp_info;

	zns = zvrf->zns;

	zebra_dplane_info_from_zns(&dp_info, zns, true /*is_cmd*/);

	if (IS_ZEBRA_DEBUG_KERNEL)
		zlog_debug("%s: neigh request IF %s(%u) IP %s vrf %s(%u)",
			   __func__, vlan_if->name, vlan_if->ifindex,
			   ipaddr2str(ip, buf, sizeof(buf)),
			   vrf_id_to_name(vlan_if->vrf_id), vlan_if->vrf_id);

	ret = netlink_request_specific_neigh_in_vlan(zns, RTM_GETNEIGH, ip,
					    vlan_if->ifindex);
	if (ret < 0)
		return ret;

	ret = netlink_parse_info(netlink_neigh_table, &zns->netlink_cmd,
				 &dp_info, 1, 0);

	return ret;
}

int netlink_neigh_change(struct nlmsghdr *h, ns_id_t ns_id)
{
	int len;
	struct ndmsg *ndm;

	if (!(h->nlmsg_type == RTM_NEWNEIGH || h->nlmsg_type == RTM_DELNEIGH))
		return 0;

	/* Length validity. */
	len = h->nlmsg_len - NLMSG_LENGTH(sizeof(struct ndmsg));
	if (len < 0) {
		zlog_err(
			"%s: Message received from netlink is of a broken size %d %zu",
			__func__, h->nlmsg_len,
			(size_t)NLMSG_LENGTH(sizeof(struct ndmsg)));
		return -1;
	}

	/* Is this a notification for the MAC FDB or IP neighbor table? */
	ndm = NLMSG_DATA(h);
	if (ndm->ndm_family == AF_BRIDGE)
		return netlink_macfdb_change(h, len, ns_id);

	if (ndm->ndm_type != RTN_UNICAST)
		return 0;

	if (ndm->ndm_family == AF_INET || ndm->ndm_family == AF_INET6)
		return netlink_ipneigh_change(h, len, ns_id);
	else {
		flog_warn(
			EC_ZEBRA_UNKNOWN_FAMILY,
			"Invalid address family: %u received from kernel neighbor change: %s",
			ndm->ndm_family, nl_msg_type_to_str(h->nlmsg_type));
		return 0;
	}

	return 0;
}

/*
 * Utility neighbor-update function, using info from dplane context.
 */
static int netlink_neigh_update_ctx(const struct zebra_dplane_ctx *ctx,
				    int cmd)
{
	const struct ipaddr *ip;
	const struct ethaddr *mac;
	uint8_t flags;
	uint16_t state;
	uint8_t family;
	uint8_t nl_pkt[NL_PKT_BUF_SIZE];

	ip = dplane_ctx_neigh_get_ipaddr(ctx);
	mac = dplane_ctx_neigh_get_mac(ctx);
	if (is_zero_mac(mac))
		mac = NULL;

	flags = neigh_flags_to_netlink(dplane_ctx_neigh_get_flags(ctx));
	state = neigh_state_to_netlink(dplane_ctx_neigh_get_state(ctx));

	family = IS_IPADDR_V4(ip) ? AF_INET : AF_INET6;

	if (IS_ZEBRA_DEBUG_KERNEL) {
		char buf[INET6_ADDRSTRLEN];
		char buf2[ETHER_ADDR_STRLEN];

		zlog_debug(
			"Tx %s family %s IF %s(%u) Neigh %s MAC %s flags 0x%x state 0x%x",
			nl_msg_type_to_str(cmd), nl_family_to_str(family),
			dplane_ctx_get_ifname(ctx), dplane_ctx_get_ifindex(ctx),
			ipaddr2str(ip, buf, sizeof(buf)),
			mac ? prefix_mac2str(mac, buf2, sizeof(buf2)) : "null",
			flags, state);
	}

	if (netlink_neigh_update_msg_encode(ctx, cmd, mac, ip, true, family,
					    RTN_UNICAST, flags, state, nl_pkt,
					    sizeof(nl_pkt))
	    <= 0)
		return -1;

	return netlink_talk_info(netlink_talk_filter, (struct nlmsghdr *)nl_pkt,
				 dplane_ctx_get_ns(ctx), 0);
}

/*
 * Update MAC, using dataplane context object.
 */
enum zebra_dplane_result kernel_mac_update_ctx(struct zebra_dplane_ctx *ctx)
{
	uint8_t nl_pkt[NL_PKT_BUF_SIZE];
	ssize_t rv;

	rv = netlink_macfdb_update_ctx(ctx, nl_pkt, sizeof(nl_pkt));
	if (rv <= 0)
		return ZEBRA_DPLANE_REQUEST_FAILURE;

	rv = netlink_talk_info(netlink_talk_filter, (struct nlmsghdr *)nl_pkt,
			       dplane_ctx_get_ns(ctx), 0);

	return rv == 0 ?
		ZEBRA_DPLANE_REQUEST_SUCCESS : ZEBRA_DPLANE_REQUEST_FAILURE;
}

enum zebra_dplane_result kernel_neigh_update_ctx(struct zebra_dplane_ctx *ctx)
{
	int ret = -1;

	switch (dplane_ctx_get_op(ctx)) {
	case DPLANE_OP_NEIGH_INSTALL:
	case DPLANE_OP_NEIGH_UPDATE:
		ret = netlink_neigh_update_ctx(ctx, RTM_NEWNEIGH);
		break;
	case DPLANE_OP_NEIGH_DELETE:
		ret = netlink_neigh_update_ctx(ctx, RTM_DELNEIGH);
		break;
	case DPLANE_OP_VTEP_ADD:
		ret = netlink_vxlan_flood_update_ctx(ctx, RTM_NEWNEIGH);
		break;
	case DPLANE_OP_VTEP_DELETE:
		ret = netlink_vxlan_flood_update_ctx(ctx, RTM_DELNEIGH);
		break;
	default:
		break;
	}

	return (ret == 0 ?
		ZEBRA_DPLANE_REQUEST_SUCCESS : ZEBRA_DPLANE_REQUEST_FAILURE);
}

/*
 * MPLS label forwarding table change via netlink interface, using dataplane
 * context information.
 */
ssize_t netlink_mpls_multipath_msg_encode(int cmd, struct zebra_dplane_ctx *ctx,
					  void *buf, size_t buflen)
{
	mpls_lse_t lse;
	const struct nhlfe_list_head *head;
	const zebra_nhlfe_t *nhlfe;
	struct nexthop *nexthop = NULL;
	unsigned int nexthop_num;
	const char *routedesc;
	int route_type;
	struct prefix p = {0};

	struct {
		struct nlmsghdr n;
		struct rtmsg r;
		char buf[0];
	} *req = buf;

	if (buflen < sizeof(*req))
		return 0;

	memset(req, 0, sizeof(*req));

	/*
	 * Count # nexthops so we can decide whether to use singlepath
	 * or multipath case.
	 */
	nexthop_num = 0;
	head = dplane_ctx_get_nhlfe_list(ctx);
	frr_each(nhlfe_list_const, head, nhlfe) {
		nexthop = nhlfe->nexthop;
		if (!nexthop)
			continue;
		if (cmd == RTM_NEWROUTE) {
			/* Count all selected NHLFEs */
			if (CHECK_FLAG(nhlfe->flags, NHLFE_FLAG_SELECTED)
			    && CHECK_FLAG(nexthop->flags, NEXTHOP_FLAG_ACTIVE))
				nexthop_num++;
		} else { /* DEL */
			/* Count all installed NHLFEs */
			if (CHECK_FLAG(nhlfe->flags, NHLFE_FLAG_INSTALLED)
			    && CHECK_FLAG(nexthop->flags, NEXTHOP_FLAG_FIB))
				nexthop_num++;
		}
	}

	if ((nexthop_num == 0) ||
	    (!dplane_ctx_get_best_nhlfe(ctx) && (cmd != RTM_DELROUTE)))
		return 0;

	req->n.nlmsg_len = NLMSG_LENGTH(sizeof(struct rtmsg));
	req->n.nlmsg_flags = NLM_F_CREATE | NLM_F_REQUEST;
	req->n.nlmsg_type = cmd;
	req->n.nlmsg_pid = dplane_ctx_get_ns(ctx)->nls.snl.nl_pid;

	req->r.rtm_family = AF_MPLS;
	req->r.rtm_table = RT_TABLE_MAIN;
	req->r.rtm_dst_len = MPLS_LABEL_LEN_BITS;
	req->r.rtm_scope = RT_SCOPE_UNIVERSE;
	req->r.rtm_type = RTN_UNICAST;

	if (cmd == RTM_NEWROUTE) {
		/* We do a replace to handle update. */
		req->n.nlmsg_flags |= NLM_F_REPLACE;

		/* set the protocol value if installing */
		route_type = re_type_from_lsp_type(
			dplane_ctx_get_best_nhlfe(ctx)->type);
		req->r.rtm_protocol = zebra2proto(route_type);
	}

	/* Fill destination */
	lse = mpls_lse_encode(dplane_ctx_get_in_label(ctx), 0, 0, 1);
	if (!nl_attr_put(&req->n, buflen, RTA_DST, &lse, sizeof(mpls_lse_t)))
		return 0;

	/* Fill nexthops (paths) based on single-path or multipath. The paths
	 * chosen depend on the operation.
	 */
	if (nexthop_num == 1) {
		routedesc = "single-path";
		_netlink_mpls_debug(cmd, dplane_ctx_get_in_label(ctx),
				    routedesc);

		nexthop_num = 0;
		frr_each(nhlfe_list_const, head, nhlfe) {
			nexthop = nhlfe->nexthop;
			if (!nexthop)
				continue;

			if ((cmd == RTM_NEWROUTE
			     && (CHECK_FLAG(nhlfe->flags, NHLFE_FLAG_SELECTED)
				 && CHECK_FLAG(nexthop->flags,
					       NEXTHOP_FLAG_ACTIVE)))
			    || (cmd == RTM_DELROUTE
				&& (CHECK_FLAG(nhlfe->flags,
					       NHLFE_FLAG_INSTALLED)
				    && CHECK_FLAG(nexthop->flags,
						  NEXTHOP_FLAG_FIB)))) {
				/* Add the gateway */
				if (!_netlink_mpls_build_singlepath(
					    &p, routedesc, nhlfe, &req->n,
					    &req->r, buflen, cmd))
					return false;

				nexthop_num++;
				break;
			}
		}
	} else { /* Multipath case */
		struct rtattr *nest;
		const union g_addr *src1 = NULL;

		nest = nl_attr_nest(&req->n, buflen, RTA_MULTIPATH);
		if (!nest)
			return 0;

		routedesc = "multipath";
		_netlink_mpls_debug(cmd, dplane_ctx_get_in_label(ctx),
				    routedesc);

		nexthop_num = 0;
		frr_each(nhlfe_list_const, head, nhlfe) {
			nexthop = nhlfe->nexthop;
			if (!nexthop)
				continue;

			if ((cmd == RTM_NEWROUTE
			     && (CHECK_FLAG(nhlfe->flags, NHLFE_FLAG_SELECTED)
				 && CHECK_FLAG(nexthop->flags,
					       NEXTHOP_FLAG_ACTIVE)))
			    || (cmd == RTM_DELROUTE
				&& (CHECK_FLAG(nhlfe->flags,
					       NHLFE_FLAG_INSTALLED)
				    && CHECK_FLAG(nexthop->flags,
						  NEXTHOP_FLAG_FIB)))) {
				nexthop_num++;

				/* Build the multipath */
				if (!_netlink_mpls_build_multipath(
					    &p, routedesc, nhlfe, &req->n,
					    buflen, &req->r, &src1))
					return 0;
			}
		}

		/* Add the multipath */
		nl_attr_nest_end(&req->n, nest);
	}

	return NLMSG_ALIGN(req->n.nlmsg_len);
}
#endif /* HAVE_NETLINK */<|MERGE_RESOLUTION|>--- conflicted
+++ resolved
@@ -1051,29 +1051,19 @@
 				 bytelen + 2))
 			return false;
 	} else {
-<<<<<<< HEAD
-
-		if (!(nexthop->rparent
+    if (!(nexthop->rparent
 		      && IS_MAPPED_IPV6(&nexthop->rparent->gate.ipv6))) {
-			if (gw_family == AF_INET)
-				addattr_l(nlmsg, req_size, RTA_GATEWAY,
-					  &nexthop->gate.ipv4, bytelen);
-			else
-				addattr_l(nlmsg, req_size, RTA_GATEWAY,
-					  &nexthop->gate.ipv6, bytelen);
-=======
-		if (gw_family == AF_INET) {
-			if (!nl_attr_put(nlmsg, req_size, RTA_GATEWAY,
+			if (gw_family == AF_INET) {
+        if (!nl_attr_put(nlmsg, req_size, RTA_GATEWAY,
 					 &nexthop->gate.ipv4, bytelen))
 				return false;
-		} else {
-			if (!nl_attr_put(nlmsg, req_size, RTA_GATEWAY,
+      } else {
+        if (!nl_attr_put(nlmsg, req_size, RTA_GATEWAY,
 					 &nexthop->gate.ipv6, bytelen))
 				return false;
->>>>>>> fd2edd5a
-		}
-	}
-
+      }
+    }
+  }
 	return true;
 }
 
