/*
 * Zebra API message creation & consumption.
 * Portions:
 *   Copyright (C) 1997-1999  Kunihiro Ishiguro
 *   Copyright (C) 2015-2018  Cumulus Networks, Inc.
 *   et al.
 *
 * This program is free software; you can redistribute it and/or modify it
 * under the terms of the GNU General Public License as published by the Free
 * Software Foundation; either version 2 of the License, or (at your option)
 * any later version.
 *
 * This program is distributed in the hope that it will be useful, but WITHOUT
 * ANY WARRANTY; without even the implied warranty of MERCHANTABILITY or
 * FITNESS FOR A PARTICULAR PURPOSE.  See the GNU General Public License for
 * more details.
 *
 * You should have received a copy of the GNU General Public License along
 * with this program; see the file COPYING; if not, write to the Free Software
 * Foundation, Inc., 51 Franklin St, Fifth Floor, Boston, MA 02110-1301 USA
 */

#include <zebra.h>
#include <libgen.h>

#include "lib/prefix.h"
#include "lib/command.h"
#include "lib/if.h"
#include "lib/thread.h"
#include "lib/stream.h"
#include "lib/memory.h"
#include "lib/table.h"
#include "lib/network.h"
#include "lib/sockunion.h"
#include "lib/log.h"
#include "lib/zclient.h"
#include "lib/privs.h"
#include "lib/network.h"
#include "lib/buffer.h"
#include "lib/nexthop.h"
#include "lib/vrf.h"
#include "lib/libfrr.h"
#include "lib/sockopt.h"
#include "lib/lib_errors.h"

#include "zebra/zebra_router.h"
#include "zebra/rib.h"
#include "zebra/zebra_memory.h"
#include "zebra/zebra_ns.h"
#include "zebra/zebra_vrf.h"
#include "zebra/router-id.h"
#include "zebra/redistribute.h"
#include "zebra/debug.h"
#include "zebra/zebra_rnh.h"
#include "zebra/rt_netlink.h"
#include "zebra/interface.h"
#include "zebra/zebra_ptm.h"
#include "zebra/rtadv.h"
#include "zebra/zebra_mpls.h"
#include "zebra/zebra_mroute.h"
#include "zebra/zebra_vxlan.h"
#include "zebra/rt.h"
#include "zebra/zebra_pbr.h"
#include "zebra/table_manager.h"
#include "zebra/zapi_msg.h"
#include "zebra/zebra_errors.h"
#include "zebra/zebra_mlag.h"
#include "zebra/connected.h"

/* Encoding helpers -------------------------------------------------------- */

static void zserv_encode_interface(struct stream *s, struct interface *ifp)
{
	/* Interface information. */
	struct zebra_if *zif = ifp->info;

	stream_put(s, ifp->name, INTERFACE_NAMSIZ);
	stream_putl(s, ifp->ifindex);
	stream_putc(s, ifp->status);
	stream_putq(s, ifp->flags);
	stream_putc(s, ifp->ptm_enable);
	stream_putc(s, ifp->ptm_status);
	stream_putl(s, ifp->metric);
	stream_putl(s, ifp->speed);
	stream_putl(s, ifp->mtu);
	stream_putl(s, ifp->mtu6);
	stream_putl(s, ifp->bandwidth);
	stream_putl(s, zif->link_ifindex);
	stream_putl(s, ifp->ll_type);
	stream_putl(s, ifp->hw_addr_len);
	if (ifp->hw_addr_len)
		stream_put(s, ifp->hw_addr, ifp->hw_addr_len);

	/* Then, Traffic Engineering parameters if any */
	if (HAS_LINK_PARAMS(ifp) && IS_LINK_PARAMS_SET(ifp->link_params)) {
		stream_putc(s, 1);
		zebra_interface_link_params_write(s, ifp);
	} else
		stream_putc(s, 0);

	/* Write packet size. */
	stream_putw_at(s, 0, stream_get_endp(s));
}

static void zserv_encode_vrf(struct stream *s, struct zebra_vrf *zvrf)
{
	struct vrf_data data;
	const char *netns_name = zvrf_ns_name(zvrf);

	data.l.table_id = zvrf->table_id;

	if (netns_name)
		strlcpy(data.l.netns_name, basename((char *)netns_name),
			NS_NAMSIZ);
	else
		memset(data.l.netns_name, 0, NS_NAMSIZ);
	/* Pass the tableid and the netns NAME */
	stream_put(s, &data, sizeof(struct vrf_data));
	/* Interface information. */
	stream_put(s, zvrf_name(zvrf), VRF_NAMSIZ);
	/* Write packet size. */
	stream_putw_at(s, 0, stream_get_endp(s));
}

static int zserv_encode_nexthop(struct stream *s, struct nexthop *nexthop)
{
	stream_putl(s, nexthop->vrf_id);
	stream_putc(s, nexthop->type);
	switch (nexthop->type) {
	case NEXTHOP_TYPE_IPV4:
	case NEXTHOP_TYPE_IPV4_IFINDEX:
		stream_put_in_addr(s, &nexthop->gate.ipv4);
		stream_putl(s, nexthop->ifindex);
		break;
	case NEXTHOP_TYPE_IPV6:
		stream_put(s, &nexthop->gate.ipv6, 16);
		break;
	case NEXTHOP_TYPE_IPV6_IFINDEX:
		stream_put(s, &nexthop->gate.ipv6, 16);
		stream_putl(s, nexthop->ifindex);
		break;
	case NEXTHOP_TYPE_IFINDEX:
		stream_putl(s, nexthop->ifindex);
		break;
	default:
		/* do nothing */
		break;
	}
	return 1;
}

/*
 * Zebra error addition adds error type.
 *
 *
 *  0                   1
 *  0 1 2 3 4 5 6 7 8 9 0 1 2 3 4 5 6
 * +-+-+-+-+-+-+-+-+-+-+-+-+-+-+-+-+
 * |      enum zebra_error_types   |
 * +-+-+-+-+-+-+-+-+-+-+-+-+-+-+-+-+
 *
 */
static void zserv_encode_error(struct stream *s, enum zebra_error_types error)
{
	stream_put(s, &error, sizeof(error));

	/* Write packet size. */
	stream_putw_at(s, 0, stream_get_endp(s));
}

/* Send handlers ----------------------------------------------------------- */

/* Interface is added. Send ZEBRA_INTERFACE_ADD to client. */
/*
 * This function is called in the following situations:
 * - in response to a 3-byte ZEBRA_INTERFACE_ADD request
 *   from the client.
 * - at startup, when zebra figures out the available interfaces
 * - when an interface is added (where support for
 *   RTM_IFANNOUNCE or AF_NETLINK sockets is available), or when
 *   an interface is marked IFF_UP (i.e., an RTM_IFINFO message is
 *   received)
 */
int zsend_interface_add(struct zserv *client, struct interface *ifp)
{
	struct stream *s = stream_new(ZEBRA_MAX_PACKET_SIZ);

	zclient_create_header(s, ZEBRA_INTERFACE_ADD, ifp->vrf_id);
	zserv_encode_interface(s, ifp);

	client->ifadd_cnt++;
	return zserv_send_message(client, s);
}

/* Interface deletion from zebra daemon. */
int zsend_interface_delete(struct zserv *client, struct interface *ifp)
{
	struct stream *s = stream_new(ZEBRA_MAX_PACKET_SIZ);

	zclient_create_header(s, ZEBRA_INTERFACE_DELETE, ifp->vrf_id);
	zserv_encode_interface(s, ifp);

	client->ifdel_cnt++;
	return zserv_send_message(client, s);
}

int zsend_vrf_add(struct zserv *client, struct zebra_vrf *zvrf)
{
	struct stream *s = stream_new(ZEBRA_MAX_PACKET_SIZ);

	zclient_create_header(s, ZEBRA_VRF_ADD, zvrf_id(zvrf));
	zserv_encode_vrf(s, zvrf);

	client->vrfadd_cnt++;
	return zserv_send_message(client, s);
}

/* VRF deletion from zebra daemon. */
int zsend_vrf_delete(struct zserv *client, struct zebra_vrf *zvrf)

{
	struct stream *s = stream_new(ZEBRA_MAX_PACKET_SIZ);

	zclient_create_header(s, ZEBRA_VRF_DELETE, zvrf_id(zvrf));
	zserv_encode_vrf(s, zvrf);

	client->vrfdel_cnt++;
	return zserv_send_message(client, s);
}

int zsend_interface_link_params(struct zserv *client, struct interface *ifp)
{
	struct stream *s = stream_new(ZEBRA_MAX_PACKET_SIZ);

	if (!ifp->link_params) {
		stream_free(s);
		return 0;
	}

	zclient_create_header(s, ZEBRA_INTERFACE_LINK_PARAMS, ifp->vrf_id);

	/* Add Interface Index */
	stream_putl(s, ifp->ifindex);

	/* Then TE Link Parameters */
	if (zebra_interface_link_params_write(s, ifp) == 0) {
		stream_free(s);
		return 0;
	}

	/* Write packet size. */
	stream_putw_at(s, 0, stream_get_endp(s));

	return zserv_send_message(client, s);
}

/* Interface address is added/deleted. Send ZEBRA_INTERFACE_ADDRESS_ADD or
 * ZEBRA_INTERFACE_ADDRESS_DELETE to the client.
 *
 * A ZEBRA_INTERFACE_ADDRESS_ADD is sent in the following situations:
 * - in response to a 3-byte ZEBRA_INTERFACE_ADD request
 *   from the client, after the ZEBRA_INTERFACE_ADD has been
 *   sent from zebra to the client
 * - redistribute new address info to all clients in the following situations
 *    - at startup, when zebra figures out the available interfaces
 *    - when an interface is added (where support for
 *      RTM_IFANNOUNCE or AF_NETLINK sockets is available), or when
 *      an interface is marked IFF_UP (i.e., an RTM_IFINFO message is
 *      received)
 *    - for the vty commands "ip address A.B.C.D/M [<label LINE>]"
 *      and "no bandwidth <1-10000000>", "ipv6 address X:X::X:X/M"
 *    - when an RTM_NEWADDR message is received from the kernel,
 *
 * The call tree that triggers ZEBRA_INTERFACE_ADDRESS_DELETE:
 *
 *                   zsend_interface_address(DELETE)
 *                           ^
 *                           |
 *          zebra_interface_address_delete_update
 *             ^                        ^      ^
 *             |                        |      if_delete_update
 *             |                        |
 *         ip_address_uninstall        connected_delete_ipv4
 *         [ipv6_addresss_uninstall]   [connected_delete_ipv6]
 *             ^                        ^
 *             |                        |
 *             |                  RTM_NEWADDR on routing/netlink socket
 *             |
 *         vty commands:
 *     "no ip address A.B.C.D/M [label LINE]"
 *     "no ip address A.B.C.D/M"
 *     ["no ipv6 address X:X::X:X/M"]
 *
 */
int zsend_interface_address(int cmd, struct zserv *client,
			    struct interface *ifp, struct connected *ifc)
{
	int blen;
	struct prefix *p;
	struct stream *s = stream_new(ZEBRA_MAX_PACKET_SIZ);

	zclient_create_header(s, cmd, ifp->vrf_id);
	stream_putl(s, ifp->ifindex);

	/* Interface address flag. */
	stream_putc(s, ifc->flags);

	/* Prefix information. */
	p = ifc->address;
	stream_putc(s, p->family);
	blen = prefix_blen(p);
	stream_put(s, &p->u.prefix, blen);

	/*
	 * XXX gnu version does not send prefixlen for
	 * ZEBRA_INTERFACE_ADDRESS_DELETE
	 * but zebra_interface_address_delete_read() in the gnu version
	 * expects to find it
	 */
	stream_putc(s, p->prefixlen);

	/* Destination. */
	p = ifc->destination;
	if (p)
		stream_put(s, &p->u.prefix, blen);
	else
		stream_put(s, NULL, blen);

	/* Write packet size. */
	stream_putw_at(s, 0, stream_get_endp(s));

	client->connected_rt_add_cnt++;
	return zserv_send_message(client, s);
}

static int zsend_interface_nbr_address(int cmd, struct zserv *client,
				       struct interface *ifp,
				       struct nbr_connected *ifc)
{
	int blen;
	struct stream *s = stream_new(ZEBRA_MAX_PACKET_SIZ);
	struct prefix *p;

	zclient_create_header(s, cmd, ifp->vrf_id);
	stream_putl(s, ifp->ifindex);

	/* Prefix information. */
	p = ifc->address;
	stream_putc(s, p->family);
	blen = prefix_blen(p);
	stream_put(s, &p->u.prefix, blen);

	/*
	 * XXX gnu version does not send prefixlen for
	 * ZEBRA_INTERFACE_ADDRESS_DELETE
	 * but zebra_interface_address_delete_read() in the gnu version
	 * expects to find it
	 */
	stream_putc(s, p->prefixlen);

	/* Write packet size. */
	stream_putw_at(s, 0, stream_get_endp(s));

	return zserv_send_message(client, s);
}

/* Interface address addition. */
static void zebra_interface_nbr_address_add_update(struct interface *ifp,
						   struct nbr_connected *ifc)
{
	struct listnode *node, *nnode;
	struct zserv *client;
	struct prefix *p;

	if (IS_ZEBRA_DEBUG_EVENT) {
		char buf[INET6_ADDRSTRLEN];

		p = ifc->address;
		zlog_debug(
			"MESSAGE: ZEBRA_INTERFACE_NBR_ADDRESS_ADD %s/%d on %s",
			inet_ntop(p->family, &p->u.prefix, buf,
				  INET6_ADDRSTRLEN),
			p->prefixlen, ifc->ifp->name);
	}

	for (ALL_LIST_ELEMENTS(zrouter.client_list, node, nnode, client)) {
		/* Do not send unsolicited messages to synchronous clients. */
		if (client->synchronous)
			continue;

		zsend_interface_nbr_address(ZEBRA_INTERFACE_NBR_ADDRESS_ADD,
					    client, ifp, ifc);
	}
}

/* Interface address deletion. */
static void zebra_interface_nbr_address_delete_update(struct interface *ifp,
						      struct nbr_connected *ifc)
{
	struct listnode *node, *nnode;
	struct zserv *client;
	struct prefix *p;

	if (IS_ZEBRA_DEBUG_EVENT) {
		char buf[INET6_ADDRSTRLEN];

		p = ifc->address;
		zlog_debug(
			"MESSAGE: ZEBRA_INTERFACE_NBR_ADDRESS_DELETE %s/%d on %s",
			inet_ntop(p->family, &p->u.prefix, buf,
				  INET6_ADDRSTRLEN),
			p->prefixlen, ifc->ifp->name);
	}

	for (ALL_LIST_ELEMENTS(zrouter.client_list, node, nnode, client)) {
		/* Do not send unsolicited messages to synchronous clients. */
		if (client->synchronous)
			continue;

		zsend_interface_nbr_address(ZEBRA_INTERFACE_NBR_ADDRESS_DELETE,
					    client, ifp, ifc);
	}
}

/* Send addresses on interface to client */
int zsend_interface_addresses(struct zserv *client, struct interface *ifp)
{
	struct listnode *cnode, *cnnode;
	struct connected *c;
	struct nbr_connected *nc;

	/* Send interface addresses. */
	for (ALL_LIST_ELEMENTS(ifp->connected, cnode, cnnode, c)) {
		if (!CHECK_FLAG(c->conf, ZEBRA_IFC_REAL))
			continue;

		if (zsend_interface_address(ZEBRA_INTERFACE_ADDRESS_ADD, client,
					    ifp, c)
		    < 0)
			return -1;
	}

	/* Send interface neighbors. */
	for (ALL_LIST_ELEMENTS(ifp->nbr_connected, cnode, cnnode, nc)) {
		if (zsend_interface_nbr_address(ZEBRA_INTERFACE_NBR_ADDRESS_ADD,
						client, ifp, nc)
		    < 0)
			return -1;
	}

	return 0;
}

/* Notify client about interface moving from one VRF to another.
 * Whether client is interested in old and new VRF is checked by caller.
 */
int zsend_interface_vrf_update(struct zserv *client, struct interface *ifp,
			       vrf_id_t vrf_id)
{
	struct stream *s = stream_new(ZEBRA_MAX_PACKET_SIZ);

	zclient_create_header(s, ZEBRA_INTERFACE_VRF_UPDATE, ifp->vrf_id);

	/* Fill in the name of the interface and its new VRF (id) */
	stream_put(s, ifp->name, INTERFACE_NAMSIZ);
	stream_putl(s, vrf_id);

	/* Write packet size. */
	stream_putw_at(s, 0, stream_get_endp(s));

	client->if_vrfchg_cnt++;
	return zserv_send_message(client, s);
}

/* Add new nbr connected IPv6 address */
void nbr_connected_add_ipv6(struct interface *ifp, struct in6_addr *address)
{
	struct nbr_connected *ifc;
	struct prefix p;

	p.family = AF_INET6;
	IPV6_ADDR_COPY(&p.u.prefix6, address);
	p.prefixlen = IPV6_MAX_PREFIXLEN;

	ifc = listnode_head(ifp->nbr_connected);
	if (!ifc) {
		/* new addition */
		ifc = nbr_connected_new();
		ifc->address = prefix_new();
		ifc->ifp = ifp;
		listnode_add(ifp->nbr_connected, ifc);
	}

	prefix_copy(ifc->address, &p);

	zebra_interface_nbr_address_add_update(ifp, ifc);

	if_nbr_ipv6ll_to_ipv4ll_neigh_update(ifp, address, 1);
}

void nbr_connected_delete_ipv6(struct interface *ifp, struct in6_addr *address)
{
	struct nbr_connected *ifc;
	struct prefix p;

	p.family = AF_INET6;
	IPV6_ADDR_COPY(&p.u.prefix6, address);
	p.prefixlen = IPV6_MAX_PREFIXLEN;

	ifc = nbr_connected_check(ifp, &p);
	if (!ifc)
		return;

	listnode_delete(ifp->nbr_connected, ifc);

	zebra_interface_nbr_address_delete_update(ifp, ifc);

	if_nbr_ipv6ll_to_ipv4ll_neigh_update(ifp, address, 0);

	nbr_connected_free(ifc);
}

/*
 * The cmd passed to zsend_interface_update  may be ZEBRA_INTERFACE_UP or
 * ZEBRA_INTERFACE_DOWN.
 *
 * The ZEBRA_INTERFACE_UP message is sent from the zebra server to
 * the clients in one of 2 situations:
 *   - an if_up is detected e.g., as a result of an RTM_IFINFO message
 *   - a vty command modifying the bandwidth of an interface is received.
 * The ZEBRA_INTERFACE_DOWN message is sent when an if_down is detected.
 */
int zsend_interface_update(int cmd, struct zserv *client, struct interface *ifp)
{
	struct stream *s = stream_new(ZEBRA_MAX_PACKET_SIZ);

	zclient_create_header(s, cmd, ifp->vrf_id);
	zserv_encode_interface(s, ifp);

	if (cmd == ZEBRA_INTERFACE_UP)
		client->ifup_cnt++;
	else
		client->ifdown_cnt++;

	return zserv_send_message(client, s);
}

int zsend_redistribute_route(int cmd, struct zserv *client,
			     const struct prefix *p,
			     const struct prefix *src_p,
			     const struct route_entry *re)
{
	struct zapi_route api;
	struct zapi_nexthop *api_nh;
	struct nexthop *nexthop;
	uint8_t count = 0;
	afi_t afi;
	size_t stream_size =
		MAX(ZEBRA_MAX_PACKET_SIZ, sizeof(struct zapi_route));

	memset(&api, 0, sizeof(api));
	api.vrf_id = re->vrf_id;
	api.type = re->type;
	api.safi = SAFI_UNICAST;
	api.instance = re->instance;
	api.flags = re->flags;

	afi = family2afi(p->family);
	switch (afi) {
	case AFI_IP:
		if (cmd == ZEBRA_REDISTRIBUTE_ROUTE_ADD)
			client->redist_v4_add_cnt++;
		else
			client->redist_v4_del_cnt++;
		break;
	case AFI_IP6:
		if (cmd == ZEBRA_REDISTRIBUTE_ROUTE_ADD)
			client->redist_v6_add_cnt++;
		else
			client->redist_v6_del_cnt++;
		break;
	default:
		break;
	}

	/* Prefix. */
	api.prefix = *p;
	if (src_p) {
		SET_FLAG(api.message, ZAPI_MESSAGE_SRCPFX);
		memcpy(&api.src_prefix, src_p, sizeof(api.src_prefix));
	}

	for (nexthop = re->nhe->nhg.nexthop;
	     nexthop; nexthop = nexthop->next) {
		if (!CHECK_FLAG(nexthop->flags, NEXTHOP_FLAG_ACTIVE))
			continue;

		api_nh = &api.nexthops[count];
		api_nh->vrf_id = nexthop->vrf_id;
		api_nh->type = nexthop->type;
		api_nh->weight = nexthop->weight;
		switch (nexthop->type) {
		case NEXTHOP_TYPE_BLACKHOLE:
			api_nh->bh_type = nexthop->bh_type;
			break;
		case NEXTHOP_TYPE_IPV4:
			api_nh->gate.ipv4 = nexthop->gate.ipv4;
			break;
		case NEXTHOP_TYPE_IPV4_IFINDEX:
			api_nh->gate.ipv4 = nexthop->gate.ipv4;
			api_nh->ifindex = nexthop->ifindex;
			break;
		case NEXTHOP_TYPE_IFINDEX:
			api_nh->ifindex = nexthop->ifindex;
			break;
		case NEXTHOP_TYPE_IPV6:
			api_nh->gate.ipv6 = nexthop->gate.ipv6;
			break;
		case NEXTHOP_TYPE_IPV6_IFINDEX:
			api_nh->gate.ipv6 = nexthop->gate.ipv6;
			api_nh->ifindex = nexthop->ifindex;
		}
		count++;
	}

	/* Nexthops. */
	if (count) {
		SET_FLAG(api.message, ZAPI_MESSAGE_NEXTHOP);
		api.nexthop_num = count;
	}

	/* Attributes. */
	SET_FLAG(api.message, ZAPI_MESSAGE_DISTANCE);
	api.distance = re->distance;
	SET_FLAG(api.message, ZAPI_MESSAGE_METRIC);
	api.metric = re->metric;
	if (re->tag) {
		SET_FLAG(api.message, ZAPI_MESSAGE_TAG);
		api.tag = re->tag;
	}
	SET_FLAG(api.message, ZAPI_MESSAGE_MTU);
	api.mtu = re->mtu;

	struct stream *s = stream_new(stream_size);

	/* Encode route and send. */
	if (zapi_route_encode(cmd, s, &api) < 0) {
		stream_free(s);
		return -1;
	}

	if (IS_ZEBRA_DEBUG_SEND) {
		char buf_prefix[PREFIX_STRLEN];

		prefix2str(&api.prefix, buf_prefix, sizeof(buf_prefix));

		zlog_debug("%s: %s to client %s: type %s, vrf_id %d, p %s",
			   __func__, zserv_command_string(cmd),
			   zebra_route_string(client->proto),
			   zebra_route_string(api.type), api.vrf_id,
			   buf_prefix);
	}
	return zserv_send_message(client, s);
}

/*
 * Modified version of zsend_ipv4_nexthop_lookup(): Query unicast rib if
 * nexthop is not found on mrib. Returns both route metric and protocol
 * distance.
 */
static int zsend_ipv4_nexthop_lookup_mrib(struct zserv *client,
					  struct in_addr addr,
					  struct route_entry *re,
					  struct zebra_vrf *zvrf)
{
	struct stream *s;
	unsigned long nump;
	uint8_t num;
	struct nexthop *nexthop;

	/* Get output stream. */
	s = stream_new(ZEBRA_MAX_PACKET_SIZ);
	stream_reset(s);

	/* Fill in result. */
	zclient_create_header(s, ZEBRA_IPV4_NEXTHOP_LOOKUP_MRIB, zvrf_id(zvrf));
	stream_put_in_addr(s, &addr);

	if (re) {
		stream_putc(s, re->distance);
		stream_putl(s, re->metric);
		num = 0;
		/* remember position for nexthop_num */
		nump = stream_get_endp(s);
		/* reserve room for nexthop_num */
		stream_putc(s, 0);
		/*
		 * Only non-recursive routes are elegible to resolve the
		 * nexthop we are looking up. Therefore, we will just iterate
		 * over the top chain of nexthops.
		 */
		for (nexthop = re->nhe->nhg.nexthop; nexthop;
		     nexthop = nexthop->next)
			if (CHECK_FLAG(nexthop->flags, NEXTHOP_FLAG_ACTIVE))
				num += zserv_encode_nexthop(s, nexthop);

		/* store nexthop_num */
		stream_putc_at(s, nump, num);
	} else {
		stream_putc(s, 0); /* distance */
		stream_putl(s, 0); /* metric */
		stream_putc(s, 0); /* nexthop_num */
	}

	stream_putw_at(s, 0, stream_get_endp(s));

	return zserv_send_message(client, s);
}

/*
 * Common utility send route notification, called from a path using a
 * route_entry and from a path using a dataplane context.
 */
static int route_notify_internal(const struct prefix *p, int type,
				 uint16_t instance, vrf_id_t vrf_id,
				 uint32_t table_id,
				 enum zapi_route_notify_owner note)
{
	struct zserv *client;
	struct stream *s;
	uint8_t blen;

	client = zserv_find_client(type, instance);
	if (!client || !client->notify_owner) {
		if (IS_ZEBRA_DEBUG_PACKET) {
			char buff[PREFIX_STRLEN];

			zlog_debug(
				"Not Notifying Owner: %u about prefix %s(%u) %d vrf: %u",
				type, prefix2str(p, buff, sizeof(buff)),
				table_id, note, vrf_id);
		}
		return 0;
	}

	if (IS_ZEBRA_DEBUG_PACKET) {
		char buff[PREFIX_STRLEN];

		zlog_debug("Notifying Owner: %u about prefix %s(%u) %d vrf: %u",
			   type, prefix2str(p, buff, sizeof(buff)),
			   table_id, note, vrf_id);
	}

	s = stream_new(ZEBRA_MAX_PACKET_SIZ);
	stream_reset(s);

	zclient_create_header(s, ZEBRA_ROUTE_NOTIFY_OWNER, vrf_id);

	stream_put(s, &note, sizeof(note));

	stream_putc(s, p->family);

	blen = prefix_blen(p);
	stream_putc(s, p->prefixlen);
	stream_put(s, &p->u.prefix, blen);

	stream_putl(s, table_id);

	stream_putw_at(s, 0, stream_get_endp(s));

	return zserv_send_message(client, s);
}

int zsend_route_notify_owner(struct route_entry *re, const struct prefix *p,
			     enum zapi_route_notify_owner note)
{
	return (route_notify_internal(p, re->type, re->instance, re->vrf_id,
				      re->table, note));
}

/*
 * Route-owner notification using info from dataplane update context.
 */
int zsend_route_notify_owner_ctx(const struct zebra_dplane_ctx *ctx,
				 enum zapi_route_notify_owner note)
{
	return (route_notify_internal(dplane_ctx_get_dest(ctx),
				      dplane_ctx_get_type(ctx),
				      dplane_ctx_get_instance(ctx),
				      dplane_ctx_get_vrf(ctx),
				      dplane_ctx_get_table(ctx),
				      note));
}

void zsend_rule_notify_owner(struct zebra_pbr_rule *rule,
			     enum zapi_rule_notify_owner note)
{
	struct listnode *node;
	struct zserv *client;
	struct stream *s;

	if (IS_ZEBRA_DEBUG_PACKET)
		zlog_debug("%s: Notifying %u", __func__, rule->rule.unique);

	for (ALL_LIST_ELEMENTS_RO(zrouter.client_list, node, client)) {
		if (rule->sock == client->sock)
			break;
	}

	if (!client)
		return;

	s = stream_new(ZEBRA_MAX_PACKET_SIZ);

	zclient_create_header(s, ZEBRA_RULE_NOTIFY_OWNER, VRF_DEFAULT);
	stream_put(s, &note, sizeof(note));
	stream_putl(s, rule->rule.seq);
	stream_putl(s, rule->rule.priority);
	stream_putl(s, rule->rule.unique);
	stream_putl(s, rule->rule.ifindex);

	stream_putw_at(s, 0, stream_get_endp(s));

	zserv_send_message(client, s);
}

void zsend_ipset_notify_owner(struct zebra_pbr_ipset *ipset,
			      enum zapi_ipset_notify_owner note)
{
	struct listnode *node;
	struct zserv *client;
	struct stream *s;

	if (IS_ZEBRA_DEBUG_PACKET)
		zlog_debug("%s: Notifying %u", __func__, ipset->unique);

	for (ALL_LIST_ELEMENTS_RO(zrouter.client_list, node, client)) {
		if (ipset->sock == client->sock)
			break;
	}

	if (!client)
		return;

	s = stream_new(ZEBRA_MAX_PACKET_SIZ);

	zclient_create_header(s, ZEBRA_IPSET_NOTIFY_OWNER, VRF_DEFAULT);
	stream_put(s, &note, sizeof(note));
	stream_putl(s, ipset->unique);
	stream_put(s, ipset->ipset_name, ZEBRA_IPSET_NAME_SIZE);
	stream_putw_at(s, 0, stream_get_endp(s));

	zserv_send_message(client, s);
}

void zsend_ipset_entry_notify_owner(struct zebra_pbr_ipset_entry *ipset,
				    enum zapi_ipset_entry_notify_owner note)
{
	struct listnode *node;
	struct zserv *client;
	struct stream *s;

	if (IS_ZEBRA_DEBUG_PACKET)
		zlog_debug("%s: Notifying %u", __func__, ipset->unique);

	for (ALL_LIST_ELEMENTS_RO(zrouter.client_list, node, client)) {
		if (ipset->sock == client->sock)
			break;
	}

	if (!client)
		return;

	s = stream_new(ZEBRA_MAX_PACKET_SIZ);

	zclient_create_header(s, ZEBRA_IPSET_ENTRY_NOTIFY_OWNER, VRF_DEFAULT);
	stream_put(s, &note, sizeof(note));
	stream_putl(s, ipset->unique);
	stream_put(s, ipset->backpointer->ipset_name, ZEBRA_IPSET_NAME_SIZE);
	stream_putw_at(s, 0, stream_get_endp(s));

	zserv_send_message(client, s);
}

void zsend_iptable_notify_owner(struct zebra_pbr_iptable *iptable,
				enum zapi_iptable_notify_owner note)
{
	struct listnode *node;
	struct zserv *client;
	struct stream *s;

	if (IS_ZEBRA_DEBUG_PACKET)
		zlog_debug("%s: Notifying %u", __func__, iptable->unique);

	for (ALL_LIST_ELEMENTS_RO(zrouter.client_list, node, client)) {
		if (iptable->sock == client->sock)
			break;
	}

	if (!client)
		return;

	s = stream_new(ZEBRA_MAX_PACKET_SIZ);

	zclient_create_header(s, ZEBRA_IPTABLE_NOTIFY_OWNER, VRF_DEFAULT);
	stream_put(s, &note, sizeof(note));
	stream_putl(s, iptable->unique);
	stream_putw_at(s, 0, stream_get_endp(s));

	zserv_send_message(client, s);
}

/* Router-id is updated. Send ZEBRA_ROUTER_ID_ADD to client. */
int zsend_router_id_update(struct zserv *client, struct prefix *p,
			   vrf_id_t vrf_id)
{
	int blen;

	/* Check this client need interface information. */
	if (!vrf_bitmap_check(client->ridinfo, vrf_id))
		return 0;

	struct stream *s = stream_new(ZEBRA_MAX_PACKET_SIZ);

	/* Message type. */
	zclient_create_header(s, ZEBRA_ROUTER_ID_UPDATE, vrf_id);

	/* Prefix information. */
	stream_putc(s, p->family);
	blen = prefix_blen(p);
	stream_put(s, &p->u.prefix, blen);
	stream_putc(s, p->prefixlen);

	/* Write packet size. */
	stream_putw_at(s, 0, stream_get_endp(s));

	return zserv_send_message(client, s);
}

/*
 * Function used by Zebra to send a PW status update to LDP daemon
 */
int zsend_pw_update(struct zserv *client, struct zebra_pw *pw)
{
	struct stream *s = stream_new(ZEBRA_MAX_PACKET_SIZ);

	zclient_create_header(s, ZEBRA_PW_STATUS_UPDATE, pw->vrf_id);
	stream_write(s, pw->ifname, IF_NAMESIZE);
	stream_putl(s, pw->ifindex);
	stream_putl(s, pw->status);

	/* Put length at the first point of the stream. */
	stream_putw_at(s, 0, stream_get_endp(s));

	return zserv_send_message(client, s);
}

/* Send response to a get label chunk request to client */
int zsend_assign_label_chunk_response(struct zserv *client, vrf_id_t vrf_id,
				      struct label_manager_chunk *lmc)
{
	int ret;
	struct stream *s = stream_new(ZEBRA_MAX_PACKET_SIZ);

	zclient_create_header(s, ZEBRA_GET_LABEL_CHUNK, vrf_id);
	/* proto */
	stream_putc(s, client->proto);
	/* instance */
	stream_putw(s, client->instance);

	if (lmc) {
		/* keep */
		stream_putc(s, lmc->keep);
		/* start and end labels */
		stream_putl(s, lmc->start);
		stream_putl(s, lmc->end);
	}

	/* Write packet size. */
	stream_putw_at(s, 0, stream_get_endp(s));

	ret = writen(client->sock, s->data, stream_get_endp(s));
	stream_free(s);
	return ret;
}

/* Send response to a label manager connect request to client */
int zsend_label_manager_connect_response(struct zserv *client, vrf_id_t vrf_id,
					 unsigned short result)
{
	int ret;
	struct stream *s = stream_new(ZEBRA_MAX_PACKET_SIZ);

	zclient_create_header(s, ZEBRA_LABEL_MANAGER_CONNECT, vrf_id);

	/* proto */
	stream_putc(s, client->proto);

	/* instance */
	stream_putw(s, client->instance);

	/* result */
	stream_putc(s, result);

	/* Write packet size. */
	stream_putw_at(s, 0, stream_get_endp(s));

	ret = writen(client->sock, s->data, stream_get_endp(s));
	stream_free(s);

	return ret;
}

/* Send response to a get table chunk request to client */
static int zsend_assign_table_chunk_response(struct zserv *client,
					     vrf_id_t vrf_id,
					     struct table_manager_chunk *tmc)
{
	struct stream *s = stream_new(ZEBRA_MAX_PACKET_SIZ);

	zclient_create_header(s, ZEBRA_GET_TABLE_CHUNK, vrf_id);

	if (tmc) {
		/* start and end labels */
		stream_putl(s, tmc->start);
		stream_putl(s, tmc->end);
	}

	/* Write packet size. */
	stream_putw_at(s, 0, stream_get_endp(s));

	return zserv_send_message(client, s);
}

static int zsend_table_manager_connect_response(struct zserv *client,
						vrf_id_t vrf_id,
						uint16_t result)
{
	struct stream *s = stream_new(ZEBRA_MAX_PACKET_SIZ);

	zclient_create_header(s, ZEBRA_TABLE_MANAGER_CONNECT, vrf_id);

	/* result */
	stream_putc(s, result);

	stream_putw_at(s, 0, stream_get_endp(s));

	return zserv_send_message(client, s);
}

/* Inbound message handling ------------------------------------------------ */

const int cmd2type[] = {
	[ZEBRA_NEXTHOP_REGISTER] = RNH_NEXTHOP_TYPE,
	[ZEBRA_NEXTHOP_UNREGISTER] = RNH_NEXTHOP_TYPE,
	[ZEBRA_IMPORT_ROUTE_REGISTER] = RNH_IMPORT_CHECK_TYPE,
	[ZEBRA_IMPORT_ROUTE_UNREGISTER] = RNH_IMPORT_CHECK_TYPE,
};

/* Nexthop register */
static void zread_rnh_register(ZAPI_HANDLER_ARGS)
{
	struct rnh *rnh;
	struct stream *s;
	struct prefix p;
	unsigned short l = 0;
	uint8_t flags = 0;
	uint16_t type = cmd2type[hdr->command];
	bool exist;
	bool flag_changed = false;
	uint8_t orig_flags;

	if (IS_ZEBRA_DEBUG_NHT)
		zlog_debug(
			"rnh_register msg from client %s: hdr->length=%d, type=%s vrf=%u",
			zebra_route_string(client->proto), hdr->length,
			(type == RNH_NEXTHOP_TYPE) ? "nexthop" : "route",
			zvrf->vrf->vrf_id);

	s = msg;

	client->nh_reg_time = monotime(NULL);

	while (l < hdr->length) {
		STREAM_GETC(s, flags);
		STREAM_GETW(s, p.family);
		STREAM_GETC(s, p.prefixlen);
		l += 4;
		if (p.family == AF_INET) {
			client->v4_nh_watch_add_cnt++;
			if (p.prefixlen > IPV4_MAX_BITLEN) {
				zlog_debug(
					"%s: Specified prefix hdr->length %d is too large for a v4 address",
					__func__, p.prefixlen);
				return;
			}
			STREAM_GET(&p.u.prefix4.s_addr, s, IPV4_MAX_BYTELEN);
			l += IPV4_MAX_BYTELEN;
		} else if (p.family == AF_INET6) {
			client->v6_nh_watch_add_cnt++;
			if (p.prefixlen > IPV6_MAX_BITLEN) {
				zlog_debug(
					"%s: Specified prefix hdr->length %d is to large for a v6 address",
					__func__, p.prefixlen);
				return;
			}
			STREAM_GET(&p.u.prefix6, s, IPV6_MAX_BYTELEN);
			l += IPV6_MAX_BYTELEN;
		} else {
			flog_err(
				EC_ZEBRA_UNKNOWN_FAMILY,
				"rnh_register: Received unknown family type %d\n",
				p.family);
			return;
		}
		rnh = zebra_add_rnh(&p, zvrf_id(zvrf), type, &exist);
		if (!rnh)
			return;

		orig_flags = rnh->flags;
		if (type == RNH_NEXTHOP_TYPE) {
			if (flags
			    && !CHECK_FLAG(rnh->flags, ZEBRA_NHT_CONNECTED))
				SET_FLAG(rnh->flags, ZEBRA_NHT_CONNECTED);
			else if (!flags
				 && CHECK_FLAG(rnh->flags, ZEBRA_NHT_CONNECTED))
				UNSET_FLAG(rnh->flags, ZEBRA_NHT_CONNECTED);
		} else if (type == RNH_IMPORT_CHECK_TYPE) {
			if (flags
			    && !CHECK_FLAG(rnh->flags, ZEBRA_NHT_EXACT_MATCH))
				SET_FLAG(rnh->flags, ZEBRA_NHT_EXACT_MATCH);
			else if (!flags
				 && CHECK_FLAG(rnh->flags,
					       ZEBRA_NHT_EXACT_MATCH))
				UNSET_FLAG(rnh->flags, ZEBRA_NHT_EXACT_MATCH);
		}

		if (orig_flags != rnh->flags)
			flag_changed = true;

		/* Anything not AF_INET/INET6 has been filtered out above */
		if (!exist || flag_changed)
			zebra_evaluate_rnh(zvrf, family2afi(p.family), 1, type,
					   &p);

		zebra_add_rnh_client(rnh, client, type, zvrf_id(zvrf));
	}

stream_failure:
	return;
}

/* Nexthop register */
static void zread_rnh_unregister(ZAPI_HANDLER_ARGS)
{
	struct rnh *rnh;
	struct stream *s;
	struct prefix p;
	unsigned short l = 0;
	uint16_t type = cmd2type[hdr->command];

	if (IS_ZEBRA_DEBUG_NHT)
		zlog_debug(
			"rnh_unregister msg from client %s: hdr->length=%d vrf: %u",
			zebra_route_string(client->proto), hdr->length,
			zvrf->vrf->vrf_id);

	s = msg;

	while (l < hdr->length) {
		uint8_t flags;

		STREAM_GETC(s, flags);
		if (flags != 0)
			goto stream_failure;

		STREAM_GETW(s, p.family);
		STREAM_GETC(s, p.prefixlen);
		l += 4;
		if (p.family == AF_INET) {
			client->v4_nh_watch_rem_cnt++;
			if (p.prefixlen > IPV4_MAX_BITLEN) {
				zlog_debug(
					"%s: Specified prefix hdr->length %d is to large for a v4 address",
					__func__, p.prefixlen);
				return;
			}
			STREAM_GET(&p.u.prefix4.s_addr, s, IPV4_MAX_BYTELEN);
			l += IPV4_MAX_BYTELEN;
		} else if (p.family == AF_INET6) {
			client->v6_nh_watch_rem_cnt++;
			if (p.prefixlen > IPV6_MAX_BITLEN) {
				zlog_debug(
					"%s: Specified prefix hdr->length %d is to large for a v6 address",
					__func__, p.prefixlen);
				return;
			}
			STREAM_GET(&p.u.prefix6, s, IPV6_MAX_BYTELEN);
			l += IPV6_MAX_BYTELEN;
		} else {
			flog_err(
				EC_ZEBRA_UNKNOWN_FAMILY,
				"rnh_register: Received unknown family type %d\n",
				p.family);
			return;
		}
		rnh = zebra_lookup_rnh(&p, zvrf_id(zvrf), type);
		if (rnh) {
			client->nh_dereg_time = monotime(NULL);
			zebra_remove_rnh_client(rnh, client, type);
		}
	}
stream_failure:
	return;
}

#define ZEBRA_MIN_FEC_LENGTH 5

/* FEC register */
static void zread_fec_register(ZAPI_HANDLER_ARGS)
{
	struct stream *s;
	unsigned short l = 0;
	struct prefix p;
	uint16_t flags;
	uint32_t label = MPLS_INVALID_LABEL;
	uint32_t label_index = MPLS_INVALID_LABEL_INDEX;

	s = msg;
	zvrf = vrf_info_lookup(VRF_DEFAULT);
	if (!zvrf)
		return;

	/*
	 * The minimum amount of data that can be sent for one fec
	 * registration
	 */
	if (hdr->length < ZEBRA_MIN_FEC_LENGTH) {
		flog_err(
			EC_ZEBRA_IRDP_LEN_MISMATCH,
			"fec_register: Received a fec register of hdr->length %d, it is of insufficient size to properly decode",
			hdr->length);
		return;
	}

	while (l < hdr->length) {
		STREAM_GETW(s, flags);
		memset(&p, 0, sizeof(p));
		STREAM_GETW(s, p.family);
		if (p.family != AF_INET && p.family != AF_INET6) {
			flog_err(
				EC_ZEBRA_UNKNOWN_FAMILY,
				"fec_register: Received unknown family type %d\n",
				p.family);
			return;
		}
		STREAM_GETC(s, p.prefixlen);
		if ((p.family == AF_INET && p.prefixlen > IPV4_MAX_BITLEN)
		    || (p.family == AF_INET6
			&& p.prefixlen > IPV6_MAX_BITLEN)) {
			zlog_debug(
				"%s: Specified prefix hdr->length: %d is to long for %d",
				__func__, p.prefixlen, p.family);
			return;
		}
		l += 5;
		STREAM_GET(&p.u.prefix, s, PSIZE(p.prefixlen));
		l += PSIZE(p.prefixlen);
		if (flags & ZEBRA_FEC_REGISTER_LABEL) {
			STREAM_GETL(s, label);
			l += 4;
		} else if (flags & ZEBRA_FEC_REGISTER_LABEL_INDEX) {
			STREAM_GETL(s, label_index);
			l += 4;
		}

		zebra_mpls_fec_register(zvrf, &p, label, label_index, client);
	}

stream_failure:
	return;
}

/* FEC unregister */
static void zread_fec_unregister(ZAPI_HANDLER_ARGS)
{
	struct stream *s;
	unsigned short l = 0;
	struct prefix p;
	uint16_t flags;

	s = msg;
	zvrf = vrf_info_lookup(VRF_DEFAULT);
	if (!zvrf)
		return;

	/*
	 * The minimum amount of data that can be sent for one
	 * fec unregistration
	 */
	if (hdr->length < ZEBRA_MIN_FEC_LENGTH) {
		flog_err(
			EC_ZEBRA_IRDP_LEN_MISMATCH,
			"fec_unregister: Received a fec unregister of hdr->length %d, it is of insufficient size to properly decode",
			hdr->length);
		return;
	}

	while (l < hdr->length) {
		STREAM_GETW(s, flags);
		if (flags != 0)
			goto stream_failure;

		memset(&p, 0, sizeof(p));
		STREAM_GETW(s, p.family);
		if (p.family != AF_INET && p.family != AF_INET6) {
			flog_err(
				EC_ZEBRA_UNKNOWN_FAMILY,
				"fec_unregister: Received unknown family type %d\n",
				p.family);
			return;
		}
		STREAM_GETC(s, p.prefixlen);
		if ((p.family == AF_INET && p.prefixlen > IPV4_MAX_BITLEN)
		    || (p.family == AF_INET6
			&& p.prefixlen > IPV6_MAX_BITLEN)) {
			zlog_debug(
				"%s: Received prefix hdr->length %d which is greater than %d can support",
				__func__, p.prefixlen, p.family);
			return;
		}
		l += 5;
		STREAM_GET(&p.u.prefix, s, PSIZE(p.prefixlen));
		l += PSIZE(p.prefixlen);
		zebra_mpls_fec_unregister(zvrf, &p, client);
	}

stream_failure:
	return;
}


/*
 * Register zebra server interface information.
 * Send current all interface and address information.
 */
static void zread_interface_add(ZAPI_HANDLER_ARGS)
{
	struct vrf *vrf;
	struct interface *ifp;

	RB_FOREACH (vrf, vrf_id_head, &vrfs_by_id) {
		FOR_ALL_INTERFACES (vrf, ifp) {
			/* Skip pseudo interface. */
			if (!CHECK_FLAG(ifp->status, ZEBRA_INTERFACE_ACTIVE))
				continue;

			zsend_interface_add(client, ifp);
			zsend_interface_link_params(client, ifp);
			zsend_interface_addresses(client, ifp);
		}
	}
}

/* Unregister zebra server interface information. */
static void zread_interface_delete(ZAPI_HANDLER_ARGS)
{
}

/*
 * Handle message requesting interface be set up or down.
 */
static void zread_interface_set_protodown(ZAPI_HANDLER_ARGS)
{
	ifindex_t ifindex;
	struct interface *ifp;
	char down;

	STREAM_GETL(msg, ifindex);
	STREAM_GETC(msg, down);

	/* set ifdown */
	ifp = if_lookup_by_index_per_ns(zebra_ns_lookup(NS_DEFAULT), ifindex);

	if (ifp) {
		zlog_info("Setting interface %s (%u): protodown %s", ifp->name,
			  ifindex, down ? "on" : "off");
		zebra_if_set_protodown(ifp, down);
	} else {
		zlog_warn(
			"Cannot set protodown %s for interface %u; does not exist",
			down ? "on" : "off", ifindex);
	}


stream_failure:
	return;
}


void zserv_nexthop_num_warn(const char *caller, const struct prefix *p,
			    const unsigned int nexthop_num)
{
	if (nexthop_num > zrouter.multipath_num) {
		char buff[PREFIX2STR_BUFFER];

		prefix2str(p, buff, sizeof(buff));
		flog_warn(
			EC_ZEBRA_MORE_NH_THAN_MULTIPATH,
			"%s: Prefix %s has %d nexthops, but we can only use the first %d",
			caller, buff, nexthop_num, zrouter.multipath_num);
	}
}

/*
 * Create a new nexthop based on a zapi nexthop.
 */
static struct nexthop *nexthop_from_zapi(struct route_entry *re,
					 const struct zapi_nexthop *api_nh,
					 const struct zapi_route *api)
{
	struct nexthop *nexthop = NULL;
	struct ipaddr vtep_ip;
	struct interface *ifp;
	char nhbuf[INET6_ADDRSTRLEN] = "";

	switch (api_nh->type) {
	case NEXTHOP_TYPE_IFINDEX:
		nexthop = nexthop_from_ifindex(api_nh->ifindex, api_nh->vrf_id);
		break;
	case NEXTHOP_TYPE_IPV4:
		if (IS_ZEBRA_DEBUG_RECV) {
			inet_ntop(AF_INET, &api_nh->gate.ipv4, nhbuf,
				  sizeof(nhbuf));
			zlog_debug("%s: nh=%s, vrf_id=%d", __func__,
				   nhbuf, api_nh->vrf_id);
		}
		nexthop = nexthop_from_ipv4(&api_nh->gate.ipv4, NULL,
					    api_nh->vrf_id);
		break;
	case NEXTHOP_TYPE_IPV4_IFINDEX:
		if (IS_ZEBRA_DEBUG_RECV) {
			inet_ntop(AF_INET, &api_nh->gate.ipv4, nhbuf,
				  sizeof(nhbuf));
			zlog_debug("%s: nh=%s, vrf_id=%d, ifindex=%d",
				   __func__, nhbuf, api_nh->vrf_id,
				   api_nh->ifindex);
		}

		nexthop = nexthop_from_ipv4_ifindex(
			&api_nh->gate.ipv4, NULL, api_nh->ifindex,
			api_nh->vrf_id);

		ifp = if_lookup_by_index(api_nh->ifindex, api_nh->vrf_id);
		if (ifp && connected_is_unnumbered(ifp))
			SET_FLAG(nexthop->flags, NEXTHOP_FLAG_ONLINK);

		/* Special handling for IPv4 routes sourced from EVPN:
		 * the nexthop and associated MAC need to be installed.
		 */
		if (CHECK_FLAG(api->flags, ZEBRA_FLAG_EVPN_ROUTE)) {
			memset(&vtep_ip, 0, sizeof(struct ipaddr));
			vtep_ip.ipa_type = IPADDR_V4;
			memcpy(&(vtep_ip.ipaddr_v4), &(api_nh->gate.ipv4),
			       sizeof(struct in_addr));
			zebra_vxlan_evpn_vrf_route_add(
				api_nh->vrf_id, &api_nh->rmac,
				&vtep_ip, &api->prefix);
		}
		break;
	case NEXTHOP_TYPE_IPV6:
		if (IS_ZEBRA_DEBUG_RECV) {
			inet_ntop(AF_INET6, &api_nh->gate.ipv6, nhbuf,
				  sizeof(nhbuf));
			zlog_debug("%s: nh=%s, vrf_id=%d", __func__,
				   nhbuf, api_nh->vrf_id);
		}
		nexthop = nexthop_from_ipv6(&api_nh->gate.ipv6, api_nh->vrf_id);
		break;
	case NEXTHOP_TYPE_IPV6_IFINDEX:
		if (IS_ZEBRA_DEBUG_RECV) {
			inet_ntop(AF_INET6, &api_nh->gate.ipv6, nhbuf,
				  sizeof(nhbuf));
			zlog_debug("%s: nh=%s, vrf_id=%d, ifindex=%d",
				   __func__, nhbuf, api_nh->vrf_id,
				   api_nh->ifindex);
		}
		nexthop = nexthop_from_ipv6_ifindex(&api_nh->gate.ipv6,
						    api_nh->ifindex,
						    api_nh->vrf_id);

		/* Special handling for IPv6 routes sourced from EVPN:
		 * the nexthop and associated MAC need to be installed.
		 */
		if (CHECK_FLAG(api->flags, ZEBRA_FLAG_EVPN_ROUTE)) {
			memset(&vtep_ip, 0, sizeof(struct ipaddr));
			vtep_ip.ipa_type = IPADDR_V6;
			memcpy(&vtep_ip.ipaddr_v6, &(api_nh->gate.ipv6),
			       sizeof(struct in6_addr));
			zebra_vxlan_evpn_vrf_route_add(
				api_nh->vrf_id, &api_nh->rmac,
				&vtep_ip, &api->prefix);
		}
		break;
	case NEXTHOP_TYPE_BLACKHOLE:
		if (IS_ZEBRA_DEBUG_RECV)
			zlog_debug("%s: nh blackhole %d",
				   __func__, api_nh->bh_type);

		nexthop = nexthop_from_blackhole(api_nh->bh_type);
		break;
	}

	/* Return early if we couldn't process the zapi nexthop */
	if (nexthop == NULL) {
		goto done;
	}

	if (CHECK_FLAG(api_nh->flags, ZAPI_NEXTHOP_FLAG_ONLINK))
		SET_FLAG(nexthop->flags, NEXTHOP_FLAG_ONLINK);

	if (CHECK_FLAG(api_nh->flags, ZAPI_NEXTHOP_FLAG_WEIGHT))
		nexthop->weight = api_nh->weight;

	if (CHECK_FLAG(api_nh->flags, ZAPI_NEXTHOP_FLAG_HAS_BACKUP)) {
		if (api_nh->backup_idx < api->backup_nexthop_num) {
			/* Capture backup info */
			SET_FLAG(nexthop->flags, NEXTHOP_FLAG_HAS_BACKUP);
			nexthop->backup_idx = api_nh->backup_idx;
		} else {
			/* Warn about invalid backup index */
			if (IS_ZEBRA_DEBUG_RECV || IS_ZEBRA_DEBUG_EVENT)
				zlog_debug("%s: invalid backup nh idx %d",
					   __func__, api_nh->backup_idx);
		}
	}
done:
	return nexthop;
}

static void zread_route_add(ZAPI_HANDLER_ARGS)
{
	struct stream *s;
	struct zapi_route api;
	struct zapi_nexthop *api_nh;
	afi_t afi;
	struct prefix_ipv6 *src_p = NULL;
	struct route_entry *re;
	struct nexthop *nexthop = NULL, *last_nh;
	struct nexthop_group *ng = NULL;
	struct nhg_backup_info *bnhg = NULL;
	int i, ret;
<<<<<<< HEAD
	vrf_id_t vrf_id = 0;
	struct ipaddr vtep_ip;
	struct interface *ifp;
=======
	vrf_id_t vrf_id;
	struct nhg_hash_entry nhe;
	enum lsp_types_t label_type;
	char nhbuf[NEXTHOP_STRLEN];
	char labelbuf[MPLS_LABEL_STRLEN];
>>>>>>> e4dcf108

	s = msg;
	if (zapi_route_decode(s, &api) < 0) {
		if (IS_ZEBRA_DEBUG_RECV)
			zlog_debug("%s: Unable to decode zapi_route sent",
				   __func__);
		return;
	}

	if (IS_ZEBRA_DEBUG_RECV) {
		char buf_prefix[PREFIX_STRLEN];

		prefix2str(&api.prefix, buf_prefix, sizeof(buf_prefix));
		zlog_debug("%s: p=%s, msg flags=0x%x, flags=0x%x",
			   __func__, buf_prefix, (int)api.message, api.flags);
	}

	/* Allocate new route. */
	vrf_id = zvrf_id(zvrf);
	re = XCALLOC(MTYPE_RE, sizeof(struct route_entry));
	re->type = api.type;
	re->instance = api.instance;
	re->flags = api.flags;
	re->uptime = monotime(NULL);
	re->vrf_id = vrf_id;

	if (api.tableid)
		re->table = api.tableid;
	else
		re->table = zvrf->table_id;

	if (!CHECK_FLAG(api.message, ZAPI_MESSAGE_NEXTHOP)
	    || api.nexthop_num == 0) {
		flog_warn(EC_ZEBRA_RX_ROUTE_NO_NEXTHOPS,
			  "%s: received a route without nexthops for prefix %pFX from client %s",
			  __func__, &api.prefix,
			  zebra_route_string(client->proto));

		XFREE(MTYPE_RE, re);
		return;
	}

	/* Report misuse of the backup flag */
	if (CHECK_FLAG(api.message, ZAPI_MESSAGE_BACKUP_NEXTHOPS) &&
	    api.backup_nexthop_num == 0) {
		if (IS_ZEBRA_DEBUG_RECV || IS_ZEBRA_DEBUG_EVENT)
			zlog_debug("%s: client %s: BACKUP flag set but no backup nexthops, prefix %pFX",
				__func__,
				zebra_route_string(client->proto), &api.prefix);
	}

	/* Use temporary list of nexthops */
	ng = nexthop_group_new();

	/*
	 * TBD should _all_ of the nexthop add operations use
	 * api_nh->vrf_id instead of re->vrf_id ? I only changed
	 * for cases NEXTHOP_TYPE_IPV4 and NEXTHOP_TYPE_IPV6.
	 */
	for (i = 0; i < api.nexthop_num; i++) {
		api_nh = &api.nexthops[i];

<<<<<<< HEAD
		nexthop = NULL;

		if (IS_ZEBRA_DEBUG_RECV)
			zlog_debug("nh type %d", api_nh->type);
=======
		/* Convert zapi nexthop */
		nexthop = nexthop_from_zapi(re, api_nh, &api);
		if (!nexthop) {
			flog_warn(
				EC_ZEBRA_NEXTHOP_CREATION_FAILED,
				"%s: Nexthops Specified: %d but we failed to properly create one",
				__func__, api.nexthop_num);
			nexthop_group_delete(&ng);
			XFREE(MTYPE_RE, re);
			return;
		}
>>>>>>> e4dcf108

		/* MPLS labels for BGP-LU or Segment Routing */
		if (CHECK_FLAG(api_nh->flags, ZAPI_NEXTHOP_FLAG_LABEL)
		    && api_nh->type != NEXTHOP_TYPE_IFINDEX
		    && api_nh->type != NEXTHOP_TYPE_BLACKHOLE
		    && api_nh->label_num > 0) {

			label_type = lsp_type_from_re_type(client->proto);
			nexthop_add_labels(nexthop, label_type,
					   api_nh->label_num,
					   &api_nh->labels[0]);
		}

		if (IS_ZEBRA_DEBUG_RECV) {
			labelbuf[0] = '\0';
			nhbuf[0] = '\0';

<<<<<<< HEAD
				inet_ntop(AF_INET, &api_nh->gate.ipv4, nhbuf,
					  INET6_ADDRSTRLEN);
				zlog_debug(
					"%s: nh=%s, vrf_id=%d (re->vrf_id=%d), ifindex=%d",
					__func__, nhbuf, api_nh->vrf_id,
					re->vrf_id, ifindex);
			}
			nexthop = nexthop_from_ipv4_ifindex(
				&api_nh->gate.ipv4, NULL, ifindex,
				api_nh->vrf_id);

			ifp = if_lookup_by_index(ifindex, api_nh->vrf_id);
			if (ifp && connected_is_unnumbered(ifp))
				SET_FLAG(nexthop->flags, NEXTHOP_FLAG_ONLINK);
			/* Special handling for IPv4 routes sourced from EVPN:
			 * the nexthop and associated MAC need to be installed.
			 */
			if (CHECK_FLAG(api.flags, ZEBRA_FLAG_EVPN_ROUTE)) {
				vtep_ip.ipa_type = IPADDR_V4;
				memcpy(&(vtep_ip.ipaddr_v4),
				       &(api_nh->gate.ipv4),
				       sizeof(struct in_addr));
				zebra_vxlan_evpn_vrf_route_add(
					api_nh->vrf_id, &api_nh->rmac,
					&vtep_ip, &api.prefix);
			}
			break;
		case NEXTHOP_TYPE_IPV6:
			nexthop = nexthop_from_ipv6(&api_nh->gate.ipv6,
						    api_nh->vrf_id);
			break;
		case NEXTHOP_TYPE_IPV6_IFINDEX:
			memset(&vtep_ip, 0, sizeof(struct ipaddr));
			ifindex = api_nh->ifindex;
			nexthop = nexthop_from_ipv6_ifindex(&api_nh->gate.ipv6,
							    ifindex,
							    api_nh->vrf_id);

			/* Special handling for IPv6 routes sourced from EVPN:
			 * the nexthop and associated MAC need to be installed.
			 */
			if (CHECK_FLAG(api.flags, ZEBRA_FLAG_EVPN_ROUTE)) {
				vtep_ip.ipa_type = IPADDR_V6;
				memcpy(&vtep_ip.ipaddr_v6, &(api_nh->gate.ipv6),
				       sizeof(struct in6_addr));
				zebra_vxlan_evpn_vrf_route_add(
					api_nh->vrf_id, &api_nh->rmac,
					&vtep_ip, &api.prefix);
=======
			nexthop2str(nexthop, nhbuf, sizeof(nhbuf));

			if (nexthop->nh_label &&
			    nexthop->nh_label->num_labels > 0) {
				mpls_label2str(nexthop->nh_label->num_labels,
					       nexthop->nh_label->label,
					       labelbuf, sizeof(labelbuf),
					       false);
>>>>>>> e4dcf108
			}

			zlog_debug("%s: nh=%s, vrf_id=%d %s",
				   __func__, nhbuf, api_nh->vrf_id, labelbuf);
		}

		/* Add new nexthop to temporary list. This list is
		 * canonicalized - sorted - so that it can be hashed later
		 * in route processing. We expect that the sender has sent
		 * the list sorted, and the zapi client api attempts to enforce
		 * that, so this should be inexpensive - but it is necessary
		 * to support shared nexthop-groups.
		 */
		nexthop_group_add_sorted(ng, nexthop);
	}

	/* Allocate temporary list of backup nexthops, if necessary */
	if (api.backup_nexthop_num > 0) {
		if (IS_ZEBRA_DEBUG_RECV)
			zlog_debug("%s: adding %d backup nexthops",
				   __func__, api.backup_nexthop_num);

		bnhg = zebra_nhg_backup_alloc();
		nexthop = NULL;
		last_nh = NULL;
	}

	/* Copy backup nexthops also, if present */
	for (i = 0; i < api.backup_nexthop_num; i++) {
		api_nh = &api.backup_nexthops[i];

		/* Convert zapi backup nexthop */
		nexthop = nexthop_from_zapi(re, api_nh, &api);
		if (!nexthop) {
			flog_warn(
				EC_ZEBRA_NEXTHOP_CREATION_FAILED,
				"%s: Backup Nexthops Specified: %d but we failed to properly create one",
				__func__, api.backup_nexthop_num);
			nexthop_group_delete(&ng);
			zebra_nhg_backup_free(&bnhg);
			XFREE(MTYPE_RE, re);
			return;
		}

		/* Backup nexthops can't have backups; that's not valid. */
		if (CHECK_FLAG(nexthop->flags, NEXTHOP_FLAG_HAS_BACKUP)) {
			if (IS_ZEBRA_DEBUG_RECV) {
				nexthop2str(nexthop, nhbuf, sizeof(nhbuf));
				zlog_debug("%s: backup nh %s with BACKUP flag!",
					   __func__, nhbuf);
			}
			UNSET_FLAG(nexthop->flags, NEXTHOP_FLAG_HAS_BACKUP);
			nexthop->backup_idx = 0;
		}

		/* MPLS labels for BGP-LU or Segment Routing */
		if (CHECK_FLAG(api_nh->flags, ZAPI_NEXTHOP_FLAG_LABEL)
		    && api_nh->type != NEXTHOP_TYPE_IFINDEX
		    && api_nh->type != NEXTHOP_TYPE_BLACKHOLE
		    && api_nh->label_num > 0) {

			label_type = lsp_type_from_re_type(client->proto);
			nexthop_add_labels(nexthop, label_type,
					   api_nh->label_num,
					   &api_nh->labels[0]);
		}

		if (IS_ZEBRA_DEBUG_RECV) {
			labelbuf[0] = '\0';
			nhbuf[0] = '\0';

			nexthop2str(nexthop, nhbuf, sizeof(nhbuf));

			if (nexthop->nh_label &&
			    nexthop->nh_label->num_labels > 0) {
				mpls_label2str(nexthop->nh_label->num_labels,
					       nexthop->nh_label->label,
					       labelbuf, sizeof(labelbuf),
					       false);
			}

			zlog_debug("%s: backup nh=%s, vrf_id=%d %s",
				   __func__, nhbuf, api_nh->vrf_id, labelbuf);
		}

		/* Note that the order of the backup nexthops is significant,
		 * so we don't sort this list as we do the primary nexthops,
		 * we just append.
		 */
		if (last_nh)
			NEXTHOP_APPEND(last_nh, nexthop);
		else
			bnhg->nhe->nhg.nexthop = nexthop;

		last_nh = nexthop;
	}

	if (CHECK_FLAG(api.message, ZAPI_MESSAGE_DISTANCE))
		re->distance = api.distance;
	if (CHECK_FLAG(api.message, ZAPI_MESSAGE_METRIC))
		re->metric = api.metric;
	if (CHECK_FLAG(api.message, ZAPI_MESSAGE_TAG))
		re->tag = api.tag;
	if (CHECK_FLAG(api.message, ZAPI_MESSAGE_MTU))
		re->mtu = api.mtu;

	afi = family2afi(api.prefix.family);
	if (afi != AFI_IP6 && CHECK_FLAG(api.message, ZAPI_MESSAGE_SRCPFX)) {
		flog_warn(EC_ZEBRA_RX_SRCDEST_WRONG_AFI,
			  "%s: Received SRC Prefix but afi is not v6",
			  __func__);
		nexthop_group_delete(&ng);
		zebra_nhg_backup_free(&bnhg);
		XFREE(MTYPE_RE, re);
		return;
	}
	if (CHECK_FLAG(api.message, ZAPI_MESSAGE_SRCPFX))
		src_p = &api.src_prefix;

	if (api.safi != SAFI_UNICAST && api.safi != SAFI_MULTICAST) {
		flog_warn(EC_LIB_ZAPI_MISSMATCH,
			  "%s: Received safi: %d but we can only accept UNICAST or MULTICAST",
			  __func__, api.safi);
		nexthop_group_delete(&ng);
		zebra_nhg_backup_free(&bnhg);
		XFREE(MTYPE_RE, re);
		return;
	}

	/* Include backup info with the route. We use a temporary nhe here;
	 * if this is a new/unknown nhe, a new copy will be allocated
	 * and stored.
	 */
	zebra_nhe_init(&nhe, afi, ng->nexthop);
	nhe.nhg.nexthop = ng->nexthop;
	nhe.backup_info = bnhg;
	ret = rib_add_multipath_nhe(afi, api.safi, &api.prefix, src_p,
				    re, &nhe);

	/* At this point, these allocations are not needed: 're' has been
	 * retained or freed, and if 're' still exists, it is using
	 * a reference to a shared group object.
	 */
	nexthop_group_delete(&ng);
	if (bnhg)
		zebra_nhg_backup_free(&bnhg);

	/* Stats */
	switch (api.prefix.family) {
	case AF_INET:
		if (ret > 0)
			client->v4_route_add_cnt++;
		else if (ret < 0)
			client->v4_route_upd8_cnt++;
		break;
	case AF_INET6:
		if (ret > 0)
			client->v6_route_add_cnt++;
		else if (ret < 0)
			client->v6_route_upd8_cnt++;
		break;
	}
}

static void zread_route_del(ZAPI_HANDLER_ARGS)
{
	struct stream *s;
	struct zapi_route api;
	afi_t afi;
	struct prefix_ipv6 *src_p = NULL;
	uint32_t table_id;

	s = msg;
	if (zapi_route_decode(s, &api) < 0)
		return;

	afi = family2afi(api.prefix.family);
	if (afi != AFI_IP6 && CHECK_FLAG(api.message, ZAPI_MESSAGE_SRCPFX)) {
		flog_warn(EC_ZEBRA_RX_SRCDEST_WRONG_AFI,
			  "%s: Received a src prefix while afi is not v6",
			  __func__);
		return;
	}
	if (CHECK_FLAG(api.message, ZAPI_MESSAGE_SRCPFX))
		src_p = &api.src_prefix;

	if (api.tableid)
		table_id = api.tableid;
	else
		table_id = zvrf->table_id;

	rib_delete(afi, api.safi, zvrf_id(zvrf), api.type, api.instance,
		   api.flags, &api.prefix, src_p, NULL, 0, table_id, api.metric,
		   api.distance, false);

	/* Stats */
	switch (api.prefix.family) {
	case AF_INET:
		client->v4_route_del_cnt++;
		break;
	case AF_INET6:
		client->v6_route_del_cnt++;
		break;
	}
}

/* MRIB Nexthop lookup for IPv4. */
static void zread_ipv4_nexthop_lookup_mrib(ZAPI_HANDLER_ARGS)
{
	struct in_addr addr;
	struct route_entry *re;

	STREAM_GET(&addr.s_addr, msg, IPV4_MAX_BYTELEN);
	re = rib_match_ipv4_multicast(zvrf_id(zvrf), addr, NULL);
	zsend_ipv4_nexthop_lookup_mrib(client, addr, re, zvrf);

stream_failure:
	return;
}

/* Register zebra server router-id information.  Send current router-id */
static void zread_router_id_add(ZAPI_HANDLER_ARGS)
{
	struct prefix p;

	/* Router-id information is needed. */
	vrf_bitmap_set(client->ridinfo, zvrf_id(zvrf));

	router_id_get(&p, zvrf_id(zvrf));

	zsend_router_id_update(client, &p, zvrf_id(zvrf));
}

/* Unregister zebra server router-id information. */
static void zread_router_id_delete(ZAPI_HANDLER_ARGS)
{
	vrf_bitmap_unset(client->ridinfo, zvrf_id(zvrf));
}

static void zsend_capabilities(struct zserv *client, struct zebra_vrf *zvrf)
{
	struct stream *s = stream_new(ZEBRA_MAX_PACKET_SIZ);

	zclient_create_header(s, ZEBRA_CAPABILITIES, zvrf->vrf->vrf_id);
	stream_putl(s, vrf_get_backend());
	stream_putc(s, mpls_enabled);
	stream_putl(s, zrouter.multipath_num);
	stream_putc(s, zebra_mlag_get_role());

	stream_putw_at(s, 0, stream_get_endp(s));
	zserv_send_message(client, s);
}

void zsend_capabilities_all_clients(void)
{
	struct listnode *node, *nnode;
	struct zebra_vrf *zvrf;
	struct zserv *client;

	zvrf = vrf_info_lookup(VRF_DEFAULT);
	for (ALL_LIST_ELEMENTS(zrouter.client_list, node, nnode, client)) {
		/* Do not send unsolicited messages to synchronous clients. */
		if (client->synchronous)
			continue;

		zsend_capabilities(client, zvrf);
	}
}

/* Tie up route-type and client->sock */
static void zread_hello(ZAPI_HANDLER_ARGS)
{
	/* type of protocol (lib/zebra.h) */
	uint8_t proto;
	unsigned short instance;
	uint8_t notify;
	uint8_t synchronous;
	uint32_t session_id;

	STREAM_GETC(msg, proto);
	STREAM_GETW(msg, instance);
	STREAM_GETL(msg, session_id);
	STREAM_GETC(msg, notify);
	STREAM_GETC(msg, synchronous);
	if (notify)
		client->notify_owner = true;

	if (synchronous)
		client->synchronous = true;

	/* accept only dynamic routing protocols */
	if ((proto < ZEBRA_ROUTE_MAX) && (proto > ZEBRA_ROUTE_CONNECT)) {
		zlog_notice(
			"client %d says hello and bids fair to announce only %s routes vrf=%u",
			client->sock, zebra_route_string(proto),
			zvrf->vrf->vrf_id);
		if (instance)
			zlog_notice("client protocol instance %d", instance);

		client->proto = proto;
		client->instance = instance;
		client->session_id = session_id;

		/* Graceful restart processing for client connect */
		zebra_gr_client_reconnect(client);
	}

	if (!client->synchronous) {
		zsend_capabilities(client, zvrf);
		zebra_vrf_update_all(client);
	}
stream_failure:
	return;
}

/* Unregister all information in a VRF. */
static void zread_vrf_unregister(ZAPI_HANDLER_ARGS)
{
	int i;
	afi_t afi;

	for (afi = AFI_IP; afi < AFI_MAX; afi++) {
		for (i = 0; i < ZEBRA_ROUTE_MAX; i++)
			vrf_bitmap_unset(client->redist[afi][i], zvrf_id(zvrf));
		vrf_bitmap_unset(client->redist_default[afi], zvrf_id(zvrf));
	}
	vrf_bitmap_unset(client->ridinfo, zvrf_id(zvrf));
}

/*
 * Handle request to create an MPLS LSP.
 *
 * A single message can fully specify an LSP with multiple nexthops.
 *
 * When the optional ZAPI_LABELS_FTN flag is set, the specified FEC (route) is
 * updated to use the received label(s).
 */
static void zread_mpls_labels_add(ZAPI_HANDLER_ARGS)
{
	struct stream *s;
	struct zapi_labels zl;

	/* Get input stream.  */
	s = msg;
	if (zapi_labels_decode(s, &zl) < 0) {
		if (IS_ZEBRA_DEBUG_RECV)
			zlog_debug("%s: Unable to decode zapi_labels sent",
				   __func__);
		return;
	}

	if (!mpls_enabled)
		return;

	for (int i = 0; i < zl.nexthop_num; i++) {
		struct zapi_nexthop *znh;

		znh = &zl.nexthops[i];

		mpls_lsp_install(zvrf, zl.type, zl.local_label,
				 znh->label_num, znh->labels,
				 znh->type, &znh->gate, znh->ifindex);

		if (CHECK_FLAG(zl.message, ZAPI_LABELS_FTN))
			mpls_ftn_update(1, zvrf, zl.type, &zl.route.prefix,
					znh->type, &znh->gate, znh->ifindex,
					zl.route.type, zl.route.instance,
					znh->labels[0]);
	}
}

/*
 * Handle request to delete an MPLS LSP.
 *
 * An LSP is identified by its type and local label. When the received message
 * doesn't contain any nexthop, the whole LSP is deleted. Otherwise, only the
 * listed LSP nexthops (aka NHLFEs) are deleted.
 *
 * When the optional ZAPI_LABELS_FTN flag is set, the labels of the specified
 * FEC (route) nexthops are deleted.
 */
static void zread_mpls_labels_delete(ZAPI_HANDLER_ARGS)
{
	struct stream *s;
	struct zapi_labels zl;

	/* Get input stream.  */
	s = msg;
	if (zapi_labels_decode(s, &zl) < 0) {
		if (IS_ZEBRA_DEBUG_RECV)
			zlog_debug("%s: Unable to decode zapi_labels sent",
				   __func__);
		return;
	}

	if (!mpls_enabled)
		return;

	if (zl.nexthop_num > 0) {
		for (int i = 0; i < zl.nexthop_num; i++) {
			struct zapi_nexthop *znh;

			znh = &zl.nexthops[i];
			mpls_lsp_uninstall(zvrf, zl.type, zl.local_label,
					   znh->type, &znh->gate,
					   znh->ifindex);

			if (CHECK_FLAG(zl.message, ZAPI_LABELS_FTN))
				mpls_ftn_update(0, zvrf, zl.type,
						&zl.route.prefix, znh->type,
						&znh->gate, znh->ifindex,
						zl.route.type,
						zl.route.instance,
						znh->labels[0]);
		}
	} else {
		mpls_lsp_uninstall_all_vrf(zvrf, zl.type, zl.local_label);

		if (CHECK_FLAG(zl.message, ZAPI_LABELS_FTN))
			mpls_ftn_uninstall(zvrf, zl.type, &zl.route.prefix,
					   zl.route.type, zl.route.instance);
	}
}

/*
 * Handle request to add an MPLS LSP or change an existing one.
 *
 * A single message can fully specify an LSP with multiple nexthops.
 *
 * When the optional ZAPI_LABELS_FTN flag is set, the specified FEC (route) is
 * updated to use the received label(s).
 *
 * NOTE: zebra will use route replace semantics (make-before-break) to update
 * the LSP in the forwarding plane if that's supported by the underlying
 * platform.
 */
static void zread_mpls_labels_replace(ZAPI_HANDLER_ARGS)
{
	struct stream *s;
	struct zapi_labels zl;

	/* Get input stream.  */
	s = msg;
	if (zapi_labels_decode(s, &zl) < 0) {
		if (IS_ZEBRA_DEBUG_RECV)
			zlog_debug("%s: Unable to decode zapi_labels sent",
				   __func__);
		return;
	}

	if (!mpls_enabled)
		return;

	mpls_lsp_uninstall_all_vrf(zvrf, zl.type, zl.local_label);
	if (CHECK_FLAG(zl.message, ZAPI_LABELS_FTN))
		mpls_ftn_uninstall(zvrf, zl.type, &zl.route.prefix,
				   zl.route.type, zl.route.instance);

	for (int i = 0; i < zl.nexthop_num; i++) {
		struct zapi_nexthop *znh;

		znh = &zl.nexthops[i];
		mpls_lsp_install(zvrf, zl.type, zl.local_label,
				 znh->label_num, znh->labels, znh->type,
				 &znh->gate, znh->ifindex);

		if (CHECK_FLAG(zl.message, ZAPI_LABELS_FTN)) {
			mpls_ftn_update(1, zvrf, zl.type, &zl.route.prefix,
					znh->type, &znh->gate, znh->ifindex,
					zl.route.type, zl.route.instance,
					znh->labels[0]);
		}
	}
}

/* Send response to a table manager connect request to client */
static void zread_table_manager_connect(struct zserv *client,
					struct stream *msg, vrf_id_t vrf_id)
{
	struct stream *s;
	uint8_t proto;
	uint16_t instance;
	struct vrf *vrf = vrf_lookup_by_id(vrf_id);

	s = msg;

	/* Get data. */
	STREAM_GETC(s, proto);
	STREAM_GETW(s, instance);

	/* accept only dynamic routing protocols */
	if ((proto >= ZEBRA_ROUTE_MAX) || (proto <= ZEBRA_ROUTE_STATIC)) {
		flog_err(EC_ZEBRA_TM_WRONG_PROTO,
			 "client %d has wrong protocol %s", client->sock,
			 zebra_route_string(proto));
		zsend_table_manager_connect_response(client, vrf_id, 1);
		return;
	}
	zlog_notice("client %d with vrf %s(%u) instance %u connected as %s",
		    client->sock, VRF_LOGNAME(vrf), vrf_id, instance,
		    zebra_route_string(proto));
	client->proto = proto;
	client->instance = instance;

	/*
	 * Release previous labels of same protocol and instance.
	 * This is done in case it restarted from an unexpected shutdown.
	 */
	release_daemon_table_chunks(client);

	zsend_table_manager_connect_response(client, vrf_id, 0);

stream_failure:
	return;
}

static void zread_label_manager_connect(struct zserv *client,
					struct stream *msg, vrf_id_t vrf_id)
{
	struct stream *s;
	/* type of protocol (lib/zebra.h) */
	uint8_t proto;
	unsigned short instance;

	/* Get input stream.  */
	s = msg;

	/* Get data. */
	STREAM_GETC(s, proto);
	STREAM_GETW(s, instance);

	/* accept only dynamic routing protocols */
	if ((proto >= ZEBRA_ROUTE_MAX) || (proto <= ZEBRA_ROUTE_STATIC)) {
		flog_err(EC_ZEBRA_TM_WRONG_PROTO,
			 "client %d has wrong protocol %s", client->sock,
			 zebra_route_string(proto));
		zsend_label_manager_connect_response(client, vrf_id, 1);
		return;
	}

	/* recall proto and instance in this socket */
	client->proto = proto;
	client->instance = instance;

	/* call hook for connection using wrapper */
	lm_client_connect_call(client, vrf_id);

stream_failure:
	return;
}

static void zread_get_label_chunk(struct zserv *client, struct stream *msg,
				  vrf_id_t vrf_id)
{
	struct stream *s;
	uint8_t keep;
	uint32_t size, base;
	struct label_manager_chunk *lmc = NULL;
	uint8_t proto;
	unsigned short instance;

	/* Get input stream.  */
	s = msg;

	/* Get data. */
	STREAM_GETC(s, proto);
	STREAM_GETW(s, instance);
	STREAM_GETC(s, keep);
	STREAM_GETL(s, size);
	STREAM_GETL(s, base);

	assert(proto == client->proto && instance == client->instance);

	/* call hook to get a chunk using wrapper */
	lm_get_chunk_call(&lmc, client, keep, size, base, vrf_id);

stream_failure:
	return;
}

static void zread_release_label_chunk(struct zserv *client, struct stream *msg)
{
	struct stream *s;
	uint32_t start, end;
	uint8_t proto;
	unsigned short instance;

	/* Get input stream.  */
	s = msg;

	/* Get data. */
	STREAM_GETC(s, proto);
	STREAM_GETW(s, instance);
	STREAM_GETL(s, start);
	STREAM_GETL(s, end);

	assert(proto == client->proto && instance == client->instance);

	/* call hook to release a chunk using wrapper */
	lm_release_chunk_call(client, start, end);

stream_failure:
	return;
}

static void zread_label_manager_request(ZAPI_HANDLER_ARGS)
{
	if (hdr->command == ZEBRA_LABEL_MANAGER_CONNECT
	    || hdr->command == ZEBRA_LABEL_MANAGER_CONNECT_ASYNC)
		zread_label_manager_connect(client, msg, zvrf_id(zvrf));
	else {
		if (hdr->command == ZEBRA_GET_LABEL_CHUNK)
			zread_get_label_chunk(client, msg, zvrf_id(zvrf));
		else if (hdr->command == ZEBRA_RELEASE_LABEL_CHUNK)
			zread_release_label_chunk(client, msg);
	}
}

static void zread_get_table_chunk(struct zserv *client, struct stream *msg,
				  vrf_id_t vrf_id)
{
	struct stream *s;
	uint32_t size;
	struct table_manager_chunk *tmc;

	/* Get input stream.  */
	s = msg;

	/* Get data. */
	STREAM_GETL(s, size);

	tmc = assign_table_chunk(client->proto, client->instance, size);
	if (!tmc)
		flog_err(EC_ZEBRA_TM_CANNOT_ASSIGN_CHUNK,
			 "%s: Unable to assign Table Chunk of size %u",
			 __func__, size);
	else
		zlog_debug("Assigned Table Chunk %u - %u", tmc->start,
			   tmc->end);
	/* send response back */
	zsend_assign_table_chunk_response(client, vrf_id, tmc);

stream_failure:
	return;
}

static void zread_release_table_chunk(struct zserv *client, struct stream *msg)
{
	struct stream *s;
	uint32_t start, end;

	/* Get input stream.  */
	s = msg;

	/* Get data. */
	STREAM_GETL(s, start);
	STREAM_GETL(s, end);

	release_table_chunk(client->proto, client->instance, start, end);

stream_failure:
	return;
}

static void zread_table_manager_request(ZAPI_HANDLER_ARGS)
{
	/* to avoid sending other messages like ZERBA_INTERFACE_UP */
	if (hdr->command == ZEBRA_TABLE_MANAGER_CONNECT)
		zread_table_manager_connect(client, msg, zvrf_id(zvrf));
	else {
		/* Sanity: don't allow 'unidentified' requests */
		if (!client->proto) {
			flog_err(
				EC_ZEBRA_TM_ALIENS,
				"Got table request from an unidentified client");
			return;
		}
		if (hdr->command == ZEBRA_GET_TABLE_CHUNK)
			zread_get_table_chunk(client, msg, zvrf_id(zvrf));
		else if (hdr->command == ZEBRA_RELEASE_TABLE_CHUNK)
			zread_release_table_chunk(client, msg);
	}
}

static void zread_pseudowire(ZAPI_HANDLER_ARGS)
{
	struct stream *s;
	char ifname[IF_NAMESIZE];
	ifindex_t ifindex;
	int type;
	int af;
	union g_addr nexthop;
	uint32_t local_label;
	uint32_t remote_label;
	uint8_t flags;
	union pw_protocol_fields data;
	uint8_t protocol;
	struct zebra_pw *pw;

	/* Get input stream.  */
	s = msg;

	/* Get data. */
	STREAM_GET(ifname, s, IF_NAMESIZE);
	ifname[IF_NAMESIZE - 1] = '\0';
	STREAM_GETL(s, ifindex);
	STREAM_GETL(s, type);
	STREAM_GETL(s, af);
	switch (af) {
	case AF_INET:
		STREAM_GET(&nexthop.ipv4.s_addr, s, IPV4_MAX_BYTELEN);
		break;
	case AF_INET6:
		STREAM_GET(&nexthop.ipv6, s, 16);
		break;
	default:
		return;
	}
	STREAM_GETL(s, local_label);
	STREAM_GETL(s, remote_label);
	STREAM_GETC(s, flags);
	STREAM_GET(&data, s, sizeof(data));
	protocol = client->proto;

	pw = zebra_pw_find(zvrf, ifname);
	switch (hdr->command) {
	case ZEBRA_PW_ADD:
		if (pw) {
			flog_warn(EC_ZEBRA_PSEUDOWIRE_EXISTS,
				  "%s: pseudowire %s already exists [%s]",
				  __func__, ifname,
				  zserv_command_string(hdr->command));
			return;
		}

		zebra_pw_add(zvrf, ifname, protocol, client);
		break;
	case ZEBRA_PW_DELETE:
		if (!pw) {
			flog_warn(EC_ZEBRA_PSEUDOWIRE_NONEXISTENT,
				  "%s: pseudowire %s not found [%s]", __func__,
				  ifname, zserv_command_string(hdr->command));
			return;
		}

		zebra_pw_del(zvrf, pw);
		break;
	case ZEBRA_PW_SET:
	case ZEBRA_PW_UNSET:
		if (!pw) {
			flog_warn(EC_ZEBRA_PSEUDOWIRE_NONEXISTENT,
				  "%s: pseudowire %s not found [%s]", __func__,
				  ifname, zserv_command_string(hdr->command));
			return;
		}

		switch (hdr->command) {
		case ZEBRA_PW_SET:
			pw->enabled = 1;
			break;
		case ZEBRA_PW_UNSET:
			pw->enabled = 0;
			break;
		}

		zebra_pw_change(pw, ifindex, type, af, &nexthop, local_label,
				remote_label, flags, &data);
		break;
	}

stream_failure:
	return;
}

static void zread_interface_set_master(ZAPI_HANDLER_ARGS)
{
	struct interface *master;
	struct interface *slave;
	struct stream *s = msg;
	int ifindex;
	vrf_id_t vrf_id;

	STREAM_GETL(s, vrf_id);
	STREAM_GETL(s, ifindex);
	master = if_lookup_by_index(ifindex, vrf_id);

	STREAM_GETL(s, vrf_id);
	STREAM_GETL(s, ifindex);
	slave = if_lookup_by_index(ifindex, vrf_id);

	if (!master || !slave)
		return;

	kernel_interface_set_master(master, slave);

stream_failure:
	return;
}


static void zread_vrf_label(ZAPI_HANDLER_ARGS)
{
	struct interface *ifp;
	mpls_label_t nlabel;
	afi_t afi;
	struct stream *s;
	struct zebra_vrf *def_zvrf;
	enum lsp_types_t ltype;

	s = msg;
	STREAM_GETL(s, nlabel);
	STREAM_GETC(s, afi);

	if (!(IS_VALID_AFI(afi))) {
		zlog_warn("Invalid AFI for VRF label: %u", afi);
		return;
	}

	if (nlabel == zvrf->label[afi]) {
		/*
		 * Nothing to do here move along
		 */
		return;
	}

	STREAM_GETC(s, ltype);

	if (zvrf->vrf->vrf_id != VRF_DEFAULT)
		ifp = if_lookup_by_name(zvrf->vrf->name, zvrf->vrf->vrf_id);
	else
		ifp = if_lookup_by_name("lo", VRF_DEFAULT);

	if (!ifp) {
		zlog_debug("Unable to find specified Interface for %s",
			   zvrf->vrf->name);
		return;
	}

	def_zvrf = zebra_vrf_lookup_by_id(VRF_DEFAULT);

	if (zvrf->label[afi] != MPLS_LABEL_NONE) {
		afi_t scrubber;
		bool really_remove;

		really_remove = true;
		for (scrubber = AFI_IP; scrubber < AFI_MAX; scrubber++) {
			if (scrubber == afi)
				continue;

			if (zvrf->label[scrubber] == MPLS_LABEL_NONE)
				continue;

			if (zvrf->label[afi] == zvrf->label[scrubber]) {
				really_remove = false;
				break;
			}
		}

		if (really_remove)
			mpls_lsp_uninstall(def_zvrf, ltype, zvrf->label[afi],
					   NEXTHOP_TYPE_IFINDEX, NULL,
					   ifp->ifindex);
	}

	if (nlabel != MPLS_LABEL_NONE) {
		mpls_label_t out_label = MPLS_LABEL_IMPLICIT_NULL;
		mpls_lsp_install(def_zvrf, ltype, nlabel, 1, &out_label,
				 NEXTHOP_TYPE_IFINDEX, NULL, ifp->ifindex);
	}

	zvrf->label[afi] = nlabel;
stream_failure:
	return;
}

static inline void zread_rule(ZAPI_HANDLER_ARGS)
{
	struct zebra_pbr_rule zpr;
	struct stream *s;
	uint32_t total, i;

	s = msg;
	STREAM_GETL(s, total);

	for (i = 0; i < total; i++) {
		memset(&zpr, 0, sizeof(zpr));

		zpr.sock = client->sock;
		zpr.rule.vrf_id = hdr->vrf_id;
		STREAM_GETL(s, zpr.rule.seq);
		STREAM_GETL(s, zpr.rule.priority);
		STREAM_GETL(s, zpr.rule.unique);
		STREAM_GETC(s, zpr.rule.filter.src_ip.family);
		STREAM_GETC(s, zpr.rule.filter.src_ip.prefixlen);
		STREAM_GET(&zpr.rule.filter.src_ip.u.prefix, s,
			   prefix_blen(&zpr.rule.filter.src_ip));
		STREAM_GETW(s, zpr.rule.filter.src_port);
		STREAM_GETC(s, zpr.rule.filter.dst_ip.family);
		STREAM_GETC(s, zpr.rule.filter.dst_ip.prefixlen);
		STREAM_GET(&zpr.rule.filter.dst_ip.u.prefix, s,
			   prefix_blen(&zpr.rule.filter.dst_ip));
		STREAM_GETW(s, zpr.rule.filter.dst_port);
		STREAM_GETL(s, zpr.rule.filter.fwmark);
		STREAM_GETL(s, zpr.rule.action.table);
		STREAM_GETL(s, zpr.rule.ifindex);

		if (zpr.rule.ifindex) {
			struct interface *ifp;

			ifp = if_lookup_by_index_per_ns(zvrf->zns,
							zpr.rule.ifindex);
			if (!ifp) {
				zlog_debug("Failed to lookup ifindex: %u",
					   zpr.rule.ifindex);
				return;
			}

			strlcpy(zpr.ifname, ifp->name, sizeof(zpr.ifname));
		}

		if (!is_default_prefix(&zpr.rule.filter.src_ip))
			zpr.rule.filter.filter_bm |= PBR_FILTER_SRC_IP;

		if (!is_default_prefix(&zpr.rule.filter.dst_ip))
			zpr.rule.filter.filter_bm |= PBR_FILTER_DST_IP;

		if (zpr.rule.filter.src_port)
			zpr.rule.filter.filter_bm |= PBR_FILTER_SRC_PORT;

		if (zpr.rule.filter.dst_port)
			zpr.rule.filter.filter_bm |= PBR_FILTER_DST_PORT;

		if (zpr.rule.filter.fwmark)
			zpr.rule.filter.filter_bm |= PBR_FILTER_FWMARK;

		if (!(zpr.rule.filter.src_ip.family == AF_INET
		      || zpr.rule.filter.src_ip.family == AF_INET6)) {
			zlog_warn(
				"Unsupported PBR source IP family: %s (%" PRIu8
				")",
				family2str(zpr.rule.filter.src_ip.family),
				zpr.rule.filter.src_ip.family);
			return;
		}
		if (!(zpr.rule.filter.dst_ip.family == AF_INET
		      || zpr.rule.filter.dst_ip.family == AF_INET6)) {
			zlog_warn(
				"Unsupported PBR destination IP family: %s (%" PRIu8
				")",
				family2str(zpr.rule.filter.dst_ip.family),
				zpr.rule.filter.dst_ip.family);
			return;
		}


		zpr.vrf_id = zvrf->vrf->vrf_id;
		if (hdr->command == ZEBRA_RULE_ADD)
			zebra_pbr_add_rule(&zpr);
		else
			zebra_pbr_del_rule(&zpr);
	}

stream_failure:
	return;
}

static inline void zread_ipset(ZAPI_HANDLER_ARGS)
{
	struct zebra_pbr_ipset zpi;
	struct stream *s;
	uint32_t total, i;

	s = msg;
	STREAM_GETL(s, total);

	for (i = 0; i < total; i++) {
		memset(&zpi, 0, sizeof(zpi));

		zpi.sock = client->sock;
		zpi.vrf_id = zvrf->vrf->vrf_id;
		STREAM_GETL(s, zpi.unique);
		STREAM_GETL(s, zpi.type);
		STREAM_GET(&zpi.ipset_name, s, ZEBRA_IPSET_NAME_SIZE);

		if (hdr->command == ZEBRA_IPSET_CREATE)
			zebra_pbr_create_ipset(&zpi);
		else
			zebra_pbr_destroy_ipset(&zpi);
	}

stream_failure:
	return;
}

static inline void zread_ipset_entry(ZAPI_HANDLER_ARGS)
{
	struct zebra_pbr_ipset_entry zpi;
	struct zebra_pbr_ipset ipset;
	struct stream *s;
	uint32_t total, i;

	s = msg;
	STREAM_GETL(s, total);

	for (i = 0; i < total; i++) {
		memset(&zpi, 0, sizeof(zpi));
		memset(&ipset, 0, sizeof(ipset));

		zpi.sock = client->sock;
		STREAM_GETL(s, zpi.unique);
		STREAM_GET(&ipset.ipset_name, s, ZEBRA_IPSET_NAME_SIZE);
		ipset.ipset_name[ZEBRA_IPSET_NAME_SIZE - 1] = '\0';
		STREAM_GETC(s, zpi.src.family);
		STREAM_GETC(s, zpi.src.prefixlen);
		STREAM_GET(&zpi.src.u.prefix, s, prefix_blen(&zpi.src));
		STREAM_GETC(s, zpi.dst.family);
		STREAM_GETC(s, zpi.dst.prefixlen);
		STREAM_GET(&zpi.dst.u.prefix, s, prefix_blen(&zpi.dst));

		STREAM_GETW(s, zpi.src_port_min);
		STREAM_GETW(s, zpi.src_port_max);
		STREAM_GETW(s, zpi.dst_port_min);
		STREAM_GETW(s, zpi.dst_port_max);
		STREAM_GETC(s, zpi.proto);
		if (!is_default_prefix(&zpi.src))
			zpi.filter_bm |= PBR_FILTER_SRC_IP;

		if (!is_default_prefix(&zpi.dst))
			zpi.filter_bm |= PBR_FILTER_DST_IP;
		if (zpi.dst_port_min != 0 || zpi.proto == IPPROTO_ICMP)
			zpi.filter_bm |= PBR_FILTER_DST_PORT;
		if (zpi.src_port_min != 0 || zpi.proto == IPPROTO_ICMP)
			zpi.filter_bm |= PBR_FILTER_SRC_PORT;
		if (zpi.dst_port_max != 0)
			zpi.filter_bm |= PBR_FILTER_DST_PORT_RANGE;
		if (zpi.src_port_max != 0)
			zpi.filter_bm |= PBR_FILTER_SRC_PORT_RANGE;
		if (zpi.proto != 0)
			zpi.filter_bm |= PBR_FILTER_PROTO;

		if (!(zpi.dst.family == AF_INET
		      || zpi.dst.family == AF_INET6)) {
			zlog_warn(
				"Unsupported PBR destination IP family: %s (%" PRIu8
				")",
				family2str(zpi.dst.family), zpi.dst.family);
			goto stream_failure;
		}
		if (!(zpi.src.family == AF_INET
		      || zpi.src.family == AF_INET6)) {
			zlog_warn(
				"Unsupported PBR source IP family: %s (%" PRIu8
				")",
				family2str(zpi.src.family), zpi.src.family);
			goto stream_failure;
		}

		/* calculate backpointer */
		zpi.backpointer =
			zebra_pbr_lookup_ipset_pername(ipset.ipset_name);

		if (!zpi.backpointer) {
			zlog_warn("ipset name specified: %s does not exist",
				  ipset.ipset_name);
			goto stream_failure;
		}

		if (hdr->command == ZEBRA_IPSET_ENTRY_ADD)
			zebra_pbr_add_ipset_entry(&zpi);
		else
			zebra_pbr_del_ipset_entry(&zpi);
	}

stream_failure:
	return;
}

static inline void zread_iptable(ZAPI_HANDLER_ARGS)
{
	struct zebra_pbr_iptable *zpi =
		XCALLOC(MTYPE_TMP, sizeof(struct zebra_pbr_iptable));
	struct stream *s;

	s = msg;

	zpi->interface_name_list = list_new();
	zpi->sock = client->sock;
	zpi->vrf_id = zvrf->vrf->vrf_id;
	STREAM_GETL(s, zpi->unique);
	STREAM_GETL(s, zpi->type);
	STREAM_GETL(s, zpi->filter_bm);
	STREAM_GETL(s, zpi->action);
	STREAM_GETL(s, zpi->fwmark);
	STREAM_GET(&zpi->ipset_name, s, ZEBRA_IPSET_NAME_SIZE);
	STREAM_GETW(s, zpi->pkt_len_min);
	STREAM_GETW(s, zpi->pkt_len_max);
	STREAM_GETW(s, zpi->tcp_flags);
	STREAM_GETW(s, zpi->tcp_mask_flags);
	STREAM_GETC(s, zpi->dscp_value);
	STREAM_GETC(s, zpi->fragment);
	STREAM_GETC(s, zpi->protocol);
	STREAM_GETL(s, zpi->nb_interface);
	zebra_pbr_iptable_update_interfacelist(s, zpi);

	if (hdr->command == ZEBRA_IPTABLE_ADD)
		zebra_pbr_add_iptable(zpi);
	else
		zebra_pbr_del_iptable(zpi);

stream_failure:
	zebra_pbr_iptable_free(zpi);
	zpi = NULL;
	return;
}

static void zsend_error_msg(struct zserv *client, enum zebra_error_types error,
			    struct zmsghdr *bad_hdr)
{

	struct stream *s = stream_new(ZEBRA_MAX_PACKET_SIZ);

	zclient_create_header(s, ZEBRA_ERROR, bad_hdr->vrf_id);

	zserv_encode_error(s, error);

	client->error_cnt++;
	zserv_send_message(client, s);
}

static void zserv_error_no_vrf(ZAPI_HANDLER_ARGS)
{
	if (IS_ZEBRA_DEBUG_PACKET && IS_ZEBRA_DEBUG_RECV)
		zlog_debug("ZAPI message specifies unknown VRF: %d",
			   hdr->vrf_id);

	zsend_error_msg(client, ZEBRA_NO_VRF, hdr);
}

static void zserv_error_invalid_msg_type(ZAPI_HANDLER_ARGS)
{
	zlog_info("Zebra received unknown command %d", hdr->command);

	zsend_error_msg(client, ZEBRA_INVALID_MSG_TYPE, hdr);
}

void (*const zserv_handlers[])(ZAPI_HANDLER_ARGS) = {
	[ZEBRA_ROUTER_ID_ADD] = zread_router_id_add,
	[ZEBRA_ROUTER_ID_DELETE] = zread_router_id_delete,
	[ZEBRA_INTERFACE_ADD] = zread_interface_add,
	[ZEBRA_INTERFACE_DELETE] = zread_interface_delete,
	[ZEBRA_INTERFACE_SET_PROTODOWN] = zread_interface_set_protodown,
	[ZEBRA_ROUTE_ADD] = zread_route_add,
	[ZEBRA_ROUTE_DELETE] = zread_route_del,
	[ZEBRA_REDISTRIBUTE_ADD] = zebra_redistribute_add,
	[ZEBRA_REDISTRIBUTE_DELETE] = zebra_redistribute_delete,
	[ZEBRA_REDISTRIBUTE_DEFAULT_ADD] = zebra_redistribute_default_add,
	[ZEBRA_REDISTRIBUTE_DEFAULT_DELETE] = zebra_redistribute_default_delete,
	[ZEBRA_IPV4_NEXTHOP_LOOKUP_MRIB] = zread_ipv4_nexthop_lookup_mrib,
	[ZEBRA_HELLO] = zread_hello,
	[ZEBRA_NEXTHOP_REGISTER] = zread_rnh_register,
	[ZEBRA_NEXTHOP_UNREGISTER] = zread_rnh_unregister,
	[ZEBRA_IMPORT_ROUTE_REGISTER] = zread_rnh_register,
	[ZEBRA_IMPORT_ROUTE_UNREGISTER] = zread_rnh_unregister,
	[ZEBRA_BFD_DEST_UPDATE] = zebra_ptm_bfd_dst_register,
	[ZEBRA_BFD_DEST_REGISTER] = zebra_ptm_bfd_dst_register,
	[ZEBRA_BFD_DEST_DEREGISTER] = zebra_ptm_bfd_dst_deregister,
#if HAVE_BFDD > 0
	[ZEBRA_BFD_DEST_REPLAY] = zebra_ptm_bfd_dst_replay,
#endif /* HAVE_BFDD */
	[ZEBRA_VRF_UNREGISTER] = zread_vrf_unregister,
	[ZEBRA_VRF_LABEL] = zread_vrf_label,
	[ZEBRA_BFD_CLIENT_REGISTER] = zebra_ptm_bfd_client_register,
#if defined(HAVE_RTADV)
	[ZEBRA_INTERFACE_ENABLE_RADV] = zebra_interface_radv_enable,
	[ZEBRA_INTERFACE_DISABLE_RADV] = zebra_interface_radv_disable,
#else
	[ZEBRA_INTERFACE_ENABLE_RADV] = NULL,
	[ZEBRA_INTERFACE_DISABLE_RADV] = NULL,
#endif
	[ZEBRA_MPLS_LABELS_ADD] = zread_mpls_labels_add,
	[ZEBRA_MPLS_LABELS_DELETE] = zread_mpls_labels_delete,
	[ZEBRA_MPLS_LABELS_REPLACE] = zread_mpls_labels_replace,
	[ZEBRA_IPMR_ROUTE_STATS] = zebra_ipmr_route_stats,
	[ZEBRA_LABEL_MANAGER_CONNECT] = zread_label_manager_request,
	[ZEBRA_LABEL_MANAGER_CONNECT_ASYNC] = zread_label_manager_request,
	[ZEBRA_GET_LABEL_CHUNK] = zread_label_manager_request,
	[ZEBRA_RELEASE_LABEL_CHUNK] = zread_label_manager_request,
	[ZEBRA_FEC_REGISTER] = zread_fec_register,
	[ZEBRA_FEC_UNREGISTER] = zread_fec_unregister,
	[ZEBRA_ADVERTISE_DEFAULT_GW] = zebra_vxlan_advertise_gw_macip,
	[ZEBRA_ADVERTISE_SVI_MACIP] = zebra_vxlan_advertise_svi_macip,
	[ZEBRA_ADVERTISE_SUBNET] = zebra_vxlan_advertise_subnet,
	[ZEBRA_ADVERTISE_ALL_VNI] = zebra_vxlan_advertise_all_vni,
	[ZEBRA_REMOTE_VTEP_ADD] = zebra_vxlan_remote_vtep_add,
	[ZEBRA_REMOTE_VTEP_DEL] = zebra_vxlan_remote_vtep_del,
	[ZEBRA_REMOTE_MACIP_ADD] = zebra_vxlan_remote_macip_add,
	[ZEBRA_REMOTE_MACIP_DEL] = zebra_vxlan_remote_macip_del,
	[ZEBRA_DUPLICATE_ADDR_DETECTION] = zebra_vxlan_dup_addr_detection,
	[ZEBRA_INTERFACE_SET_MASTER] = zread_interface_set_master,
	[ZEBRA_PW_ADD] = zread_pseudowire,
	[ZEBRA_PW_DELETE] = zread_pseudowire,
	[ZEBRA_PW_SET] = zread_pseudowire,
	[ZEBRA_PW_UNSET] = zread_pseudowire,
	[ZEBRA_RULE_ADD] = zread_rule,
	[ZEBRA_RULE_DELETE] = zread_rule,
	[ZEBRA_TABLE_MANAGER_CONNECT] = zread_table_manager_request,
	[ZEBRA_GET_TABLE_CHUNK] = zread_table_manager_request,
	[ZEBRA_RELEASE_TABLE_CHUNK] = zread_table_manager_request,
	[ZEBRA_IPSET_CREATE] = zread_ipset,
	[ZEBRA_IPSET_DESTROY] = zread_ipset,
	[ZEBRA_IPSET_ENTRY_ADD] = zread_ipset_entry,
	[ZEBRA_IPSET_ENTRY_DELETE] = zread_ipset_entry,
	[ZEBRA_IPTABLE_ADD] = zread_iptable,
	[ZEBRA_IPTABLE_DELETE] = zread_iptable,
	[ZEBRA_VXLAN_FLOOD_CONTROL] = zebra_vxlan_flood_control,
	[ZEBRA_VXLAN_SG_REPLAY] = zebra_vxlan_sg_replay,
	[ZEBRA_MLAG_CLIENT_REGISTER] = zebra_mlag_client_register,
	[ZEBRA_MLAG_CLIENT_UNREGISTER] = zebra_mlag_client_unregister,
	[ZEBRA_MLAG_FORWARD_MSG] = zebra_mlag_forward_client_msg,
	[ZEBRA_CLIENT_CAPABILITIES] = zread_client_capabilities
};

#if defined(HANDLE_ZAPI_FUZZING)
extern struct zebra_privs_t zserv_privs;

static void zserv_write_incoming(struct stream *orig, uint16_t command)
{
	char fname[MAXPATHLEN];
	struct stream *copy;
	int fd = -1;

	copy = stream_dup(orig);
	stream_set_getp(copy, 0);

	snprintf(fname, MAXPATHLEN, "%s/%u", frr_vtydir, command);

	frr_with_privs(&zserv_privs) {
		fd = open(fname, O_CREAT | O_WRONLY | O_EXCL, 0644);
	}
	stream_flush(copy, fd);
	close(fd);
	stream_free(copy);
}
#endif

void zserv_handle_commands(struct zserv *client, struct stream *msg)
{
	struct zmsghdr hdr;
	struct zebra_vrf *zvrf;

	if (STREAM_READABLE(msg) > ZEBRA_MAX_PACKET_SIZ) {
		if (IS_ZEBRA_DEBUG_PACKET && IS_ZEBRA_DEBUG_RECV)
			zlog_debug(
				"ZAPI message is %zu bytes long but the maximum packet size is %u; dropping",
				STREAM_READABLE(msg), ZEBRA_MAX_PACKET_SIZ);
		return;
	}

	zapi_parse_header(msg, &hdr);

	if (IS_ZEBRA_DEBUG_PACKET && IS_ZEBRA_DEBUG_RECV)
		zserv_log_message(NULL, msg, &hdr);

#if defined(HANDLE_ZAPI_FUZZING)
	zserv_write_incoming(msg, hdr.command);
#endif

	hdr.length -= ZEBRA_HEADER_SIZE;

	/* lookup vrf */
	zvrf = zebra_vrf_lookup_by_id(hdr.vrf_id);
	if (!zvrf)
		return zserv_error_no_vrf(client, &hdr, msg, zvrf);

	if (hdr.command >= array_size(zserv_handlers)
	    || zserv_handlers[hdr.command] == NULL)
		return zserv_error_invalid_msg_type(client, &hdr, msg, zvrf);

	zserv_handlers[hdr.command](client, &hdr, msg, zvrf);
}<|MERGE_RESOLUTION|>--- conflicted
+++ resolved
@@ -1550,17 +1550,11 @@
 	struct nexthop_group *ng = NULL;
 	struct nhg_backup_info *bnhg = NULL;
 	int i, ret;
-<<<<<<< HEAD
-	vrf_id_t vrf_id = 0;
-	struct ipaddr vtep_ip;
-	struct interface *ifp;
-=======
 	vrf_id_t vrf_id;
 	struct nhg_hash_entry nhe;
 	enum lsp_types_t label_type;
 	char nhbuf[NEXTHOP_STRLEN];
 	char labelbuf[MPLS_LABEL_STRLEN];
->>>>>>> e4dcf108
 
 	s = msg;
 	if (zapi_route_decode(s, &api) < 0) {
@@ -1623,12 +1617,6 @@
 	for (i = 0; i < api.nexthop_num; i++) {
 		api_nh = &api.nexthops[i];
 
-<<<<<<< HEAD
-		nexthop = NULL;
-
-		if (IS_ZEBRA_DEBUG_RECV)
-			zlog_debug("nh type %d", api_nh->type);
-=======
 		/* Convert zapi nexthop */
 		nexthop = nexthop_from_zapi(re, api_nh, &api);
 		if (!nexthop) {
@@ -1640,7 +1628,6 @@
 			XFREE(MTYPE_RE, re);
 			return;
 		}
->>>>>>> e4dcf108
 
 		/* MPLS labels for BGP-LU or Segment Routing */
 		if (CHECK_FLAG(api_nh->flags, ZAPI_NEXTHOP_FLAG_LABEL)
@@ -1658,56 +1645,6 @@
 			labelbuf[0] = '\0';
 			nhbuf[0] = '\0';
 
-<<<<<<< HEAD
-				inet_ntop(AF_INET, &api_nh->gate.ipv4, nhbuf,
-					  INET6_ADDRSTRLEN);
-				zlog_debug(
-					"%s: nh=%s, vrf_id=%d (re->vrf_id=%d), ifindex=%d",
-					__func__, nhbuf, api_nh->vrf_id,
-					re->vrf_id, ifindex);
-			}
-			nexthop = nexthop_from_ipv4_ifindex(
-				&api_nh->gate.ipv4, NULL, ifindex,
-				api_nh->vrf_id);
-
-			ifp = if_lookup_by_index(ifindex, api_nh->vrf_id);
-			if (ifp && connected_is_unnumbered(ifp))
-				SET_FLAG(nexthop->flags, NEXTHOP_FLAG_ONLINK);
-			/* Special handling for IPv4 routes sourced from EVPN:
-			 * the nexthop and associated MAC need to be installed.
-			 */
-			if (CHECK_FLAG(api.flags, ZEBRA_FLAG_EVPN_ROUTE)) {
-				vtep_ip.ipa_type = IPADDR_V4;
-				memcpy(&(vtep_ip.ipaddr_v4),
-				       &(api_nh->gate.ipv4),
-				       sizeof(struct in_addr));
-				zebra_vxlan_evpn_vrf_route_add(
-					api_nh->vrf_id, &api_nh->rmac,
-					&vtep_ip, &api.prefix);
-			}
-			break;
-		case NEXTHOP_TYPE_IPV6:
-			nexthop = nexthop_from_ipv6(&api_nh->gate.ipv6,
-						    api_nh->vrf_id);
-			break;
-		case NEXTHOP_TYPE_IPV6_IFINDEX:
-			memset(&vtep_ip, 0, sizeof(struct ipaddr));
-			ifindex = api_nh->ifindex;
-			nexthop = nexthop_from_ipv6_ifindex(&api_nh->gate.ipv6,
-							    ifindex,
-							    api_nh->vrf_id);
-
-			/* Special handling for IPv6 routes sourced from EVPN:
-			 * the nexthop and associated MAC need to be installed.
-			 */
-			if (CHECK_FLAG(api.flags, ZEBRA_FLAG_EVPN_ROUTE)) {
-				vtep_ip.ipa_type = IPADDR_V6;
-				memcpy(&vtep_ip.ipaddr_v6, &(api_nh->gate.ipv6),
-				       sizeof(struct in6_addr));
-				zebra_vxlan_evpn_vrf_route_add(
-					api_nh->vrf_id, &api_nh->rmac,
-					&vtep_ip, &api.prefix);
-=======
 			nexthop2str(nexthop, nhbuf, sizeof(nhbuf));
 
 			if (nexthop->nh_label &&
@@ -1716,7 +1653,6 @@
 					       nexthop->nh_label->label,
 					       labelbuf, sizeof(labelbuf),
 					       false);
->>>>>>> e4dcf108
 			}
 
 			zlog_debug("%s: nh=%s, vrf_id=%d %s",
