/* Zebra VTY functions
 * Copyright (C) 2002 Kunihiro Ishiguro
 *
 * This file is part of GNU Zebra.
 *
 * GNU Zebra is free software; you can redistribute it and/or modify it
 * under the terms of the GNU General Public License as published by the
 * Free Software Foundation; either version 2, or (at your option) any
 * later version.
 *
 * GNU Zebra is distributed in the hope that it will be useful, but
 * WITHOUT ANY WARRANTY; without even the implied warranty of
 * MERCHANTABILITY or FITNESS FOR A PARTICULAR PURPOSE.  See the GNU
 * General Public License for more details.
 *
 * You should have received a copy of the GNU General Public License along
 * with this program; see the file COPYING; if not, write to the Free Software
 * Foundation, Inc., 51 Franklin St, Fifth Floor, Boston, MA 02110-1301 USA
 */

#include <zebra.h>

#include "memory.h"
#include "if.h"
#include "prefix.h"
#include "command.h"
#include "table.h"
#include "rib.h"
#include "nexthop.h"
#include "vrf.h"
#include "linklist.h"
#include "mpls.h"
#include "routemap.h"
#include "srcdest_table.h"
#include "vxlan.h"

#include "zebra/zebra_router.h"
#include "zebra/zserv.h"
#include "zebra/zebra_vrf.h"
#include "zebra/zebra_mpls.h"
#include "zebra/zebra_rnh.h"
#include "zebra/redistribute.h"
#include "zebra/zebra_routemap.h"
#include "lib/json.h"
#include "lib/route_opaque.h"
#include "zebra/zebra_vxlan.h"
#include "zebra/zebra_evpn_mh.h"
#ifndef VTYSH_EXTRACT_PL
#include "zebra/zebra_vty_clippy.c"
#endif
#include "zebra/zserv.h"
#include "zebra/router-id.h"
#include "zebra/ipforward.h"
#include "zebra/zebra_vxlan_private.h"
#include "zebra/zebra_pbr.h"
#include "zebra/zebra_nhg.h"
#include "zebra/zebra_evpn_mh.h"
#include "zebra/interface.h"
#include "northbound_cli.h"
#include "zebra/zebra_nb.h"
#include "zebra/kernel_netlink.h"

extern int allow_delete;

/* context to manage dumps in multiple tables or vrfs */
struct route_show_ctx {
	bool multi;       /* dump multiple tables or vrf */
	bool header_done; /* common header already displayed */
};

static int do_show_ip_route(struct vty *vty, const char *vrf_name, afi_t afi,
			    safi_t safi, bool use_fib, bool use_json,
			    route_tag_t tag,
			    const struct prefix *longer_prefix_p,
			    bool supernets_only, int type,
			    unsigned short ospf_instance_id, uint32_t tableid,
			    struct route_show_ctx *ctx);
static void vty_show_ip_route_detail(struct vty *vty, struct route_node *rn,
				     int mcast, bool use_fib, bool show_ng);
static void vty_show_ip_route_summary(struct vty *vty,
				      struct route_table *table, bool use_json);
static void vty_show_ip_route_summary_prefix(struct vty *vty,
					     struct route_table *table,
					     bool use_json);
/* Helper api to format a nexthop in the 'detailed' output path. */
static void show_nexthop_detail_helper(struct vty *vty,
				       const struct route_entry *re,
				       const struct nexthop *nexthop,
				       bool is_backup);

static void show_ip_route_dump_vty(struct vty *vty, struct route_table *table);
static void show_ip_route_nht_dump(struct vty *vty, struct nexthop *nexthop,
				   struct route_entry *re, unsigned int num);

DEFUN (ip_multicast_mode,
       ip_multicast_mode_cmd,
       "ip multicast rpf-lookup-mode <urib-only|mrib-only|mrib-then-urib|lower-distance|longer-prefix>",
       IP_STR
       "Multicast options\n"
       "RPF lookup behavior\n"
       "Lookup in unicast RIB only\n"
       "Lookup in multicast RIB only\n"
       "Try multicast RIB first, fall back to unicast RIB\n"
       "Lookup both, use entry with lower distance\n"
       "Lookup both, use entry with longer prefix\n")
{
	char *mode = argv[3]->text;

	if (strmatch(mode, "urib-only"))
		multicast_mode_ipv4_set(MCAST_URIB_ONLY);
	else if (strmatch(mode, "mrib-only"))
		multicast_mode_ipv4_set(MCAST_MRIB_ONLY);
	else if (strmatch(mode, "mrib-then-urib"))
		multicast_mode_ipv4_set(MCAST_MIX_MRIB_FIRST);
	else if (strmatch(mode, "lower-distance"))
		multicast_mode_ipv4_set(MCAST_MIX_DISTANCE);
	else if (strmatch(mode, "longer-prefix"))
		multicast_mode_ipv4_set(MCAST_MIX_PFXLEN);
	else {
		vty_out(vty, "Invalid mode specified\n");
		return CMD_WARNING_CONFIG_FAILED;
	}

	return CMD_SUCCESS;
}

DEFUN (no_ip_multicast_mode,
       no_ip_multicast_mode_cmd,
       "no ip multicast rpf-lookup-mode [<urib-only|mrib-only|mrib-then-urib|lower-distance|longer-prefix>]",
       NO_STR
       IP_STR
       "Multicast options\n"
       "RPF lookup behavior\n"
       "Lookup in unicast RIB only\n"
       "Lookup in multicast RIB only\n"
       "Try multicast RIB first, fall back to unicast RIB\n"
       "Lookup both, use entry with lower distance\n"
       "Lookup both, use entry with longer prefix\n")
{
	multicast_mode_ipv4_set(MCAST_NO_CONFIG);
	return CMD_SUCCESS;
}


DEFUN (show_ip_rpf,
       show_ip_rpf_cmd,
       "show ip rpf [json]",
       SHOW_STR
       IP_STR
       "Display RPF information for multicast source\n"
       JSON_STR)
{
	bool uj = use_json(argc, argv);
	struct route_show_ctx ctx = {
		.multi = false,
	};

	return do_show_ip_route(vty, VRF_DEFAULT_NAME, AFI_IP, SAFI_MULTICAST,
				false, uj, 0, NULL, false, 0, 0, 0, &ctx);
}

DEFUN (show_ip_rpf_addr,
       show_ip_rpf_addr_cmd,
       "show ip rpf A.B.C.D",
       SHOW_STR
       IP_STR
       "Display RPF information for multicast source\n"
       "IP multicast source address (e.g. 10.0.0.0)\n")
{
	int idx_ipv4 = 3;
	struct in_addr addr;
	struct route_node *rn;
	struct route_entry *re;
	int ret;

	ret = inet_aton(argv[idx_ipv4]->arg, &addr);
	if (ret == 0) {
		vty_out(vty, "%% Malformed address\n");
		return CMD_WARNING;
	}

	re = rib_match_ipv4_multicast(VRF_DEFAULT, addr, &rn);

	if (re)
		vty_show_ip_route_detail(vty, rn, 1, false, false);
	else
		vty_out(vty, "%% No match for RPF lookup\n");

	return CMD_SUCCESS;
}

static char re_status_output_char(const struct route_entry *re,
				  const struct nexthop *nhop,
				  bool is_fib)
{
	if (CHECK_FLAG(re->status, ROUTE_ENTRY_INSTALLED)) {
		bool star_p = false;

		if (nhop &&
		    !CHECK_FLAG(nhop->flags, NEXTHOP_FLAG_DUPLICATE) &&
		    !CHECK_FLAG(nhop->flags, NEXTHOP_FLAG_RECURSIVE)) {
			/* More-specific test for 'fib' output */
			if (is_fib) {
				star_p = !!CHECK_FLAG(nhop->flags,
						      NEXTHOP_FLAG_FIB);
			} else
				star_p = true;
		}

		if (zrouter.asic_offloaded &&
		    CHECK_FLAG(re->status, ROUTE_ENTRY_QUEUED))
			return 'q';

		if (zrouter.asic_offloaded
		    && CHECK_FLAG(re->flags, ZEBRA_FLAG_TRAPPED))
			return 't';

		if (zrouter.asic_offloaded
		    && CHECK_FLAG(re->flags, ZEBRA_FLAG_OFFLOAD_FAILED))
			return 'o';

		if (star_p)
			return '*';
		else
			return ' ';
	}

	if (CHECK_FLAG(re->status, ROUTE_ENTRY_FAILED)) {
		if (CHECK_FLAG(re->status, ROUTE_ENTRY_QUEUED))
			return 'q';

		return 'r';
	}

	if (CHECK_FLAG(re->status, ROUTE_ENTRY_QUEUED))
		return 'q';

	return ' ';
}

/*
 * Show backup nexthop info, in the 'detailed' output path
 */
static void show_nh_backup_helper(struct vty *vty,
				  const struct route_entry *re,
				  const struct nexthop *nexthop)
{
	const struct nexthop *start, *backup, *temp;
	int i, idx;

	/* Double-check that there _is_ a backup */
	if (!CHECK_FLAG(nexthop->flags, NEXTHOP_FLAG_HAS_BACKUP) ||
	    re->nhe->backup_info == NULL || re->nhe->backup_info->nhe == NULL ||
	    re->nhe->backup_info->nhe->nhg.nexthop == NULL)
		return;

	/* Locate the backup nexthop(s) */
	start = re->nhe->backup_info->nhe->nhg.nexthop;
	for (i = 0; i < nexthop->backup_num; i++) {
		/* Format the backup(s) (indented) */
		backup = start;
		for (idx = 0; idx < nexthop->backup_idx[i]; idx++) {
			backup = backup->next;
			if (backup == NULL)
				break;
		}

		/* It's possible for backups to be recursive too,
		 * so walk the recursive resolution list if present.
		 */
		temp = backup;
		while (backup) {
			vty_out(vty, "  ");
			show_nexthop_detail_helper(vty, re, backup,
						   true /*backup*/);
			vty_out(vty, "\n");

			if (backup->resolved && temp == backup)
				backup = backup->resolved;
			else
				backup = nexthop_next(backup);

			if (backup == temp->next)
				break;
		}
	}

}

/*
 * Helper api to format output for a nexthop, used in the 'detailed'
 * output path.
 */
static void show_nexthop_detail_helper(struct vty *vty,
				       const struct route_entry *re,
				       const struct nexthop *nexthop,
				       bool is_backup)
{
	char addrstr[32];
	char buf[MPLS_LABEL_STRLEN];
	int i;

	if (is_backup)
		vty_out(vty, "    b%s",
			nexthop->rparent ? "  " : "");
	else
		vty_out(vty, "  %c%s",
			re_status_output_char(re, nexthop, false),
			nexthop->rparent ? "  " : "");

	switch (nexthop->type) {
	case NEXTHOP_TYPE_IPV4:
	case NEXTHOP_TYPE_IPV4_IFINDEX:
		vty_out(vty, " %pI4",
			&nexthop->gate.ipv4);
		if (nexthop->ifindex)
			vty_out(vty, ", via %s",
				ifindex2ifname(
					nexthop->ifindex,
					nexthop->vrf_id));
		break;
	case NEXTHOP_TYPE_IPV6:
	case NEXTHOP_TYPE_IPV6_IFINDEX:
		vty_out(vty, " %s",
			inet_ntop(AF_INET6, &nexthop->gate.ipv6,
				  buf, sizeof(buf)));
		if (nexthop->ifindex)
			vty_out(vty, ", via %s",
				ifindex2ifname(
					nexthop->ifindex,
					nexthop->vrf_id));
		break;

	case NEXTHOP_TYPE_IFINDEX:
		vty_out(vty, " directly connected, %s",
			ifindex2ifname(nexthop->ifindex,
				       nexthop->vrf_id));
		break;
	case NEXTHOP_TYPE_BLACKHOLE:
		vty_out(vty, " unreachable");
		switch (nexthop->bh_type) {
		case BLACKHOLE_REJECT:
			vty_out(vty, " (ICMP unreachable)");
			break;
		case BLACKHOLE_ADMINPROHIB:
			vty_out(vty,
				" (ICMP admin-prohibited)");
			break;
		case BLACKHOLE_NULL:
			vty_out(vty, " (blackhole)");
			break;
		case BLACKHOLE_UNSPEC:
			break;
		}
		break;
	}

	if (re->vrf_id != nexthop->vrf_id) {
		struct vrf *vrf = vrf_lookup_by_id(nexthop->vrf_id);

		vty_out(vty, "(vrf %s)", VRF_LOGNAME(vrf));
	}

	if (CHECK_FLAG(nexthop->flags, NEXTHOP_FLAG_DUPLICATE))
		vty_out(vty, " (duplicate nexthop removed)");

	if (!CHECK_FLAG(nexthop->flags, NEXTHOP_FLAG_ACTIVE))
		vty_out(vty, " inactive");

	if (CHECK_FLAG(nexthop->flags, NEXTHOP_FLAG_ONLINK))
		vty_out(vty, " onlink");

	if (CHECK_FLAG(nexthop->flags, NEXTHOP_FLAG_RECURSIVE))
		vty_out(vty, " (recursive)");

	/* Source specified? */
	switch (nexthop->type) {
	case NEXTHOP_TYPE_IPV4:
	case NEXTHOP_TYPE_IPV4_IFINDEX:
		if (nexthop->src.ipv4.s_addr) {
			if (inet_ntop(AF_INET, &nexthop->src.ipv4,
				      addrstr, sizeof(addrstr)))
				vty_out(vty, ", src %s",
					addrstr);
		}
		break;

	case NEXTHOP_TYPE_IPV6:
	case NEXTHOP_TYPE_IPV6_IFINDEX:
		if (!IPV6_ADDR_SAME(&nexthop->src.ipv6,
				    &in6addr_any)) {
			if (inet_ntop(AF_INET6, &nexthop->src.ipv6,
				      addrstr, sizeof(addrstr)))
				vty_out(vty, ", src %s",
					addrstr);
		}
		break;

	default:
		break;
	}

	if (re->nexthop_mtu)
		vty_out(vty, ", mtu %u", re->nexthop_mtu);

	/* Label information */
	if (nexthop->nh_label && nexthop->nh_label->num_labels) {
		vty_out(vty, ", label %s",
			mpls_label2str(nexthop->nh_label->num_labels,
				       nexthop->nh_label->label, buf,
				       sizeof(buf), 1 /*pretty*/));
	}

	if (nexthop->weight)
		vty_out(vty, ", weight %u", nexthop->weight);

	if (CHECK_FLAG(nexthop->flags, NEXTHOP_FLAG_HAS_BACKUP)) {
		vty_out(vty, ", backup %d", nexthop->backup_idx[0]);

		for (i = 1; i < nexthop->backup_num; i++)
			vty_out(vty, ",%d", nexthop->backup_idx[i]);
	}
}

static void zebra_show_ip_route_opaque(struct vty *vty, struct route_entry *re,
				       struct json_object *json)
{
	struct bgp_zebra_opaque bzo = {};

	if (!re->opaque)
		return;

	switch (re->type) {
	case ZEBRA_ROUTE_SHARP:
		if (json)
			json_object_string_add(json, "opaque",
					       (char *)re->opaque->data);
		else
			vty_out(vty, "    Opaque Data: %s",
				(char *)re->opaque->data);
		break;
	case ZEBRA_ROUTE_BGP: {
		memcpy(&bzo, re->opaque->data, re->opaque->length);

		if (json) {
			json_object_string_add(json, "asPath", bzo.aspath);
			json_object_string_add(json, "communities",
					       bzo.community);
			json_object_string_add(json, "largeCommunities",
					       bzo.lcommunity);
		} else {
			vty_out(vty, "    AS-Path          : %s\n", bzo.aspath);

			if (bzo.community[0] != '\0')
				vty_out(vty, "    Communities      : %s\n",
					bzo.community);

			if (bzo.lcommunity[0] != '\0')
				vty_out(vty, "    Large-Communities: %s\n",
					bzo.lcommunity);
		}
	}
	default:
		break;
	}
}

static void uptime2str(time_t uptime, char *buf, size_t bufsize)
{
	time_t cur;

	cur = monotime(NULL);
	cur -= uptime;

	frrtime_to_interval(cur, buf, bufsize);
}

/* New RIB.  Detailed information for IPv4 route. */
static void vty_show_ip_route_detail(struct vty *vty, struct route_node *rn,
				     int mcast, bool use_fib, bool show_ng)
{
	struct route_entry *re;
	struct nexthop *nexthop;
	char buf[SRCDEST2STR_BUFFER];
	struct zebra_vrf *zvrf;
	rib_dest_t *dest;

	dest = rib_dest_from_rnode(rn);

	RNODE_FOREACH_RE (rn, re) {
		/*
		 * If re not selected for forwarding, skip re
		 * for "show ip/ipv6 fib <prefix>"
		 */
		if (use_fib && re != dest->selected_fib)
			continue;

		const char *mcast_info = "";
		if (mcast) {
			struct rib_table_info *info =
				srcdest_rnode_table_info(rn);
			mcast_info = (info->safi == SAFI_MULTICAST)
					     ? " using Multicast RIB"
					     : " using Unicast RIB";
		}

		vty_out(vty, "Routing entry for %s%s\n",
			srcdest_rnode2str(rn, buf, sizeof(buf)), mcast_info);
		vty_out(vty, "  Known via \"%s", zebra_route_string(re->type));
		if (re->instance)
			vty_out(vty, "[%d]", re->instance);
		vty_out(vty, "\"");
		vty_out(vty, ", distance %u, metric %u", re->distance,
			re->metric);
		if (re->tag) {
			vty_out(vty, ", tag %u", re->tag);
#if defined(SUPPORT_REALMS)
			if (re->tag > 0 && re->tag <= 255)
				vty_out(vty, "(realm)");
#endif
		}
		if (re->mtu)
			vty_out(vty, ", mtu %u", re->mtu);
		if (re->vrf_id != VRF_DEFAULT) {
			zvrf = vrf_info_lookup(re->vrf_id);
			vty_out(vty, ", vrf %s", zvrf_name(zvrf));
		}
		if (CHECK_FLAG(re->flags, ZEBRA_FLAG_SELECTED))
			vty_out(vty, ", best");
		vty_out(vty, "\n");

		uptime2str(re->uptime, buf, sizeof(buf));

		vty_out(vty, "  Last update %s ago\n", buf);

		if (show_ng)
			vty_out(vty, "  Nexthop Group ID: %u\n", re->nhe_id);

		for (ALL_NEXTHOPS(re->nhe->nhg, nexthop)) {
			/* Use helper to format each nexthop */
			show_nexthop_detail_helper(vty, re, nexthop,
						   false /*not backup*/);
			vty_out(vty, "\n");

			/* Include backup(s), if present */
			if (CHECK_FLAG(nexthop->flags, NEXTHOP_FLAG_HAS_BACKUP))
				show_nh_backup_helper(vty, re, nexthop);
		}
		zebra_show_ip_route_opaque(vty, re, NULL);

		vty_out(vty, "\n");
	}
}

/*
 * Helper for nexthop output, used in the 'show ip route' path
 */
static void show_route_nexthop_helper(struct vty *vty,
				      const struct route_entry *re,
				      const struct nexthop *nexthop)
{
	char buf[MPLS_LABEL_STRLEN];
	int i;

	switch (nexthop->type) {
	case NEXTHOP_TYPE_IPV4:
	case NEXTHOP_TYPE_IPV4_IFINDEX:
		vty_out(vty, " via %pI4", &nexthop->gate.ipv4);
		if (nexthop->ifindex)
			vty_out(vty, ", %s",
				ifindex2ifname(nexthop->ifindex,
					       nexthop->vrf_id));
		break;
	case NEXTHOP_TYPE_IPV6:
	case NEXTHOP_TYPE_IPV6_IFINDEX:
		vty_out(vty, " via %s",
			inet_ntop(AF_INET6, &nexthop->gate.ipv6, buf,
				  sizeof(buf)));
		if (nexthop->ifindex)
			vty_out(vty, ", %s",
				ifindex2ifname(nexthop->ifindex,
					       nexthop->vrf_id));
		break;

	case NEXTHOP_TYPE_IFINDEX:
		vty_out(vty, " is directly connected, %s",
			ifindex2ifname(nexthop->ifindex,
				       nexthop->vrf_id));
		break;
	case NEXTHOP_TYPE_BLACKHOLE:
		vty_out(vty, " unreachable");
		switch (nexthop->bh_type) {
		case BLACKHOLE_REJECT:
			vty_out(vty, " (ICMP unreachable)");
			break;
		case BLACKHOLE_ADMINPROHIB:
			vty_out(vty, " (ICMP admin-prohibited)");
			break;
		case BLACKHOLE_NULL:
			vty_out(vty, " (blackhole)");
			break;
		case BLACKHOLE_UNSPEC:
			break;
		}
		break;
	}

	if ((re == NULL || (nexthop->vrf_id != re->vrf_id)))
		vty_out(vty, " (vrf %s)", vrf_id_to_name(nexthop->vrf_id));

	if (!CHECK_FLAG(nexthop->flags, NEXTHOP_FLAG_ACTIVE))
		vty_out(vty, " inactive");

	if (CHECK_FLAG(nexthop->flags, NEXTHOP_FLAG_ONLINK))
		vty_out(vty, " onlink");

	if (CHECK_FLAG(nexthop->flags, NEXTHOP_FLAG_RECURSIVE))
		vty_out(vty, " (recursive)");

	switch (nexthop->type) {
	case NEXTHOP_TYPE_IPV4:
	case NEXTHOP_TYPE_IPV4_IFINDEX:
		if (nexthop->src.ipv4.s_addr) {
			if (inet_ntop(AF_INET, &nexthop->src.ipv4, buf,
				      sizeof(buf)))
				vty_out(vty, ", src %s", buf);
			/* SR-TE information */
			if (nexthop->srte_color)
				vty_out(vty, ", SR-TE color %u",
					nexthop->srte_color);
		}
		break;
	case NEXTHOP_TYPE_IPV6:
	case NEXTHOP_TYPE_IPV6_IFINDEX:
		if (!IPV6_ADDR_SAME(&nexthop->src.ipv6, &in6addr_any)) {
			if (inet_ntop(AF_INET6, &nexthop->src.ipv6, buf,
				      sizeof(buf)))
				vty_out(vty, ", src %s", buf);
		}
		break;
	default:
		break;
	}

	/* Label information */
	if (nexthop->nh_label && nexthop->nh_label->num_labels) {
		vty_out(vty, ", label %s",
			mpls_label2str(nexthop->nh_label->num_labels,
				       nexthop->nh_label->label, buf,
				       sizeof(buf), 1));
	}

	if (nexthop->nh_srv6) {
		seg6local_context2str(buf, sizeof(buf),
				      &nexthop->nh_srv6->seg6local_ctx,
				      nexthop->nh_srv6->seg6local_action);
		vty_out(vty, ", seg6local %s %s", seg6local_action2str(
			nexthop->nh_srv6->seg6local_action), buf);

		inet_ntop(AF_INET6, &nexthop->nh_srv6->seg6_segs, buf,
			  sizeof(buf));
		vty_out(vty, ", seg6 %s", buf);
	}

	if (nexthop->weight)
		vty_out(vty, ", weight %u", nexthop->weight);

	if (CHECK_FLAG(nexthop->flags, NEXTHOP_FLAG_HAS_BACKUP)) {
		vty_out(vty, ", backup %d", nexthop->backup_idx[0]);

		for (i = 1; i < nexthop->backup_num; i++)
			vty_out(vty, ",%d", nexthop->backup_idx[i]);
	}
}

/*
 * Render a nexthop into a json object; the caller allocates and owns
 * the json object memory.
 */
static void show_nexthop_json_helper(json_object *json_nexthop,
				     const struct nexthop *nexthop,
				     const struct route_entry *re)
{
	char buf[SRCDEST2STR_BUFFER];
	json_object *json_labels = NULL;
	json_object *json_backups = NULL;
	json_object *json_seg6local = NULL;
	json_object *json_seg6 = NULL;
	int i;

	json_object_int_add(json_nexthop, "flags",
			    nexthop->flags);

	if (CHECK_FLAG(nexthop->flags, NEXTHOP_FLAG_DUPLICATE))
		json_object_boolean_true_add(json_nexthop,
					     "duplicate");

	if (CHECK_FLAG(nexthop->flags, NEXTHOP_FLAG_FIB))
		json_object_boolean_true_add(json_nexthop,
					     "fib");

	switch (nexthop->type) {
	case NEXTHOP_TYPE_IPV4:
	case NEXTHOP_TYPE_IPV4_IFINDEX:
		json_object_string_add(
			json_nexthop, "ip",
			inet_ntop(AF_INET, &nexthop->gate.ipv4,
				  buf, sizeof(buf)));
		json_object_string_add(json_nexthop, "afi",
				       "ipv4");

		if (nexthop->ifindex) {
			json_object_int_add(json_nexthop,
					    "interfaceIndex",
					    nexthop->ifindex);
			json_object_string_add(
				json_nexthop, "interfaceName",
				ifindex2ifname(
					nexthop->ifindex,
					nexthop->vrf_id));
		}
		break;
	case NEXTHOP_TYPE_IPV6:
	case NEXTHOP_TYPE_IPV6_IFINDEX:
		json_object_string_add(
			json_nexthop, "ip",
			inet_ntop(AF_INET6, &nexthop->gate.ipv6,
				  buf, sizeof(buf)));
		json_object_string_add(json_nexthop, "afi",
				       "ipv6");

		if (nexthop->ifindex) {
			json_object_int_add(json_nexthop,
					    "interfaceIndex",
					    nexthop->ifindex);
			json_object_string_add(
				json_nexthop, "interfaceName",
				ifindex2ifname(
					nexthop->ifindex,
					nexthop->vrf_id));
		}
		break;

	case NEXTHOP_TYPE_IFINDEX:
		json_object_boolean_true_add(
			json_nexthop, "directlyConnected");
		json_object_int_add(json_nexthop,
				    "interfaceIndex",
				    nexthop->ifindex);
		json_object_string_add(
			json_nexthop, "interfaceName",
			ifindex2ifname(nexthop->ifindex,
				       nexthop->vrf_id));
		break;
	case NEXTHOP_TYPE_BLACKHOLE:
		json_object_boolean_true_add(json_nexthop,
					     "unreachable");
		switch (nexthop->bh_type) {
		case BLACKHOLE_REJECT:
			json_object_boolean_true_add(
				json_nexthop, "reject");
			break;
		case BLACKHOLE_ADMINPROHIB:
			json_object_boolean_true_add(
				json_nexthop,
				"admin-prohibited");
			break;
		case BLACKHOLE_NULL:
			json_object_boolean_true_add(
				json_nexthop, "blackhole");
			break;
		case BLACKHOLE_UNSPEC:
			break;
		}
		break;
	}

	if (nexthop->vrf_id != re->vrf_id)
		json_object_string_add(json_nexthop, "vrf",
				       vrf_id_to_name(nexthop->vrf_id));

	if (CHECK_FLAG(nexthop->flags, NEXTHOP_FLAG_DUPLICATE))
		json_object_boolean_true_add(json_nexthop,
					     "duplicate");

	if (CHECK_FLAG(nexthop->flags, NEXTHOP_FLAG_ACTIVE))
		json_object_boolean_true_add(json_nexthop,
					     "active");

	if (CHECK_FLAG(nexthop->flags, NEXTHOP_FLAG_ONLINK))
		json_object_boolean_true_add(json_nexthop,
					     "onLink");

	if (CHECK_FLAG(nexthop->flags, NEXTHOP_FLAG_RECURSIVE))
		json_object_boolean_true_add(json_nexthop,
					     "recursive");

	if (CHECK_FLAG(nexthop->flags, NEXTHOP_FLAG_HAS_BACKUP)) {
		json_backups = json_object_new_array();
		for (i = 0; i < nexthop->backup_num; i++) {
			json_object_array_add(
				json_backups,
				json_object_new_int(nexthop->backup_idx[i]));
		}

		json_object_object_add(json_nexthop, "backupIndex",
				       json_backups);
	}

	switch (nexthop->type) {
	case NEXTHOP_TYPE_IPV4:
	case NEXTHOP_TYPE_IPV4_IFINDEX:
		if (nexthop->src.ipv4.s_addr) {
			if (inet_ntop(AF_INET,
				      &nexthop->src.ipv4, buf,
				      sizeof(buf)))
				json_object_string_add(
					json_nexthop, "source",
					buf);
		}
		break;
	case NEXTHOP_TYPE_IPV6:
	case NEXTHOP_TYPE_IPV6_IFINDEX:
		if (!IPV6_ADDR_SAME(&nexthop->src.ipv6,
				    &in6addr_any)) {
			if (inet_ntop(AF_INET6,
				      &nexthop->src.ipv6, buf,
				      sizeof(buf)))
				json_object_string_add(
					json_nexthop, "source",
					buf);
		}
		break;
	default:
		break;
	}

	if (nexthop->nh_label
	    && nexthop->nh_label->num_labels) {
		json_labels = json_object_new_array();

		for (int label_index = 0;
		     label_index
			     < nexthop->nh_label->num_labels;
		     label_index++)
			json_object_array_add(
				json_labels,
				json_object_new_int(
					nexthop->nh_label->label
					[label_index]));

		json_object_object_add(json_nexthop, "labels",
				       json_labels);
	}

	if (nexthop->weight)
		json_object_int_add(json_nexthop, "weight",
				    nexthop->weight);

	if (nexthop->srte_color)
		json_object_int_add(json_nexthop, "srteColor",
				    nexthop->srte_color);

	if (nexthop->nh_srv6) {
		json_seg6local = json_object_new_object();
		json_object_string_add(
			json_seg6local, "action", seg6local_action2str(
			nexthop->nh_srv6->seg6local_action));
		json_object_object_add(json_nexthop, "seg6local",
				       json_seg6local);

		json_seg6 = json_object_new_object();
		inet_ntop(AF_INET6, &nexthop->nh_srv6->seg6_segs, buf,
			  sizeof(buf));
		json_object_string_add(json_seg6, "segs", buf);
		json_object_object_add(json_nexthop, "seg6", json_seg6);
	}
}

static void vty_show_ip_route(struct vty *vty, struct route_node *rn,
			      struct route_entry *re, json_object *json,
			      bool is_fib)
{
	const struct nexthop *nexthop;
	int len = 0;
	char buf[SRCDEST2STR_BUFFER];
	json_object *json_nexthops = NULL;
	json_object *json_nexthop = NULL;
	json_object *json_route = NULL;
	const rib_dest_t *dest = rib_dest_from_rnode(rn);
	const struct nexthop_group *nhg;
	char up_str[MONOTIME_STRLEN];
	bool first_p = true;
	bool nhg_from_backup = false;

	uptime2str(re->uptime, up_str, sizeof(up_str));

	/* If showing fib information, use the fib view of the
	 * nexthops.
	 */
	if (is_fib)
		nhg = rib_get_fib_nhg(re);
	else
		nhg = &(re->nhe->nhg);

	if (json) {
		json_route = json_object_new_object();
		json_nexthops = json_object_new_array();

		json_object_string_add(json_route, "prefix",
				       srcdest_rnode2str(rn, buf, sizeof(buf)));
		json_object_int_add(json_route, "prefixLen", rn->p.prefixlen);
		json_object_string_add(json_route, "protocol",
				       zebra_route_string(re->type));

		if (re->instance)
			json_object_int_add(json_route, "instance",
					    re->instance);

		json_object_int_add(json_route, "vrfId", re->vrf_id);
		json_object_string_add(json_route, "vrfName",
				       vrf_id_to_name(re->vrf_id));

		if (CHECK_FLAG(re->flags, ZEBRA_FLAG_SELECTED))
			json_object_boolean_true_add(json_route, "selected");

		if (dest->selected_fib == re)
			json_object_boolean_true_add(json_route,
						     "destSelected");

		json_object_int_add(json_route, "distance",
				    re->distance);
		json_object_int_add(json_route, "metric", re->metric);

		if (CHECK_FLAG(re->status, ROUTE_ENTRY_INSTALLED))
			json_object_boolean_true_add(json_route, "installed");

		if (CHECK_FLAG(re->status, ROUTE_ENTRY_FAILED))
			json_object_boolean_true_add(json_route, "failed");

		if (CHECK_FLAG(re->status, ROUTE_ENTRY_QUEUED))
			json_object_boolean_true_add(json_route, "queued");

		if (CHECK_FLAG(re->flags, ZEBRA_FLAG_TRAPPED))
			json_object_boolean_true_add(json_route, "trapped");

		if (CHECK_FLAG(re->flags, ZEBRA_FLAG_OFFLOADED))
			json_object_boolean_true_add(json_route, "offloaded");

		if (CHECK_FLAG(re->flags, ZEBRA_FLAG_OFFLOAD_FAILED))
			json_object_boolean_false_add(json_route, "offloaded");

		if (re->tag)
			json_object_int_add(json_route, "tag", re->tag);

		if (re->table)
			json_object_int_add(json_route, "table", re->table);

		json_object_int_add(json_route, "internalStatus",
				    re->status);
		json_object_int_add(json_route, "internalFlags",
				    re->flags);
		json_object_int_add(json_route, "internalNextHopNum",
				    nexthop_group_nexthop_num(&(re->nhe->nhg)));
		json_object_int_add(json_route, "internalNextHopActiveNum",
				    nexthop_group_active_nexthop_num(
					    &(re->nhe->nhg)));
		json_object_int_add(json_route, "nexthopGroupId", re->nhe_id);

		json_object_string_add(json_route, "uptime", up_str);

		for (ALL_NEXTHOPS_PTR(nhg, nexthop)) {
			json_nexthop = json_object_new_object();
			show_nexthop_json_helper(json_nexthop,
						 nexthop, re);

			json_object_array_add(json_nexthops,
					      json_nexthop);
		}

		json_object_object_add(json_route, "nexthops", json_nexthops);

		/* If there are backup nexthops, include them */
		if (is_fib)
			nhg = rib_get_fib_backup_nhg(re);
		else
			nhg = zebra_nhg_get_backup_nhg(re->nhe);

		if (nhg && nhg->nexthop) {
			json_nexthops = json_object_new_array();

			for (ALL_NEXTHOPS_PTR(nhg, nexthop)) {
				json_nexthop = json_object_new_object();

				show_nexthop_json_helper(json_nexthop,
							 nexthop, re);
				json_object_array_add(json_nexthops,
						      json_nexthop);
			}

			json_object_object_add(json_route, "backupNexthops",
					       json_nexthops);
		}
		zebra_show_ip_route_opaque(NULL, re, json_route);

		json_object_array_add(json, json_route);
		return;
	}

	/* Prefix information, and first nexthop. If we're showing 'fib',
	 * and there are no installed primary nexthops, see if there are any
	 * backup nexthops and start with those.
	 */
	if (is_fib && nhg->nexthop == NULL) {
		nhg = rib_get_fib_backup_nhg(re);
		nhg_from_backup = true;
	}

	len = vty_out(vty, "%c", zebra_route_char(re->type));
	if (re->instance)
		len += vty_out(vty, "[%d]", re->instance);
	if (nhg_from_backup && nhg->nexthop) {
		len += vty_out(
			vty, "%cb%c %s",
			CHECK_FLAG(re->flags, ZEBRA_FLAG_SELECTED) ? '>' : ' ',
			re_status_output_char(re, nhg->nexthop, is_fib),
			srcdest_rnode2str(rn, buf, sizeof(buf)));
	} else {
		len += vty_out(
			vty, "%c%c %s",
			CHECK_FLAG(re->flags, ZEBRA_FLAG_SELECTED) ? '>' : ' ',
			re_status_output_char(re, nhg->nexthop, is_fib),
			srcdest_rnode2str(rn, buf, sizeof(buf)));
	}

	/* Distance and metric display. */
	if (((re->type == ZEBRA_ROUTE_CONNECT) &&
	     (re->distance || re->metric)) ||
	    (re->type != ZEBRA_ROUTE_CONNECT))
		len += vty_out(vty, " [%u/%u]", re->distance,
			       re->metric);

	/* Nexthop information. */
	for (ALL_NEXTHOPS_PTR(nhg, nexthop)) {
		if (first_p) {
			first_p = false;
		} else if (nhg_from_backup) {
			vty_out(vty, "  b%c%*c",
				re_status_output_char(re, nexthop, is_fib),
				len - 3 + (2 * nexthop_level(nexthop)), ' ');
		} else {
			vty_out(vty, "  %c%*c",
				re_status_output_char(re, nexthop, is_fib),
				len - 3 + (2 * nexthop_level(nexthop)), ' ');
		}

		show_route_nexthop_helper(vty, re, nexthop);
		vty_out(vty, ", %s\n", up_str);
	}

	/* If we only had backup nexthops, we're done */
	if (nhg_from_backup)
		return;

	/* Check for backup nexthop info if present */
	if (is_fib)
		nhg = rib_get_fib_backup_nhg(re);
	else
		nhg = zebra_nhg_get_backup_nhg(re->nhe);

	if (nhg == NULL)
		return;

	/* Print backup info */
	for (ALL_NEXTHOPS_PTR(nhg, nexthop)) {
		bool star_p = false;

		if (is_fib)
			star_p = CHECK_FLAG(nexthop->flags, NEXTHOP_FLAG_FIB);

		/* TODO -- it'd be nice to be able to include
		 * the entire list of backups, *and* include the
		 * real installation state.
		 */
		vty_out(vty, "  b%c %*c",
			(star_p ? '*' : ' '),
			len - 3 + (2 * nexthop_level(nexthop)),	' ');
		show_route_nexthop_helper(vty, re, nexthop);
		vty_out(vty, "\n");
	}

}

static void vty_show_ip_route_detail_json(struct vty *vty,
					  struct route_node *rn, bool use_fib)
{
	json_object *json = NULL;
	json_object *json_prefix = NULL;
	struct route_entry *re;
	char buf[BUFSIZ];
	rib_dest_t *dest;

	dest = rib_dest_from_rnode(rn);

	json = json_object_new_object();
	json_prefix = json_object_new_array();

	RNODE_FOREACH_RE (rn, re) {
		/*
		 * If re not selected for forwarding, skip re
		 * for "show ip/ipv6 fib <prefix> json"
		 */
		if (use_fib && re != dest->selected_fib)
			continue;
		vty_show_ip_route(vty, rn, re, json_prefix, use_fib);
	}

	prefix2str(&rn->p, buf, sizeof(buf));
	json_object_object_add(json, buf, json_prefix);
	vty_out(vty, "%s\n",
		json_object_to_json_string_ext(
			json, JSON_C_TO_STRING_PRETTY
				      | JSON_C_TO_STRING_NOSLASHESCAPE));
	json_object_free(json);
}

static void do_show_route_helper(struct vty *vty, struct zebra_vrf *zvrf,
				 struct route_table *table, afi_t afi,
				 bool use_fib, route_tag_t tag,
				 const struct prefix *longer_prefix_p,
				 bool supernets_only, int type,
				 unsigned short ospf_instance_id, bool use_json,
				 uint32_t tableid, struct route_show_ctx *ctx)
{
	struct route_node *rn;
	struct route_entry *re;
	int first = 1;
	rib_dest_t *dest;
	json_object *json = NULL;
	json_object *json_prefix = NULL;
	uint32_t addr;
	char buf[BUFSIZ];

	/*
	 * ctx->multi indicates if we are dumping multiple tables or vrfs.
	 * if set:
	 *   => display the common header at most once
	 *   => add newline at each call except first
	 *   => always display the VRF and table
	 * else:
	 *   => display the common header if at least one entry is found
	 *   => display the VRF and table if specific
	 */

	if (use_json)
		json = json_object_new_object();

	/* Show all routes. */
	for (rn = route_top(table); rn; rn = srcdest_route_next(rn)) {
		dest = rib_dest_from_rnode(rn);

		RNODE_FOREACH_RE (rn, re) {
			if (use_fib && re != dest->selected_fib)
				continue;

			if (tag && re->tag != tag)
				continue;

			if (longer_prefix_p
			    && !prefix_match(longer_prefix_p, &rn->p))
				continue;

			/* This can only be true when the afi is IPv4 */
			if (supernets_only) {
				addr = ntohl(rn->p.u.prefix4.s_addr);

				if (IN_CLASSC(addr) && rn->p.prefixlen >= 24)
					continue;

				if (IN_CLASSB(addr) && rn->p.prefixlen >= 16)
					continue;

				if (IN_CLASSA(addr) && rn->p.prefixlen >= 8)
					continue;
			}

			if (type && re->type != type)
				continue;

			if (ospf_instance_id
			    && (re->type != ZEBRA_ROUTE_OSPF
				|| re->instance != ospf_instance_id))
				continue;

			if (use_json) {
				if (!json_prefix)
					json_prefix = json_object_new_array();
			} else if (first) {
				if (!ctx->header_done) {
					if (afi == AFI_IP)
						vty_out(vty,
							SHOW_ROUTE_V4_HEADER);
					else
						vty_out(vty,
							SHOW_ROUTE_V6_HEADER);
				}
				if (ctx->multi && ctx->header_done)
					vty_out(vty, "\n");
				if (ctx->multi || zvrf_id(zvrf) != VRF_DEFAULT
				    || tableid) {
					if (!tableid)
						vty_out(vty, "VRF %s:\n",
							zvrf_name(zvrf));
					else
						vty_out(vty,
							"VRF %s table %u:\n",
							zvrf_name(zvrf),
							tableid);
				}
				ctx->header_done = true;
				first = 0;
			}

			vty_show_ip_route(vty, rn, re, json_prefix, use_fib);
		}

		if (json_prefix) {
			prefix2str(&rn->p, buf, sizeof(buf));
			json_object_object_add(json, buf, json_prefix);
			json_prefix = NULL;
		}
	}

	if (use_json) {
		vty_out(vty, "%s\n",
			json_object_to_json_string_ext(
				json,
				JSON_C_TO_STRING_PRETTY
					| JSON_C_TO_STRING_NOSLASHESCAPE));
		json_object_free(json);
	}
}

static void do_show_ip_route_all(struct vty *vty, struct zebra_vrf *zvrf,
				 afi_t afi, bool use_fib, bool use_json,
				 route_tag_t tag,
				 const struct prefix *longer_prefix_p,
				 bool supernets_only, int type,
				 unsigned short ospf_instance_id,
				 struct route_show_ctx *ctx)
{
	struct zebra_router_table *zrt;
	struct rib_table_info *info;

	RB_FOREACH (zrt, zebra_router_table_head,
		    &zrouter.tables) {
		info = route_table_get_info(zrt->table);

		if (zvrf != info->zvrf)
			continue;
		if (zrt->afi != afi ||
		    zrt->safi != SAFI_UNICAST)
			continue;

		do_show_ip_route(vty, zvrf_name(zvrf), afi, SAFI_UNICAST,
				 use_fib, use_json, tag, longer_prefix_p,
				 supernets_only, type, ospf_instance_id,
				 zrt->tableid, ctx);
	}
}

static int do_show_ip_route(struct vty *vty, const char *vrf_name, afi_t afi,
			    safi_t safi, bool use_fib, bool use_json,
			    route_tag_t tag,
			    const struct prefix *longer_prefix_p,
			    bool supernets_only, int type,
			    unsigned short ospf_instance_id, uint32_t tableid,
			    struct route_show_ctx *ctx)
{
	struct route_table *table;
	struct zebra_vrf *zvrf = NULL;

	if (!(zvrf = zebra_vrf_lookup_by_name(vrf_name))) {
		if (use_json)
			vty_out(vty, "{}\n");
		else
			vty_out(vty, "vrf %s not defined\n", vrf_name);
		return CMD_SUCCESS;
	}

	if (zvrf_id(zvrf) == VRF_UNKNOWN) {
		if (use_json)
			vty_out(vty, "{}\n");
		else
			vty_out(vty, "vrf %s inactive\n", vrf_name);
		return CMD_SUCCESS;
	}

	if (tableid)
		table = zebra_router_find_table(zvrf, tableid, afi, SAFI_UNICAST);
	else
		table = zebra_vrf_table(afi, safi, zvrf_id(zvrf));
	if (!table) {
		if (use_json)
			vty_out(vty, "{}\n");
		return CMD_SUCCESS;
	}

	do_show_route_helper(vty, zvrf, table, afi, use_fib, tag,
			     longer_prefix_p, supernets_only, type,
			     ospf_instance_id, use_json, tableid, ctx);

	return CMD_SUCCESS;
}

DEFPY (show_ip_nht,
       show_ip_nht_cmd,
       "show <ip$ipv4|ipv6$ipv6> <nht|import-check>$type [<A.B.C.D|X:X::X:X>$addr|vrf NAME$vrf_name [<A.B.C.D|X:X::X:X>$addr]|vrf all$vrf_all]",
       SHOW_STR
       IP_STR
       IP6_STR
       "IP nexthop tracking table\n"
       "IP import check tracking table\n"
       "IPv4 Address\n"
       "IPv6 Address\n"
       VRF_CMD_HELP_STR
       "IPv4 Address\n"
       "IPv6 Address\n"
       VRF_ALL_CMD_HELP_STR)
{
	afi_t afi = ipv4 ? AFI_IP : AFI_IP6;
	vrf_id_t vrf_id = VRF_DEFAULT;
	struct prefix prefix, *p = NULL;
	enum rnh_type rtype;

	if (strcmp(type, "nht") == 0)
		rtype = RNH_NEXTHOP_TYPE;
	else
		rtype = RNH_IMPORT_CHECK_TYPE;

	if (vrf_all) {
		struct vrf *vrf;
		struct zebra_vrf *zvrf;

		RB_FOREACH (vrf, vrf_name_head, &vrfs_by_name)
			if ((zvrf = vrf->info) != NULL) {
				vty_out(vty, "\nVRF %s:\n", zvrf_name(zvrf));
				zebra_print_rnh_table(zvrf_id(zvrf), afi, vty,
						      rtype, NULL);
			}
		return CMD_SUCCESS;
	}
	if (vrf_name)
		VRF_GET_ID(vrf_id, vrf_name, false);

	memset(&prefix, 0, sizeof(prefix));
	if (addr) {
		p = sockunion2hostprefix(addr, &prefix);
		if (!p)
			return CMD_WARNING;
	}

	zebra_print_rnh_table(vrf_id, afi, vty, rtype, p);
	return CMD_SUCCESS;
}

DEFUN (ip_nht_default_route,
       ip_nht_default_route_cmd,
       "ip nht resolve-via-default",
       IP_STR
       "Filter Next Hop tracking route resolution\n"
       "Resolve via default route\n")
{
	ZEBRA_DECLVAR_CONTEXT(vrf, zvrf);

	if (!zvrf)
		return CMD_WARNING;

	if (zvrf->zebra_rnh_ip_default_route)
		return CMD_SUCCESS;

	zvrf->zebra_rnh_ip_default_route = 1;

	zebra_evaluate_rnh(zvrf, AFI_IP, 0, RNH_NEXTHOP_TYPE, NULL);
	return CMD_SUCCESS;
}

static void show_nexthop_group_out(struct vty *vty, struct nhg_hash_entry *nhe)
{
	struct nexthop *nexthop = NULL;
	struct nhg_connected *rb_node_dep = NULL;
	struct nexthop_group *backup_nhg;
	char up_str[MONOTIME_STRLEN];

	uptime2str(nhe->uptime, up_str, sizeof(up_str));

	vty_out(vty, "ID: %u (%s)\n", nhe->id, zebra_route_string(nhe->type));
	vty_out(vty, "     RefCnt: %u\n", nhe->refcnt);
	vty_out(vty, "     Uptime: %s\n", up_str);
	vty_out(vty, "     VRF: %s\n", vrf_id_to_name(nhe->vrf_id));

	if (CHECK_FLAG(nhe->flags, NEXTHOP_GROUP_VALID)) {
		vty_out(vty, "     Valid");
		if (CHECK_FLAG(nhe->flags, NEXTHOP_GROUP_INSTALLED))
			vty_out(vty, ", Installed");
		vty_out(vty, "\n");
	}
	if (nhe->ifp)
		vty_out(vty, "     Interface Index: %d\n", nhe->ifp->ifindex);

	if (!zebra_nhg_depends_is_empty(nhe)) {
		vty_out(vty, "     Depends:");
		frr_each(nhg_connected_tree, &nhe->nhg_depends, rb_node_dep) {
			vty_out(vty, " (%u)", rb_node_dep->nhe->id);
		}
		vty_out(vty, "\n");
	}

	/* Output nexthops */
	for (ALL_NEXTHOPS(nhe->nhg, nexthop)) {
		if (!CHECK_FLAG(nexthop->flags, NEXTHOP_FLAG_RECURSIVE))
			vty_out(vty, "          ");
		else
			/* Make recursive nexthops a bit more clear */
			vty_out(vty, "       ");

		show_route_nexthop_helper(vty, NULL, nexthop);

		if (nhe->backup_info == NULL || nhe->backup_info->nhe == NULL) {
			if (CHECK_FLAG(nexthop->flags,
				       NEXTHOP_FLAG_HAS_BACKUP))
				vty_out(vty, " [backup %d]",
					nexthop->backup_idx[0]);

			vty_out(vty, "\n");
			continue;
		}

		/* TODO -- print more useful backup info */
		if (CHECK_FLAG(nexthop->flags, NEXTHOP_FLAG_HAS_BACKUP)) {
			int i;

			vty_out(vty, "[backup");
			for (i = 0; i < nexthop->backup_num; i++)
				vty_out(vty, " %d", nexthop->backup_idx[i]);

			vty_out(vty, "]");
		}

		vty_out(vty, "\n");
	}

	/* Output backup nexthops (if any) */
	backup_nhg = zebra_nhg_get_backup_nhg(nhe);
	if (backup_nhg) {
		vty_out(vty, "     Backups:\n");

		for (ALL_NEXTHOPS_PTR(backup_nhg, nexthop)) {
			if (!CHECK_FLAG(nexthop->flags, NEXTHOP_FLAG_RECURSIVE))
				vty_out(vty, "          ");
			else
				/* Make recursive nexthops a bit more clear */
				vty_out(vty, "       ");

			show_route_nexthop_helper(vty, NULL, nexthop);
			vty_out(vty, "\n");
		}
	}

	if (!zebra_nhg_dependents_is_empty(nhe)) {
		vty_out(vty, "     Dependents:");
		frr_each(nhg_connected_tree, &nhe->nhg_dependents,
			  rb_node_dep) {
			vty_out(vty, " (%u)", rb_node_dep->nhe->id);
		}
		vty_out(vty, "\n");
	}

}

static int show_nexthop_group_id_cmd_helper(struct vty *vty, uint32_t id)
{
	struct nhg_hash_entry *nhe = NULL;

	nhe = zebra_nhg_lookup_id(id);

	if (nhe)
		show_nexthop_group_out(vty, nhe);
	else {
		vty_out(vty, "Nexthop Group ID: %u does not exist\n", id);
		return CMD_WARNING;
	}
	return CMD_SUCCESS;
}

/* Helper function for iteration through the hash of nexthop-groups/nhe-s */

struct nhe_show_context {
	struct vty *vty;
	vrf_id_t vrf_id;
	afi_t afi;
	int type;
};

static int nhe_show_walker(struct hash_bucket *bucket, void *arg)
{
	struct nhe_show_context *ctx = arg;
	struct nhg_hash_entry *nhe;

	nhe = bucket->data; /* We won't be offered NULL buckets */

	if (ctx->afi && nhe->afi != ctx->afi)
		goto done;

	if (ctx->vrf_id && nhe->vrf_id != ctx->vrf_id)
		goto done;

	if (ctx->type && nhe->type != ctx->type)
		goto done;

	show_nexthop_group_out(ctx->vty, nhe);

done:
	return HASHWALK_CONTINUE;
}

static void show_nexthop_group_cmd_helper(struct vty *vty,
					  struct zebra_vrf *zvrf, afi_t afi,
					  int type)
{
	struct nhe_show_context ctx;

	ctx.vty = vty;
	ctx.afi = afi;
	ctx.vrf_id = zvrf->vrf->vrf_id;
	ctx.type = type;

	hash_walk(zrouter.nhgs_id, nhe_show_walker, &ctx);
}

static void if_nexthop_group_dump_vty(struct vty *vty, struct interface *ifp)
{
	struct zebra_if *zebra_if = NULL;
	struct nhg_connected *rb_node_dep = NULL;

	zebra_if = ifp->info;

	if (!if_nhg_dependents_is_empty(ifp)) {
		vty_out(vty, "Interface %s:\n", ifp->name);

		frr_each(nhg_connected_tree, &zebra_if->nhg_dependents,
			  rb_node_dep) {
			vty_out(vty, "   ");
			show_nexthop_group_out(vty, rb_node_dep->nhe);
		}
	}
}

DEFPY (show_interface_nexthop_group,
       show_interface_nexthop_group_cmd,
       "show interface [IFNAME$if_name] nexthop-group",
       SHOW_STR
       "Interface status and configuration\n"
       "Interface name\n"
       "Show Nexthop Groups\n")
{
	struct vrf *vrf = NULL;
	struct interface *ifp = NULL;
	bool found = false;

	RB_FOREACH (vrf, vrf_name_head, &vrfs_by_name) {
		if (if_name) {
			ifp = if_lookup_by_name(if_name, vrf->vrf_id);
			if (ifp) {
				if_nexthop_group_dump_vty(vty, ifp);
				found = true;
			}
		} else {
			FOR_ALL_INTERFACES (vrf, ifp)
				if_nexthop_group_dump_vty(vty, ifp);
			found = true;
		}
	}

	if (!found) {
		vty_out(vty, "%% Can't find interface %s\n", if_name);
		return CMD_WARNING;
	}

	return CMD_SUCCESS;
}

DEFPY (show_nexthop_group,
       show_nexthop_group_cmd,
<<<<<<< HEAD
       "show nexthop-group rib <(0-4294967295)$id|[singleton <ip$v4|ipv6$v6>] [vrf <NAME$vrf_name|all$vrf_all>]>",
=======
       "show nexthop-group rib <(0-4294967295)$id|[singleton <ip$v4|ipv6$v6>] [<kernel|zebra|bgp|sharp>$type_str] [vrf <NAME$vrf_name|all$vrf_all>]>",
>>>>>>> f44e7a37
       SHOW_STR
       "Show Nexthop Groups\n"
       "RIB information\n"
       "Nexthop Group ID\n"
       "Show Singleton Nexthop-Groups\n"
       IP_STR
       IP6_STR
       "Kernel (not installed via the zebra RIB)\n"
       "Zebra (implicitly created by zebra)\n"
       "Border Gateway Protocol (BGP)\n"
       "Super Happy Advanced Routing Protocol (SHARP)\n"
       VRF_FULL_CMD_HELP_STR)
{

	struct zebra_vrf *zvrf = NULL;
	afi_t afi = AFI_UNSPEC;
<<<<<<< HEAD
=======
	int type = 0;
>>>>>>> f44e7a37

	if (id)
		return show_nexthop_group_id_cmd_helper(vty, id);

	if (v4)
		afi = AFI_IP;
	else if (v6)
		afi = AFI_IP6;

<<<<<<< HEAD
	if (vrf_is_backend_netns() && (vrf_name || vrf_all)) {
		vty_out(vty, "VRF subcommand does not make any sense in l3mdev based vrf's");
=======
	if (type_str) {
		type = proto_redistnum((afi ? afi : AFI_IP), type_str);
		if (type < 0) {
			/* assume zebra */
			type = ZEBRA_ROUTE_NHG;
		}
	}

	if (!vrf_is_backend_netns() && (vrf_name || vrf_all)) {
		vty_out(vty,
			"VRF subcommand does not make any sense in l3mdev based vrf's\n");
>>>>>>> f44e7a37
		return CMD_WARNING;
	}

	if (vrf_all) {
		struct vrf *vrf;

		RB_FOREACH (vrf, vrf_name_head, &vrfs_by_name) {
			struct zebra_vrf *zvrf;

			zvrf = vrf->info;
			if (!zvrf)
				continue;

			vty_out(vty, "VRF: %s\n", vrf->name);
			show_nexthop_group_cmd_helper(vty, zvrf, afi, type);
		}

		return CMD_SUCCESS;
	}

	if (vrf_name)
		zvrf = zebra_vrf_lookup_by_name(vrf_name);
	else
		zvrf = zebra_vrf_lookup_by_name(VRF_DEFAULT_NAME);

	if (!zvrf) {
		vty_out(vty, "%% VRF '%s' specified does not exist\n",
			vrf_name);
		return CMD_WARNING;
	}

	show_nexthop_group_cmd_helper(vty, zvrf, afi, type);

	return CMD_SUCCESS;
}

DEFPY_HIDDEN(nexthop_group_use_enable,
	     nexthop_group_use_enable_cmd,
	     "[no] zebra nexthop kernel enable",
	     NO_STR
	     ZEBRA_STR
	     "Nexthop configuration \n"
	     "Configure use of kernel nexthops\n"
	     "Enable kernel nexthops\n")
{
	zebra_nhg_enable_kernel_nexthops(!no);
	return CMD_SUCCESS;
}

DEFPY_HIDDEN(proto_nexthop_group_only, proto_nexthop_group_only_cmd,
	     "[no] zebra nexthop proto only",
	     NO_STR ZEBRA_STR
	     "Nexthop configuration\n"
	     "Configure exclusive use of proto nexthops\n"
	     "Only use proto nexthops\n")
{
	zebra_nhg_set_proto_nexthops_only(!no);
	return CMD_SUCCESS;
}

DEFPY_HIDDEN(backup_nexthop_recursive_use_enable,
	     backup_nexthop_recursive_use_enable_cmd,
	     "[no] zebra nexthop resolve-via-backup",
	     NO_STR
	     ZEBRA_STR
	     "Nexthop configuration \n"
	     "Configure use of backup nexthops in recursive resolution\n")
{
	zebra_nhg_set_recursive_use_backups(!no);
	return CMD_SUCCESS;
}

DEFPY_HIDDEN(nexthop_group_use_enable,
	     nexthop_group_use_enable_cmd,
	     "[no] zebra nexthop kernel enable",
	     NO_STR
	     ZEBRA_STR
	     "Nexthop configuration \n"
	     "Configure use of kernel nexthops\n"
	     "Enable kernel nexthops\n")
{
	zebra_nhg_enable_kernel_nexthops(!no);
	return CMD_SUCCESS;
}

DEFUN (no_ip_nht_default_route,
       no_ip_nht_default_route_cmd,
       "no ip nht resolve-via-default",
       NO_STR
       IP_STR
       "Filter Next Hop tracking route resolution\n"
       "Resolve via default route\n")
{
	ZEBRA_DECLVAR_CONTEXT(vrf, zvrf);

	if (!zvrf)
		return CMD_WARNING;

	if (!zvrf->zebra_rnh_ip_default_route)
		return CMD_SUCCESS;

	zvrf->zebra_rnh_ip_default_route = 0;
	zebra_evaluate_rnh(zvrf, AFI_IP, 0, RNH_NEXTHOP_TYPE, NULL);
	return CMD_SUCCESS;
}

DEFUN (ipv6_nht_default_route,
       ipv6_nht_default_route_cmd,
       "ipv6 nht resolve-via-default",
       IP6_STR
       "Filter Next Hop tracking route resolution\n"
       "Resolve via default route\n")
{
	ZEBRA_DECLVAR_CONTEXT(vrf, zvrf);

	if (!zvrf)
		return CMD_WARNING;

	if (zvrf->zebra_rnh_ipv6_default_route)
		return CMD_SUCCESS;

	zvrf->zebra_rnh_ipv6_default_route = 1;
	zebra_evaluate_rnh(zvrf, AFI_IP6, 0, RNH_NEXTHOP_TYPE, NULL);
	return CMD_SUCCESS;
}

DEFUN (no_ipv6_nht_default_route,
       no_ipv6_nht_default_route_cmd,
       "no ipv6 nht resolve-via-default",
       NO_STR
       IP6_STR
       "Filter Next Hop tracking route resolution\n"
       "Resolve via default route\n")
{
	ZEBRA_DECLVAR_CONTEXT(vrf, zvrf);

	if (!zvrf)
		return CMD_WARNING;

	if (!zvrf->zebra_rnh_ipv6_default_route)
		return CMD_SUCCESS;

	zvrf->zebra_rnh_ipv6_default_route = 0;
	zebra_evaluate_rnh(zvrf, AFI_IP6, 0, RNH_NEXTHOP_TYPE, NULL);
	return CMD_SUCCESS;
}

DEFPY_HIDDEN(rnh_hide_backups, rnh_hide_backups_cmd,
	     "[no] ip nht hide-backup-events",
	     NO_STR
	     IP_STR
	     "Nexthop-tracking configuration\n"
	     "Hide notification about backup nexthops\n")
{
	rnh_set_hide_backups(!no);
	return CMD_SUCCESS;
}

DEFPY (show_route,
       show_route_cmd,
       "show\
         <\
	  ip$ipv4 <fib$fib|route> [table <(1-4294967295)$table|all$table_all>]\
	  [vrf <NAME$vrf_name|all$vrf_all>]\
	   [{\
	    tag (1-4294967295)\
	    |A.B.C.D/M$prefix longer-prefixes\
	    |supernets-only$supernets_only\
	   }]\
	   [<\
	    " FRR_IP_REDIST_STR_ZEBRA "$type_str\
	    |ospf$type_str (1-65535)$ospf_instance_id\
	   >]\
          |ipv6$ipv6 <fib$fib|route> [table <(1-4294967295)$table|all$table_all>]\
	  [vrf <NAME$vrf_name|all$vrf_all>]\
	   [{\
	    tag (1-4294967295)\
	    |X:X::X:X/M$prefix longer-prefixes\
	   }]\
	   [" FRR_IP6_REDIST_STR_ZEBRA "$type_str]\
	 >\
        [json$json]",
       SHOW_STR
       IP_STR
       "IP forwarding table\n"
       "IP routing table\n"
       "Table to display\n"
       "The table number to display\n"
       "All tables\n"
       VRF_FULL_CMD_HELP_STR
       "Show only routes with tag\n"
       "Tag value\n"
       "IP prefix <network>/<length>, e.g., 35.0.0.0/8\n"
       "Show route matching the specified Network/Mask pair only\n"
       "Show supernet entries only\n"
       FRR_IP_REDIST_HELP_STR_ZEBRA
       "Open Shortest Path First (OSPFv2)\n"
       "Instance ID\n"
       IPV6_STR
       "IP forwarding table\n"
       "IP routing table\n"
       "Table to display\n"
       "The table number to display\n"
       "All tables\n"
       VRF_FULL_CMD_HELP_STR
       "Show only routes with tag\n"
       "Tag value\n"
       "IPv6 prefix\n"
       "Show route matching the specified Network/Mask pair only\n"
       FRR_IP6_REDIST_HELP_STR_ZEBRA
       JSON_STR)
{
	afi_t afi = ipv4 ? AFI_IP : AFI_IP6;
	struct vrf *vrf;
	int type = 0;
	struct zebra_vrf *zvrf;
	struct route_show_ctx ctx = {
		.multi = vrf_all || table_all,
	};

	if (!vrf_is_backend_netns()) {
		if ((vrf_all || vrf_name) && (table || table_all)) {
			if (!!json)
				vty_out(vty, "{}\n");
			else {
				vty_out(vty, "Linux vrf backend already points to table id\n");
				vty_out(vty, "Either remove table parameter or vrf parameter\n");
			}
			return CMD_SUCCESS;
		}
	}
	if (type_str) {
		type = proto_redistnum(afi, type_str);
		if (type < 0) {
			vty_out(vty, "Unknown route type\n");
			return CMD_WARNING;
		}
	}

	if (vrf_all) {
		RB_FOREACH (vrf, vrf_name_head, &vrfs_by_name) {
			if ((zvrf = vrf->info) == NULL
			    || (zvrf->table[afi][SAFI_UNICAST] == NULL))
				continue;

			if (table_all)
				do_show_ip_route_all(vty, zvrf, afi, !!fib,
						     !!json, tag,
						     prefix_str ? prefix : NULL,
						     !!supernets_only, type,
						     ospf_instance_id, &ctx);
			else
				do_show_ip_route(vty, zvrf_name(zvrf), afi,
						 SAFI_UNICAST, !!fib, !!json,
						 tag,
						 prefix_str ? prefix : NULL,
						 !!supernets_only, type,
						 ospf_instance_id, table, &ctx);
		}
	} else {
		vrf_id_t vrf_id = VRF_DEFAULT;

		if (vrf_name)
			VRF_GET_ID(vrf_id, vrf_name, !!json);
		vrf = vrf_lookup_by_id(vrf_id);
		if (!vrf)
			return CMD_SUCCESS;

		zvrf = vrf->info;
		if (!zvrf)
			return CMD_SUCCESS;

		if (table_all)
			do_show_ip_route_all(vty, zvrf, afi, !!fib, !!json, tag,
					     prefix_str ? prefix : NULL,
					     !!supernets_only, type,
					     ospf_instance_id, &ctx);
		else
			do_show_ip_route(vty, vrf->name, afi, SAFI_UNICAST,
					 !!fib, !!json, tag,
					 prefix_str ? prefix : NULL,
					 !!supernets_only, type,
					 ospf_instance_id, table, &ctx);
	}

	return CMD_SUCCESS;
}

ALIAS_HIDDEN (show_route,
              show_ro_cmd,
              "show <ip$ipv4|ipv6$ipv6> ro",
              SHOW_STR
              IP_STR
              IPV6_STR
              "IP routing table\n");


DEFPY (show_route_detail,
       show_route_detail_cmd,
       "show\
         <\
          ip$ipv4 <fib$fib|route> [vrf <NAME$vrf_name|all$vrf_all>]\
          <\
	   A.B.C.D$address\
	   |A.B.C.D/M$prefix\
	  >\
          |ipv6$ipv6 <fib$fib|route> [vrf <NAME$vrf_name|all$vrf_all>]\
          <\
	   X:X::X:X$address\
	   |X:X::X:X/M$prefix\
	  >\
	 >\
	 [json$json] [nexthop-group$ng]",
       SHOW_STR
       IP_STR
       "IPv6 forwarding table\n"
       "IP routing table\n"
       VRF_FULL_CMD_HELP_STR
       "Network in the IP routing table to display\n"
       "IP prefix <network>/<length>, e.g., 35.0.0.0/8\n"
       IP6_STR
       "IPv6 forwarding table\n"
       "IPv6 routing table\n"
       VRF_FULL_CMD_HELP_STR
       "IPv6 Address\n"
       "IPv6 prefix\n"
       JSON_STR
       "Nexthop Group Information\n")
{
	afi_t afi = ipv4 ? AFI_IP : AFI_IP6;
	struct route_table *table;
	struct prefix p;
	struct route_node *rn;
	bool use_fib = !!fib;
	rib_dest_t *dest;
	bool network_found = false;
	bool show_ng = !!ng;

	if (address_str)
		prefix_str = address_str;
	if (str2prefix(prefix_str, &p) < 0) {
		vty_out(vty, "%% Malformed address\n");
		return CMD_WARNING;
	}

	if (vrf_all) {
		struct vrf *vrf;
		struct zebra_vrf *zvrf;

		RB_FOREACH (vrf, vrf_name_head, &vrfs_by_name) {
			if ((zvrf = vrf->info) == NULL
			    || (table = zvrf->table[afi][SAFI_UNICAST]) == NULL)
				continue;

			rn = route_node_match(table, &p);
			if (!rn)
				continue;
			if (!address_str && rn->p.prefixlen != p.prefixlen) {
				route_unlock_node(rn);
				continue;
			}

			dest = rib_dest_from_rnode(rn);
			if (use_fib && !dest->selected_fib) {
				route_unlock_node(rn);
				continue;
			}

			network_found = true;
			if (json)
				vty_show_ip_route_detail_json(vty, rn, use_fib);
			else
				vty_show_ip_route_detail(vty, rn, 0, use_fib,
							 show_ng);

			route_unlock_node(rn);
		}

		if (!network_found) {
			if (json)
				vty_out(vty, "{}\n");
			else {
				if (use_fib)
					vty_out(vty,
						"%% Network not in FIB\n");
				else
					vty_out(vty,
						"%% Network not in RIB\n");
			}
			return CMD_WARNING;
		}
	} else {
		vrf_id_t vrf_id = VRF_DEFAULT;

		if (vrf_name)
			VRF_GET_ID(vrf_id, vrf_name, false);

		table = zebra_vrf_table(afi, SAFI_UNICAST, vrf_id);
		if (!table)
			return CMD_SUCCESS;

		rn = route_node_match(table, &p);
		if (rn)
			dest = rib_dest_from_rnode(rn);

		if (!rn || (!address_str && rn->p.prefixlen != p.prefixlen) ||
			(use_fib && dest && !dest->selected_fib)) {
			if (json)
				vty_out(vty, "{}\n");
			else {
				if (use_fib)
					vty_out(vty,
						"%% Network not in FIB\n");
				else
					vty_out(vty,
						"%% Network not in table\n");
			}
			if (rn)
				route_unlock_node(rn);
			return CMD_WARNING;
		}

		if (json)
			vty_show_ip_route_detail_json(vty, rn, use_fib);
		else
			vty_show_ip_route_detail(vty, rn, 0, use_fib, show_ng);

		route_unlock_node(rn);
	}

	return CMD_SUCCESS;
}

DEFPY (show_route_summary,
       show_route_summary_cmd,
       "show <ip$ipv4|ipv6$ipv6> route [vrf <NAME$vrf_name|all$vrf_all>] \
            summary [table (1-4294967295)$table_id] [prefix$prefix] [json]",
       SHOW_STR
       IP_STR
       IP6_STR
       "IP routing table\n"
       VRF_FULL_CMD_HELP_STR
       "Summary of all routes\n"
       "Table to display summary for\n"
       "The table number\n"
       "Prefix routes\n"
       JSON_STR)
{
	afi_t afi = ipv4 ? AFI_IP : AFI_IP6;
	struct route_table *table;
	bool uj = use_json(argc, argv);

	if (vrf_all) {
		struct vrf *vrf;
		struct zebra_vrf *zvrf;

		RB_FOREACH (vrf, vrf_name_head, &vrfs_by_name) {
			if ((zvrf = vrf->info) == NULL)
				continue;

			if (table_id == 0)
				table = zebra_vrf_table(afi, SAFI_UNICAST,
							zvrf->vrf->vrf_id);
			else
				table = zebra_vrf_lookup_table_with_table_id(
					afi, SAFI_UNICAST, zvrf->vrf->vrf_id,
					table_id);

			if (!table)
				continue;

			if (prefix)
				vty_show_ip_route_summary_prefix(vty, table,
								 uj);
			else
				vty_show_ip_route_summary(vty, table, uj);
		}
	} else {
		vrf_id_t vrf_id = VRF_DEFAULT;

		if (vrf_name)
			VRF_GET_ID(vrf_id, vrf_name, false);

		if (table_id == 0)
			table = zebra_vrf_table(afi, SAFI_UNICAST, vrf_id);
		else
			table = zebra_vrf_lookup_table_with_table_id(
				afi, SAFI_UNICAST, vrf_id, table_id);
		if (!table)
			return CMD_SUCCESS;

		if (prefix)
			vty_show_ip_route_summary_prefix(vty, table, uj);
		else
			vty_show_ip_route_summary(vty, table, uj);
	}

	return CMD_SUCCESS;
}

DEFUN_HIDDEN (show_route_zebra_dump,
              show_route_zebra_dump_cmd,
              "show <ip|ipv6> zebra route dump [vrf VRFNAME]",
              SHOW_STR
              IP_STR
              IP6_STR
              "Zebra daemon\n"
              "Routing table\n"
              "All information\n"
              VRF_CMD_HELP_STR)
{
	afi_t afi = AFI_IP;
	struct route_table *table;
	const char *vrf_name = NULL;
	int idx = 0;

	afi = strmatch(argv[1]->text, "ipv6") ? AFI_IP6 : AFI_IP;

	if (argv_find(argv, argc, "vrf", &idx))
		vrf_name = argv[++idx]->arg;

	if (!vrf_name) {
		struct vrf *vrf;
		struct zebra_vrf *zvrf;

		RB_FOREACH (vrf, vrf_name_head, &vrfs_by_name) {
			zvrf = vrf->info;
			if ((zvrf == NULL)
			    || (zvrf->table[afi][SAFI_UNICAST] == NULL))
				continue;

			table = zvrf->table[afi][SAFI_UNICAST];
			show_ip_route_dump_vty(vty, table);
		}
	} else {
		vrf_id_t vrf_id = VRF_DEFAULT;

		VRF_GET_ID(vrf_id, vrf_name, true);

		table = zebra_vrf_table(afi, SAFI_UNICAST, vrf_id);
		if (!table)
			return CMD_SUCCESS;

		show_ip_route_dump_vty(vty, table);
	}

	return CMD_SUCCESS;
}

static void show_ip_route_nht_dump(struct vty *vty, struct nexthop *nexthop,
				   struct route_entry *re, unsigned int num)
{

	char buf[SRCDEST2STR_BUFFER];

	vty_out(vty, "   Nexthop %u:\n", num);
	vty_out(vty, "      type: %u\n", nexthop->type);
	vty_out(vty, "      flags: %u\n", nexthop->flags);
	switch (nexthop->type) {
	case NEXTHOP_TYPE_IPV4:
	case NEXTHOP_TYPE_IPV4_IFINDEX:
		vty_out(vty, "      ip address: %s\n",
			inet_ntop(AF_INET, &nexthop->gate.ipv4, buf,
				  sizeof(buf)));
		vty_out(vty, "      afi: ipv4\n");

		if (nexthop->ifindex) {
			vty_out(vty, "      interface index: %d\n",
				nexthop->ifindex);
			vty_out(vty, "      interface name: %s\n",
				ifindex2ifname(nexthop->ifindex,
					       nexthop->vrf_id));
		}

		if (nexthop->src.ipv4.s_addr
		    && (inet_ntop(AF_INET, &nexthop->src.ipv4, buf,
				  sizeof(buf))))
			vty_out(vty, "      source: %s\n", buf);
		break;
	case NEXTHOP_TYPE_IPV6:
	case NEXTHOP_TYPE_IPV6_IFINDEX:
		vty_out(vty, "      ip: %s\n",
			inet_ntop(AF_INET6, &nexthop->gate.ipv6, buf,
				  sizeof(buf)));
		vty_out(vty, "      afi: ipv6\n");

		if (nexthop->ifindex) {
			vty_out(vty, "      interface index: %d\n",
				nexthop->ifindex);
			vty_out(vty, "      interface name: %s\n",
				ifindex2ifname(nexthop->ifindex,
					       nexthop->vrf_id));
		}

		if (!IPV6_ADDR_SAME(&nexthop->src.ipv6, &in6addr_any)) {
			if (inet_ntop(AF_INET6, &nexthop->src.ipv6, buf,
				      sizeof(buf)))
				vty_out(vty, "      source: %s\n", buf);
		}
		break;
	case NEXTHOP_TYPE_IFINDEX:
		vty_out(vty,
			"      Nexthop is an interface (directly connected).\n");
		vty_out(vty, "      interface index: %d\n", nexthop->ifindex);
		vty_out(vty, "      interface name: %s\n",
			ifindex2ifname(nexthop->ifindex, nexthop->vrf_id));
		break;
	case NEXTHOP_TYPE_BLACKHOLE:
		vty_out(vty, "      Nexthop type is blackhole.\n");

		switch (nexthop->bh_type) {
		case BLACKHOLE_REJECT:
			vty_out(vty, "      Blackhole type: reject\n");
			break;
		case BLACKHOLE_ADMINPROHIB:
			vty_out(vty,
				"      Blackhole type: admin-prohibited\n");
			break;
		case BLACKHOLE_NULL:
			vty_out(vty, "      Blackhole type: NULL0\n");
			break;
		case BLACKHOLE_UNSPEC:
			break;
		}
		break;
	}
}

static void show_ip_route_dump_vty(struct vty *vty, struct route_table *table)
{
	struct route_node *rn;
	struct route_entry *re;
	char buf[SRCDEST2STR_BUFFER];
	char time[20];
	time_t uptime;
	struct tm tm;
	struct timeval tv;
	struct nexthop *nexthop = NULL;
	int nexthop_num = 0;

	vty_out(vty, "\nIPv4/IPv6 Routing table dump\n");
	vty_out(vty, "----------------------------\n");

	for (rn = route_top(table); rn; rn = route_next(rn)) {
		RNODE_FOREACH_RE (rn, re) {
			vty_out(vty, "Route: %s\n",
				srcdest_rnode2str(rn, buf, sizeof(buf)));
			vty_out(vty, "   protocol: %s\n",
				zebra_route_string(re->type));
			vty_out(vty, "   instance: %u\n", re->instance);
			vty_out(vty, "   VRF ID: %u\n", re->vrf_id);
			vty_out(vty, "   VRF name: %s\n",
				vrf_id_to_name(re->vrf_id));
			vty_out(vty, "   flags: %u\n", re->flags);

			if (re->type != ZEBRA_ROUTE_CONNECT) {
				vty_out(vty, "   distance: %u\n", re->distance);
				vty_out(vty, "   metric: %u\n", re->metric);
			}

			vty_out(vty, "   tag: %u\n", re->tag);

			uptime = monotime(&tv);
			uptime -= re->uptime;
			gmtime_r(&uptime, &tm);

			if (uptime < ONE_DAY_SECOND)
				snprintf(time, sizeof(time), "%02d:%02d:%02d",
					 tm.tm_hour, tm.tm_min, tm.tm_sec);
			else if (uptime < ONE_WEEK_SECOND)
				snprintf(time, sizeof(time), "%dd%02dh%02dm",
					 tm.tm_yday, tm.tm_hour, tm.tm_min);
			else
				snprintf(time, sizeof(time), "%02dw%dd%02dh",
					 tm.tm_yday / 7,
					 tm.tm_yday - ((tm.tm_yday / 7) * 7),
					 tm.tm_hour);

			vty_out(vty, "   status: %u\n", re->status);
			vty_out(vty, "   nexthop_num: %u\n",
				nexthop_group_nexthop_num(&(re->nhe->nhg)));
			vty_out(vty, "   nexthop_active_num: %u\n",
				nexthop_group_active_nexthop_num(
					&(re->nhe->nhg)));
			vty_out(vty, "   table: %u\n", re->table);
			vty_out(vty, "   uptime: %s\n", time);

			for (ALL_NEXTHOPS_PTR(&(re->nhe->nhg), nexthop)) {
				nexthop_num++;
				show_ip_route_nht_dump(vty, nexthop, re,
						       nexthop_num);
			}

			nexthop_num = 0;
			vty_out(vty, "\n");
		}
	}
}

static void vty_show_ip_route_summary(struct vty *vty,
				      struct route_table *table, bool use_json)
{
	struct route_node *rn;
	struct route_entry *re;
#define ZEBRA_ROUTE_IBGP  ZEBRA_ROUTE_MAX
#define ZEBRA_ROUTE_TOTAL (ZEBRA_ROUTE_IBGP + 1)
	uint32_t rib_cnt[ZEBRA_ROUTE_TOTAL + 1];
	uint32_t fib_cnt[ZEBRA_ROUTE_TOTAL + 1];
	uint32_t offload_cnt[ZEBRA_ROUTE_TOTAL + 1];
	uint32_t trap_cnt[ZEBRA_ROUTE_TOTAL + 1];
	uint32_t i;
	uint32_t is_ibgp;
	json_object *json_route_summary = NULL;
	json_object *json_route_routes = NULL;

	memset(&rib_cnt, 0, sizeof(rib_cnt));
	memset(&fib_cnt, 0, sizeof(fib_cnt));
	memset(&offload_cnt, 0, sizeof(offload_cnt));
	memset(&trap_cnt, 0, sizeof(trap_cnt));

	if (use_json) {
		json_route_summary = json_object_new_object();
		json_route_routes = json_object_new_array();
		json_object_object_add(json_route_summary, "routes",
				       json_route_routes);
	}

	for (rn = route_top(table); rn; rn = srcdest_route_next(rn))
		RNODE_FOREACH_RE (rn, re) {
			is_ibgp = (re->type == ZEBRA_ROUTE_BGP
				   && CHECK_FLAG(re->flags, ZEBRA_FLAG_IBGP));

			rib_cnt[ZEBRA_ROUTE_TOTAL]++;
			if (is_ibgp)
				rib_cnt[ZEBRA_ROUTE_IBGP]++;
			else
				rib_cnt[re->type]++;

			if (CHECK_FLAG(re->status, ROUTE_ENTRY_INSTALLED)) {
				fib_cnt[ZEBRA_ROUTE_TOTAL]++;

				if (is_ibgp)
					fib_cnt[ZEBRA_ROUTE_IBGP]++;
				else
					fib_cnt[re->type]++;
			}

			if (CHECK_FLAG(re->flags, ZEBRA_FLAG_TRAPPED)) {
				if (is_ibgp)
					trap_cnt[ZEBRA_ROUTE_IBGP]++;
				else
					trap_cnt[re->type]++;
			}

			if (CHECK_FLAG(re->flags, ZEBRA_FLAG_OFFLOADED)) {
				if (is_ibgp)
					offload_cnt[ZEBRA_ROUTE_IBGP]++;
				else
					offload_cnt[re->type]++;
			}
		}

	if (!use_json)
		vty_out(vty, "%-20s %-20s %s  (vrf %s)\n", "Route Source",
			"Routes", "FIB",
			zvrf_name(((struct rib_table_info *)
					   route_table_get_info(table))
					  ->zvrf));

	for (i = 0; i < ZEBRA_ROUTE_MAX; i++) {
		if ((rib_cnt[i] > 0) || (i == ZEBRA_ROUTE_BGP
					 && rib_cnt[ZEBRA_ROUTE_IBGP] > 0)) {
			if (i == ZEBRA_ROUTE_BGP) {
				if (use_json) {
					json_object *json_route_ebgp =
						json_object_new_object();

					json_object_int_add(
						json_route_ebgp, "fib",
						fib_cnt[ZEBRA_ROUTE_BGP]);
					json_object_int_add(
						json_route_ebgp, "rib",
						rib_cnt[ZEBRA_ROUTE_BGP]);
					json_object_int_add(
						json_route_ebgp, "fibOffLoaded",
						offload_cnt[ZEBRA_ROUTE_BGP]);
					json_object_int_add(
						json_route_ebgp, "fibTrapped",
						trap_cnt[ZEBRA_ROUTE_BGP]);

					json_object_string_add(json_route_ebgp,
							       "type", "ebgp");
					json_object_array_add(json_route_routes,
							      json_route_ebgp);

					json_object *json_route_ibgp =
						json_object_new_object();

					json_object_int_add(
						json_route_ibgp, "fib",
						fib_cnt[ZEBRA_ROUTE_IBGP]);
					json_object_int_add(
						json_route_ibgp, "rib",
						rib_cnt[ZEBRA_ROUTE_IBGP]);
					json_object_int_add(
						json_route_ibgp, "fibOffLoaded",
						offload_cnt[ZEBRA_ROUTE_IBGP]);
					json_object_int_add(
						json_route_ibgp, "fibTrapped",
						trap_cnt[ZEBRA_ROUTE_IBGP]);
					json_object_string_add(json_route_ibgp,
							       "type", "ibgp");
					json_object_array_add(json_route_routes,
							      json_route_ibgp);
				} else {
					vty_out(vty, "%-20s %-20d %-20d \n",
						"ebgp",
						rib_cnt[ZEBRA_ROUTE_BGP],
						fib_cnt[ZEBRA_ROUTE_BGP]);
					vty_out(vty, "%-20s %-20d %-20d \n",
						"ibgp",
						rib_cnt[ZEBRA_ROUTE_IBGP],
						fib_cnt[ZEBRA_ROUTE_IBGP]);
				}
			} else {
				if (use_json) {
					json_object *json_route_type =
						json_object_new_object();

					json_object_int_add(json_route_type,
							    "fib", fib_cnt[i]);
					json_object_int_add(json_route_type,
							    "rib", rib_cnt[i]);

					json_object_int_add(json_route_type,
							    "fibOffLoaded",
							    offload_cnt[i]);
					json_object_int_add(json_route_type,
							    "fibTrapped",
							    trap_cnt[i]);
					json_object_string_add(
						json_route_type, "type",
						zebra_route_string(i));
					json_object_array_add(json_route_routes,
							      json_route_type);
				} else
					vty_out(vty, "%-20s %-20d %-20d \n",
						zebra_route_string(i),
						rib_cnt[i], fib_cnt[i]);
			}
		}
	}

	if (use_json) {
		json_object_int_add(json_route_summary, "routesTotal",
				    rib_cnt[ZEBRA_ROUTE_TOTAL]);
		json_object_int_add(json_route_summary, "routesTotalFib",
				    fib_cnt[ZEBRA_ROUTE_TOTAL]);

		vty_out(vty, "%s\n",
			json_object_to_json_string_ext(
				json_route_summary, JSON_C_TO_STRING_PRETTY));
		json_object_free(json_route_summary);
	} else {
		vty_out(vty, "------\n");
		vty_out(vty, "%-20s %-20d %-20d \n", "Totals",
			rib_cnt[ZEBRA_ROUTE_TOTAL], fib_cnt[ZEBRA_ROUTE_TOTAL]);
		vty_out(vty, "\n");
	}
}

/*
 * Implementation of the ip route summary prefix command.
 *
 * This command prints the primary prefixes that have been installed by various
 * protocols on the box.
 *
 */
static void vty_show_ip_route_summary_prefix(struct vty *vty,
					     struct route_table *table,
					     bool use_json)
{
	struct route_node *rn;
	struct route_entry *re;
	struct nexthop *nexthop;
#define ZEBRA_ROUTE_IBGP  ZEBRA_ROUTE_MAX
#define ZEBRA_ROUTE_TOTAL (ZEBRA_ROUTE_IBGP + 1)
	uint32_t rib_cnt[ZEBRA_ROUTE_TOTAL + 1];
	uint32_t fib_cnt[ZEBRA_ROUTE_TOTAL + 1];
	uint32_t i;
	int cnt;
	json_object *json_route_summary = NULL;
	json_object *json_route_routes = NULL;

	memset(&rib_cnt, 0, sizeof(rib_cnt));
	memset(&fib_cnt, 0, sizeof(fib_cnt));

	if (use_json) {
		json_route_summary = json_object_new_object();
		json_route_routes = json_object_new_array();
		json_object_object_add(json_route_summary, "prefixRoutes",
				       json_route_routes);
	}

	for (rn = route_top(table); rn; rn = srcdest_route_next(rn))
		RNODE_FOREACH_RE (rn, re) {

			/*
			 * In case of ECMP, count only once.
			 */
			cnt = 0;
			if (CHECK_FLAG(re->status, ROUTE_ENTRY_INSTALLED)) {
				fib_cnt[ZEBRA_ROUTE_TOTAL]++;
				fib_cnt[re->type]++;
			}
			for (nexthop = re->nhe->nhg.nexthop; (!cnt && nexthop);
			     nexthop = nexthop->next) {
				cnt++;
				rib_cnt[ZEBRA_ROUTE_TOTAL]++;
				rib_cnt[re->type]++;
				if (re->type == ZEBRA_ROUTE_BGP
				    && CHECK_FLAG(re->flags, ZEBRA_FLAG_IBGP)) {
					rib_cnt[ZEBRA_ROUTE_IBGP]++;
					if (CHECK_FLAG(re->status,
						       ROUTE_ENTRY_INSTALLED))
						fib_cnt[ZEBRA_ROUTE_IBGP]++;
				}
			}
		}

	if (!use_json)
		vty_out(vty, "%-20s %-20s %s  (vrf %s)\n", "Route Source",
			"Prefix Routes", "FIB",
			zvrf_name(((struct rib_table_info *)
					   route_table_get_info(table))
					  ->zvrf));

	for (i = 0; i < ZEBRA_ROUTE_MAX; i++) {
		if (rib_cnt[i] > 0) {
			if (i == ZEBRA_ROUTE_BGP) {
				if (use_json) {
					json_object *json_route_ebgp =
						json_object_new_object();

					json_object_int_add(
						json_route_ebgp, "fib",
						fib_cnt[ZEBRA_ROUTE_BGP]
							- fib_cnt[ZEBRA_ROUTE_IBGP]);
					json_object_int_add(
						json_route_ebgp, "rib",
						rib_cnt[ZEBRA_ROUTE_BGP]
							- rib_cnt[ZEBRA_ROUTE_IBGP]);
					json_object_string_add(json_route_ebgp,
							       "type", "ebgp");
					json_object_array_add(json_route_routes,
							      json_route_ebgp);

					json_object *json_route_ibgp =
						json_object_new_object();

					json_object_int_add(
						json_route_ibgp, "fib",
						fib_cnt[ZEBRA_ROUTE_IBGP]);
					json_object_int_add(
						json_route_ibgp, "rib",
						rib_cnt[ZEBRA_ROUTE_IBGP]);
					json_object_string_add(json_route_ibgp,
							       "type", "ibgp");
					json_object_array_add(json_route_routes,
							      json_route_ibgp);
				} else {
					vty_out(vty, "%-20s %-20d %-20d \n",
						"ebgp",
						rib_cnt[ZEBRA_ROUTE_BGP]
							- rib_cnt[ZEBRA_ROUTE_IBGP],
						fib_cnt[ZEBRA_ROUTE_BGP]
							- fib_cnt[ZEBRA_ROUTE_IBGP]);
					vty_out(vty, "%-20s %-20d %-20d \n",
						"ibgp",
						rib_cnt[ZEBRA_ROUTE_IBGP],
						fib_cnt[ZEBRA_ROUTE_IBGP]);
				}
			} else {
				if (use_json) {
					json_object *json_route_type =
						json_object_new_object();

					json_object_int_add(json_route_type,
							    "fib", fib_cnt[i]);
					json_object_int_add(json_route_type,
							    "rib", rib_cnt[i]);
					json_object_string_add(
						json_route_type, "type",
						zebra_route_string(i));
					json_object_array_add(json_route_routes,
							      json_route_type);
				} else
					vty_out(vty, "%-20s %-20d %-20d \n",
						zebra_route_string(i),
						rib_cnt[i], fib_cnt[i]);
			}
		}
	}

	if (use_json) {
		json_object_int_add(json_route_summary, "prefixRoutesTotal",
				    rib_cnt[ZEBRA_ROUTE_TOTAL]);
		json_object_int_add(json_route_summary, "prefixRoutesTotalFib",
				    fib_cnt[ZEBRA_ROUTE_TOTAL]);

		vty_out(vty, "%s\n",
			json_object_to_json_string_ext(
				json_route_summary, JSON_C_TO_STRING_PRETTY));
		json_object_free(json_route_summary);
	} else {
		vty_out(vty, "------\n");
		vty_out(vty, "%-20s %-20d %-20d \n", "Totals",
			rib_cnt[ZEBRA_ROUTE_TOTAL], fib_cnt[ZEBRA_ROUTE_TOTAL]);
		vty_out(vty, "\n");
	}
}

/*
 * Show IPv6 mroute command.Used to dump
 * the Multicast routing table.
 */
DEFUN (show_ipv6_mroute,
       show_ipv6_mroute_cmd,
       "show ipv6 mroute [vrf NAME]",
       SHOW_STR
       IP_STR
       "IPv6 Multicast routing table\n"
       VRF_CMD_HELP_STR)
{
	struct route_table *table;
	struct route_node *rn;
	struct route_entry *re;
	int first = 1;
	vrf_id_t vrf_id = VRF_DEFAULT;

	if (argc == 5)
		VRF_GET_ID(vrf_id, argv[4]->arg, false);

	table = zebra_vrf_table(AFI_IP6, SAFI_MULTICAST, vrf_id);
	if (!table)
		return CMD_SUCCESS;

	/* Show all IPv6 route. */
	for (rn = route_top(table); rn; rn = srcdest_route_next(rn))
		RNODE_FOREACH_RE (rn, re) {
			if (first) {
				vty_out(vty, SHOW_ROUTE_V6_HEADER);
				first = 0;
			}
			vty_show_ip_route(vty, rn, re, NULL, false);
		}
	return CMD_SUCCESS;
}

DEFUN (show_ipv6_mroute_vrf_all,
       show_ipv6_mroute_vrf_all_cmd,
       "show ipv6 mroute vrf all",
       SHOW_STR
       IP_STR
       "IPv6 Multicast routing table\n"
       VRF_ALL_CMD_HELP_STR)
{
	struct route_table *table;
	struct route_node *rn;
	struct route_entry *re;
	struct vrf *vrf;
	struct zebra_vrf *zvrf;
	int first = 1;

	RB_FOREACH (vrf, vrf_name_head, &vrfs_by_name) {
		if ((zvrf = vrf->info) == NULL
		    || (table = zvrf->table[AFI_IP6][SAFI_MULTICAST]) == NULL)
			continue;

		/* Show all IPv6 route. */
		for (rn = route_top(table); rn; rn = srcdest_route_next(rn))
			RNODE_FOREACH_RE (rn, re) {
				if (first) {
					vty_out(vty, SHOW_ROUTE_V6_HEADER);
					first = 0;
				}
				vty_show_ip_route(vty, rn, re, NULL, false);
			}
	}
	return CMD_SUCCESS;
}

DEFUN (allow_external_route_update,
       allow_external_route_update_cmd,
       "allow-external-route-update",
       "Allow FRR routes to be overwritten by external processes\n")
{
	allow_delete = 1;

	return CMD_SUCCESS;
}

DEFUN (no_allow_external_route_update,
       no_allow_external_route_update_cmd,
       "no allow-external-route-update",
       NO_STR
       "Allow FRR routes to be overwritten by external processes\n")
{
	allow_delete = 0;

	return CMD_SUCCESS;
}

/* show vrf */
DEFUN (show_vrf,
       show_vrf_cmd,
       "show vrf",
       SHOW_STR
       "VRF\n")
{
	struct vrf *vrf;
	struct zebra_vrf *zvrf;

	if (vrf_is_backend_netns())
		vty_out(vty, "netns-based vrfs\n");

	RB_FOREACH (vrf, vrf_name_head, &vrfs_by_name) {
		if (!(zvrf = vrf->info))
			continue;
		if (zvrf_id(zvrf) == VRF_DEFAULT)
			continue;

		vty_out(vty, "vrf %s ", zvrf_name(zvrf));
		if (zvrf_id(zvrf) == VRF_UNKNOWN || !zvrf_is_active(zvrf))
			vty_out(vty, "inactive");
		else if (zvrf_ns_name(zvrf))
			vty_out(vty, "id %u netns %s", zvrf_id(zvrf),
				zvrf_ns_name(zvrf));
		else
			vty_out(vty, "id %u table %u", zvrf_id(zvrf),
				zvrf->table_id);
		if (vrf_is_user_cfged(vrf))
			vty_out(vty, " (configured)");
		vty_out(vty, "\n");
	}

	return CMD_SUCCESS;
}

DEFPY (evpn_mh_mac_holdtime,
       evpn_mh_mac_holdtime_cmd,
       "[no$no] evpn mh mac-holdtime (0-86400)$duration",
       NO_STR
       "EVPN\n"
       "Multihoming\n"
       "MAC hold time\n"
       "Duration in seconds\n")
{
	return zebra_evpn_mh_mac_holdtime_update(vty, duration,
			no ? true : false);
}

DEFPY (evpn_mh_neigh_holdtime,
       evpn_mh_neigh_holdtime_cmd,
       "[no$no] evpn mh neigh-holdtime (0-86400)$duration",
       NO_STR
       "EVPN\n"
       "Multihoming\n"
       "Neighbor entry hold time\n"
       "Duration in seconds\n")
{

	return zebra_evpn_mh_neigh_holdtime_update(vty, duration,
						   no ? true : false);
}

DEFPY (evpn_mh_startup_delay,
       evpn_mh_startup_delay_cmd,
       "[no] evpn mh startup-delay(0-3600)$duration",
       NO_STR
       "EVPN\n"
       "Multihoming\n"
       "Startup delay\n"
       "duration in seconds\n")
{

	return zebra_evpn_mh_startup_delay_update(vty, duration,
			no ? true : false);
}

DEFPY(evpn_mh_redirect_off, evpn_mh_redirect_off_cmd,
      "[no$no] evpn mh redirect-off",
      NO_STR
      "EVPN\n"
      "Multihoming\n"
      "ES bond redirect for fast-failover off\n")
{
	bool redirect_off;

	redirect_off = no ? false : true;

	return zebra_evpn_mh_redirect_off(vty, redirect_off);
}

DEFUN (default_vrf_vni_mapping,
       default_vrf_vni_mapping_cmd,
       "vni " CMD_VNI_RANGE "[prefix-routes-only]",
       "VNI corresponding to the DEFAULT VRF\n"
       "VNI-ID\n"
       "Prefix routes only \n")
{
	char xpath[XPATH_MAXLEN];
	struct zebra_vrf *zvrf = NULL;
	int filter = 0;

	zvrf = vrf_info_lookup(VRF_DEFAULT);
	if (!zvrf)
		return CMD_WARNING;

	if (argc == 3)
		filter = 1;

	snprintf(xpath, sizeof(xpath), FRR_VRF_KEY_XPATH "/frr-zebra:zebra",
		 VRF_DEFAULT_NAME);
	nb_cli_enqueue_change(vty, xpath, NB_OP_CREATE, NULL);

	snprintf(xpath, sizeof(xpath),
		 FRR_VRF_KEY_XPATH "/frr-zebra:zebra/l3vni-id",
		 VRF_DEFAULT_NAME);
	nb_cli_enqueue_change(vty, xpath, NB_OP_MODIFY, argv[1]->arg);

	if (filter) {
		snprintf(xpath, sizeof(xpath),
			 FRR_VRF_KEY_XPATH "/frr-zebra:zebra/prefix-only",
			 VRF_DEFAULT_NAME);
		nb_cli_enqueue_change(vty, xpath, NB_OP_MODIFY, "true");
	}

	return nb_cli_apply_changes(vty, NULL);
}

DEFUN (no_default_vrf_vni_mapping,
       no_default_vrf_vni_mapping_cmd,
       "no vni " CMD_VNI_RANGE "[prefix-routes-only]",
       NO_STR
       "VNI corresponding to DEFAULT VRF\n"
       "VNI-ID\n"
       "Prefix routes only \n")
{
	char xpath[XPATH_MAXLEN];
	int filter = 0;
	vni_t vni = strtoul(argv[2]->arg, NULL, 10);
	struct zebra_vrf *zvrf = NULL;

	zvrf = vrf_info_lookup(VRF_DEFAULT);
	if (!zvrf)
		return CMD_WARNING;

	if (argc == 4)
		filter = 1;

	if (zvrf->l3vni != vni) {
		vty_out(vty, "VNI %d doesn't exist in VRF: %s \n", vni,
			zvrf->vrf->name);
		return CMD_WARNING;
	}

	snprintf(xpath, sizeof(xpath),
		 FRR_VRF_KEY_XPATH "/frr-zebra:zebra/l3vni-id",
		 VRF_DEFAULT_NAME);
	nb_cli_enqueue_change(vty, xpath, NB_OP_DESTROY, argv[2]->arg);

	if (filter) {
		snprintf(xpath, sizeof(xpath),
			 FRR_VRF_KEY_XPATH "/frr-zebra:zebra/prefix-only",
			 VRF_DEFAULT_NAME);
		nb_cli_enqueue_change(vty, xpath, NB_OP_DESTROY, "true");
	}

	snprintf(xpath, sizeof(xpath), FRR_VRF_KEY_XPATH "/frr-zebra:zebra",
		 VRF_DEFAULT_NAME);
	nb_cli_enqueue_change(vty, xpath, NB_OP_DESTROY, NULL);

	return nb_cli_apply_changes(vty, NULL);
}

DEFUN (vrf_vni_mapping,
       vrf_vni_mapping_cmd,
       "vni " CMD_VNI_RANGE "[prefix-routes-only]",
       "VNI corresponding to tenant VRF\n"
       "VNI-ID\n"
       "prefix-routes-only\n")
{
	int filter = 0;

	ZEBRA_DECLVAR_CONTEXT(vrf, zvrf);

	assert(vrf);
	assert(zvrf);

	if (argc == 3)
		filter = 1;

	nb_cli_enqueue_change(vty, "./frr-zebra:zebra", NB_OP_CREATE, NULL);
	nb_cli_enqueue_change(vty, "./frr-zebra:zebra/l3vni-id", NB_OP_MODIFY,
			      argv[1]->arg);

	if (filter)
		nb_cli_enqueue_change(vty, "./frr-zebra:zebra/prefix-only",
				      NB_OP_MODIFY, "true");

	return nb_cli_apply_changes(vty, NULL);
}

DEFUN (no_vrf_vni_mapping,
       no_vrf_vni_mapping_cmd,
       "no vni " CMD_VNI_RANGE "[prefix-routes-only]",
       NO_STR
       "VNI corresponding to tenant VRF\n"
       "VNI-ID\n"
       "prefix-routes-only\n")
{
	int filter = 0;

	ZEBRA_DECLVAR_CONTEXT(vrf, zvrf);
	vni_t vni = strtoul(argv[2]->arg, NULL, 10);

	assert(vrf);
	assert(zvrf);

	if (argc == 4)
		filter = 1;

	if (zvrf->l3vni != vni) {
		vty_out(vty, "VNI %d doesn't exist in VRF: %s \n", vni,
			zvrf->vrf->name);
		return CMD_WARNING;
	}

	nb_cli_enqueue_change(vty, "./frr-zebra:zebra/l3vni-id", NB_OP_DESTROY,
			      argv[2]->arg);

	if (filter)
		nb_cli_enqueue_change(vty, "./frr-zebra:zebra/prefix-only",
				      NB_OP_DESTROY, "true");

	nb_cli_enqueue_change(vty, "./frr-zebra:zebra", NB_OP_DESTROY, NULL);

	return nb_cli_apply_changes(vty, NULL);
}

/* show vrf */
DEFUN (show_vrf_vni,
       show_vrf_vni_cmd,
       "show vrf vni [json]",
       SHOW_STR
       "VRF\n"
       "VNI\n"
       JSON_STR)
{
	struct vrf *vrf;
	struct zebra_vrf *zvrf;
	json_object *json = NULL;
	json_object *json_vrfs = NULL;
	bool uj = use_json(argc, argv);

	if (uj) {
		json = json_object_new_object();
		json_vrfs = json_object_new_array();
	}

	if (!uj)
		vty_out(vty, "%-37s %-10s %-20s %-20s %-5s %-18s\n", "VRF",
			"VNI", "VxLAN IF", "L3-SVI", "State", "Rmac");

	RB_FOREACH (vrf, vrf_name_head, &vrfs_by_name) {
		zvrf = vrf->info;
		if (!zvrf)
			continue;

		zebra_vxlan_print_vrf_vni(vty, zvrf, json_vrfs);
	}

	if (uj) {
		json_object_object_add(json, "vrfs", json_vrfs);
		vty_out(vty, "%s\n", json_object_to_json_string_ext(
					     json, JSON_C_TO_STRING_PRETTY));
		json_object_free(json);
	}

	return CMD_SUCCESS;
}

DEFUN (show_evpn_global,
       show_evpn_global_cmd,
       "show evpn [json]",
       SHOW_STR
       "EVPN\n"
       JSON_STR)
{
	bool uj = use_json(argc, argv);

	zebra_vxlan_print_evpn(vty, uj);
	return CMD_SUCCESS;
}

DEFPY(show_evpn_l2_nh,
      show_evpn_l2_nh_cmd,
      "show evpn l2-nh [json$json]",
      SHOW_STR
      "EVPN\n"
      "Layer2 nexthops\n"
      JSON_STR)
{
	bool uj = !!json;

	zebra_evpn_l2_nh_show(vty, uj);

	return CMD_SUCCESS;
}

DEFPY(show_evpn_es,
      show_evpn_es_cmd,
      "show evpn es [NAME$esi_str|detail$detail] [json$json]",
      SHOW_STR
      "EVPN\n"
      "Ethernet Segment\n"
      "ES ID\n"
      "Detailed information\n"
      JSON_STR)
{
	esi_t esi;
	bool uj = !!json;

	if (esi_str) {
		if (!str_to_esi(esi_str, &esi)) {
			vty_out(vty, "%% Malformed ESI\n");
			return CMD_WARNING;
		}
		zebra_evpn_es_show_esi(vty, uj, &esi);
	} else {
		if (detail)
			zebra_evpn_es_show_detail(vty, uj);
		else
			zebra_evpn_es_show(vty, uj);
	}

	return CMD_SUCCESS;
}

DEFPY(show_evpn_es_evi,
      show_evpn_es_evi_cmd,
      "show evpn es-evi [vni (1-16777215)$vni] [detail$detail] [json$json]",
      SHOW_STR
      "EVPN\n"
      "Ethernet Segment per EVI\n"
      "VxLAN Network Identifier\n"
      "VNI\n"
      "Detailed information\n"
      JSON_STR)
{
	bool uj = !!json;
	bool ud = !!detail;

	if (vni)
		zebra_evpn_es_evi_show_vni(vty, uj, vni, ud);
	else
		zebra_evpn_es_evi_show(vty, uj, ud);

	return CMD_SUCCESS;
}

DEFPY(show_evpn_access_vlan,
      show_evpn_access_vlan_cmd,
      "show evpn access-vlan [(1-4094)$vid | detail$detail] [json$json]",
      SHOW_STR
      "EVPN\n"
      "Access VLANs\n"
      "VLAN ID\n"
      "Detailed information\n"
      JSON_STR)
{
	bool uj = !!json;

	if (vid) {
		zebra_evpn_acc_vl_show_vid(vty, uj, vid);
	} else {
		if (detail)
			zebra_evpn_acc_vl_show_detail(vty, uj);
		else
			zebra_evpn_acc_vl_show(vty, uj);
	}

	return CMD_SUCCESS;
}

DEFUN (show_evpn_vni,
       show_evpn_vni_cmd,
       "show evpn vni [json]",
       SHOW_STR
       "EVPN\n"
       "VxLAN Network Identifier\n"
       JSON_STR)
{
	struct zebra_vrf *zvrf;
	bool uj = use_json(argc, argv);

	zvrf = zebra_vrf_get_evpn();
	zebra_vxlan_print_vnis(vty, zvrf, uj);
	return CMD_SUCCESS;
}

DEFUN (show_evpn_vni_detail, show_evpn_vni_detail_cmd,
       "show evpn vni detail [json]",
       SHOW_STR
       "EVPN\n"
       "VxLAN Network Identifier\n"
       "Detailed Information On Each VNI\n"
       JSON_STR)
{
	struct zebra_vrf *zvrf;
	bool uj = use_json(argc, argv);

	zvrf = zebra_vrf_get_evpn();
	zebra_vxlan_print_vnis_detail(vty, zvrf, uj);
	return CMD_SUCCESS;
}

DEFUN (show_evpn_vni_vni,
       show_evpn_vni_vni_cmd,
       "show evpn vni " CMD_VNI_RANGE "[json]",
       SHOW_STR
       "EVPN\n"
       "VxLAN Network Identifier\n"
       "VNI number\n"
       JSON_STR)
{
	struct zebra_vrf *zvrf;
	vni_t vni;
	bool uj = use_json(argc, argv);

	vni = strtoul(argv[3]->arg, NULL, 10);
	zvrf = zebra_vrf_get_evpn();
	zebra_vxlan_print_vni(vty, zvrf, vni, uj, NULL);
	return CMD_SUCCESS;
}

DEFUN (show_evpn_rmac_vni_mac,
       show_evpn_rmac_vni_mac_cmd,
       "show evpn rmac vni " CMD_VNI_RANGE " mac WORD [json]",
       SHOW_STR
       "EVPN\n"
       "RMAC\n"
       "L3 VNI\n"
       "VNI number\n"
       "MAC\n"
       "mac-address (e.g. 0a:0a:0a:0a:0a:0a)\n"
       JSON_STR)
{
	vni_t l3vni = 0;
	struct ethaddr mac;
	bool uj = use_json(argc, argv);

	l3vni = strtoul(argv[4]->arg, NULL, 10);
	if (!prefix_str2mac(argv[6]->arg, &mac)) {
		vty_out(vty, "%% Malformed MAC address\n");
		return CMD_WARNING;
	}
	zebra_vxlan_print_specific_rmac_l3vni(vty, l3vni, &mac, uj);
	return CMD_SUCCESS;
}

DEFUN (show_evpn_rmac_vni,
       show_evpn_rmac_vni_cmd,
       "show evpn rmac vni " CMD_VNI_RANGE "[json]",
       SHOW_STR
       "EVPN\n"
       "RMAC\n"
       "L3 VNI\n"
       "VNI number\n"
       JSON_STR)
{
	vni_t l3vni = 0;
	bool uj = use_json(argc, argv);

	l3vni = strtoul(argv[4]->arg, NULL, 10);
	zebra_vxlan_print_rmacs_l3vni(vty, l3vni, uj);

	return CMD_SUCCESS;
}

DEFUN (show_evpn_rmac_vni_all,
       show_evpn_rmac_vni_all_cmd,
       "show evpn rmac vni all [json]",
       SHOW_STR
       "EVPN\n"
       "RMAC addresses\n"
       "L3 VNI\n"
       "All VNIs\n"
       JSON_STR)
{
	bool uj = use_json(argc, argv);

	zebra_vxlan_print_rmacs_all_l3vni(vty, uj);

	return CMD_SUCCESS;
}

DEFUN (show_evpn_nh_vni_ip,
       show_evpn_nh_vni_ip_cmd,
       "show evpn next-hops vni " CMD_VNI_RANGE " ip WORD [json]",
       SHOW_STR
       "EVPN\n"
       "Remote Vteps\n"
       "L3 VNI\n"
       "VNI number\n"
       "Ip address\n"
       "Host address (ipv4 or ipv6)\n"
       JSON_STR)
{
	vni_t l3vni;
	struct ipaddr ip;
	bool uj = use_json(argc, argv);

	l3vni = strtoul(argv[4]->arg, NULL, 10);
	if (str2ipaddr(argv[6]->arg, &ip) != 0) {
		if (!uj)
			vty_out(vty, "%% Malformed Neighbor address\n");
		return CMD_WARNING;
	}
	zebra_vxlan_print_specific_nh_l3vni(vty, l3vni, &ip, uj);

	return CMD_SUCCESS;
}

DEFUN (show_evpn_nh_vni,
       show_evpn_nh_vni_cmd,
       "show evpn next-hops vni " CMD_VNI_RANGE "[json]",
       SHOW_STR
       "EVPN\n"
       "Remote Vteps\n"
       "L3 VNI\n"
       "VNI number\n"
       JSON_STR)
{
	vni_t l3vni;
	bool uj = use_json(argc, argv);

	l3vni = strtoul(argv[4]->arg, NULL, 10);
	zebra_vxlan_print_nh_l3vni(vty, l3vni, uj);

	return CMD_SUCCESS;
}

DEFUN (show_evpn_nh_vni_all,
       show_evpn_nh_vni_all_cmd,
       "show evpn next-hops vni all [json]",
       SHOW_STR
       "EVPN\n"
       "Remote VTEPs\n"
       "L3 VNI\n"
       "All VNIs\n"
       JSON_STR)
{
	bool uj = use_json(argc, argv);

	zebra_vxlan_print_nh_all_l3vni(vty, uj);

	return CMD_SUCCESS;
}

DEFUN (show_evpn_mac_vni,
       show_evpn_mac_vni_cmd,
       "show evpn mac vni " CMD_VNI_RANGE "[json]",
       SHOW_STR
       "EVPN\n"
       "MAC addresses\n"
       "VxLAN Network Identifier\n"
       "VNI number\n"
       JSON_STR)
{
	struct zebra_vrf *zvrf;
	vni_t vni;
	bool uj = use_json(argc, argv);

	vni = strtoul(argv[4]->arg, NULL, 10);
	zvrf = zebra_vrf_get_evpn();
	zebra_vxlan_print_macs_vni(vty, zvrf, vni, uj);
	return CMD_SUCCESS;
}

DEFUN (show_evpn_mac_vni_all,
       show_evpn_mac_vni_all_cmd,
       "show evpn mac vni all [json]",
       SHOW_STR
       "EVPN\n"
       "MAC addresses\n"
       "VxLAN Network Identifier\n"
       "All VNIs\n"
       JSON_STR)
{
	struct zebra_vrf *zvrf;
	bool uj = use_json(argc, argv);

	zvrf = zebra_vrf_get_evpn();
	zebra_vxlan_print_macs_all_vni(vty, zvrf, false, uj);
	return CMD_SUCCESS;
}

DEFUN (show_evpn_mac_vni_all_detail, show_evpn_mac_vni_all_detail_cmd,
       "show evpn mac vni all detail [json]",
       SHOW_STR
       "EVPN\n"
       "MAC addresses\n"
       "VxLAN Network Identifier\n"
       "All VNIs\n"
       "Detailed Information On Each VNI MAC\n"
       JSON_STR)
{
	struct zebra_vrf *zvrf;
	bool uj = use_json(argc, argv);

	zvrf = zebra_vrf_get_evpn();
	zebra_vxlan_print_macs_all_vni_detail(vty, zvrf, false, uj);
	return CMD_SUCCESS;
}

DEFUN (show_evpn_mac_vni_all_vtep,
       show_evpn_mac_vni_all_vtep_cmd,
       "show evpn mac vni all vtep A.B.C.D [json]",
       SHOW_STR
       "EVPN\n"
       "MAC addresses\n"
       "VxLAN Network Identifier\n"
       "All VNIs\n"
       "Remote VTEP\n"
       "Remote VTEP IP address\n"
       JSON_STR)
{
	struct zebra_vrf *zvrf;
	struct in_addr vtep_ip;
	bool uj = use_json(argc, argv);

	if (!inet_aton(argv[6]->arg, &vtep_ip)) {
		if (!uj)
			vty_out(vty, "%% Malformed VTEP IP address\n");
		return CMD_WARNING;
	}
	zvrf = zebra_vrf_get_evpn();
	zebra_vxlan_print_macs_all_vni_vtep(vty, zvrf, vtep_ip, uj);

	return CMD_SUCCESS;
}


DEFUN (show_evpn_mac_vni_mac,
       show_evpn_mac_vni_mac_cmd,
       "show evpn mac vni " CMD_VNI_RANGE " mac WORD [json]",
       SHOW_STR
       "EVPN\n"
       "MAC addresses\n"
       "VxLAN Network Identifier\n"
       "VNI number\n"
       "MAC\n"
       "MAC address (e.g., 00:e0:ec:20:12:62)\n"
       JSON_STR)

{
	struct zebra_vrf *zvrf;
	vni_t vni;
	struct ethaddr mac;
	bool uj = use_json(argc, argv);

	vni = strtoul(argv[4]->arg, NULL, 10);
	if (!prefix_str2mac(argv[6]->arg, &mac)) {
		vty_out(vty, "%% Malformed MAC address");
		return CMD_WARNING;
	}
	zvrf = zebra_vrf_get_evpn();
	zebra_vxlan_print_specific_mac_vni(vty, zvrf, vni, &mac, uj);
	return CMD_SUCCESS;
}

DEFUN (show_evpn_mac_vni_vtep,
       show_evpn_mac_vni_vtep_cmd,
       "show evpn mac vni " CMD_VNI_RANGE " vtep A.B.C.D" "[json]",
       SHOW_STR
       "EVPN\n"
       "MAC addresses\n"
       "VxLAN Network Identifier\n"
       "VNI number\n"
       "Remote VTEP\n"
       "Remote VTEP IP address\n"
       JSON_STR)
{
	struct zebra_vrf *zvrf;
	vni_t vni;
	struct in_addr vtep_ip;
	bool uj = use_json(argc, argv);

	vni = strtoul(argv[4]->arg, NULL, 10);
	if (!inet_aton(argv[6]->arg, &vtep_ip)) {
		if (!uj)
			vty_out(vty, "%% Malformed VTEP IP address\n");
		return CMD_WARNING;
	}

	zvrf = zebra_vrf_get_evpn();
	zebra_vxlan_print_macs_vni_vtep(vty, zvrf, vni, vtep_ip, uj);
	return CMD_SUCCESS;
}

DEFPY (show_evpn_mac_vni_all_dad,
       show_evpn_mac_vni_all_dad_cmd,
       "show evpn mac vni all duplicate [json]",
       SHOW_STR
       "EVPN\n"
       "MAC addresses\n"
       "VxLAN Network Identifier\n"
       "All VNIs\n"
       "Duplicate address list\n"
       JSON_STR)
{
	struct zebra_vrf *zvrf;
	bool uj = use_json(argc, argv);

	zvrf = zebra_vrf_get_evpn();
	zebra_vxlan_print_macs_all_vni(vty, zvrf, true, uj);
	return CMD_SUCCESS;
}


DEFPY (show_evpn_mac_vni_dad,
       show_evpn_mac_vni_dad_cmd,
       "show evpn mac vni " CMD_VNI_RANGE " duplicate [json]",
       SHOW_STR
       "EVPN\n"
       "MAC addresses\n"
       "VxLAN Network Identifier\n"
       "VNI number\n"
       "Duplicate address list\n"
       JSON_STR)
{
	struct zebra_vrf *zvrf;
	bool uj = use_json(argc, argv);

	zvrf = zebra_vrf_get_evpn();

	zebra_vxlan_print_macs_vni_dad(vty, zvrf, vni, uj);

	return CMD_SUCCESS;
}

DEFPY (show_evpn_neigh_vni_dad,
       show_evpn_neigh_vni_dad_cmd,
       "show evpn arp-cache vni " CMD_VNI_RANGE "duplicate [json]",
       SHOW_STR
       "EVPN\n"
       "ARP and ND cache\n"
       "VxLAN Network Identifier\n"
       "VNI number\n"
       "Duplicate address list\n"
       JSON_STR)
{
	struct zebra_vrf *zvrf;
	bool uj = use_json(argc, argv);

	zvrf = zebra_vrf_get_evpn();
	zebra_vxlan_print_neigh_vni_dad(vty, zvrf, vni, uj);
	return CMD_SUCCESS;
}

DEFPY (show_evpn_neigh_vni_all_dad,
       show_evpn_neigh_vni_all_dad_cmd,
       "show evpn arp-cache vni all duplicate [json]",
       SHOW_STR
       "EVPN\n"
       "ARP and ND cache\n"
       "VxLAN Network Identifier\n"
       "All VNIs\n"
       "Duplicate address list\n"
       JSON_STR)
{
	struct zebra_vrf *zvrf;
	bool uj = use_json(argc, argv);

	zvrf = zebra_vrf_get_evpn();
	zebra_vxlan_print_neigh_all_vni(vty, zvrf, true, uj);
	return CMD_SUCCESS;
}


DEFUN (show_evpn_neigh_vni,
       show_evpn_neigh_vni_cmd,
       "show evpn arp-cache vni " CMD_VNI_RANGE "[json]",
       SHOW_STR
       "EVPN\n"
       "ARP and ND cache\n"
       "VxLAN Network Identifier\n"
       "VNI number\n"
       JSON_STR)
{
	struct zebra_vrf *zvrf;
	vni_t vni;
	bool uj = use_json(argc, argv);

	vni = strtoul(argv[4]->arg, NULL, 10);
	zvrf = zebra_vrf_get_evpn();
	zebra_vxlan_print_neigh_vni(vty, zvrf, vni, uj);
	return CMD_SUCCESS;
}

DEFUN (show_evpn_neigh_vni_all,
       show_evpn_neigh_vni_all_cmd,
       "show evpn arp-cache vni all [json]",
       SHOW_STR
       "EVPN\n"
       "ARP and ND cache\n"
       "VxLAN Network Identifier\n"
       "All VNIs\n"
       JSON_STR)
{
	struct zebra_vrf *zvrf;
	bool uj = use_json(argc, argv);

	zvrf = zebra_vrf_get_evpn();
	zebra_vxlan_print_neigh_all_vni(vty, zvrf, false, uj);
	return CMD_SUCCESS;
}

DEFUN (show_evpn_neigh_vni_all_detail, show_evpn_neigh_vni_all_detail_cmd,
       "show evpn arp-cache vni all detail [json]",
       SHOW_STR
       "EVPN\n"
       "ARP and ND cache\n"
       "VxLAN Network Identifier\n"
       "All VNIs\n"
       "Neighbor details for all vnis in detail\n" JSON_STR)
{
	struct zebra_vrf *zvrf;
	bool uj = use_json(argc, argv);

	zvrf = zebra_vrf_get_evpn();
	zebra_vxlan_print_neigh_all_vni_detail(vty, zvrf, false, uj);
	return CMD_SUCCESS;
}

DEFUN (show_evpn_neigh_vni_neigh,
       show_evpn_neigh_vni_neigh_cmd,
       "show evpn arp-cache vni " CMD_VNI_RANGE " ip WORD [json]",
       SHOW_STR
       "EVPN\n"
       "ARP and ND cache\n"
       "VxLAN Network Identifier\n"
       "VNI number\n"
       "Neighbor\n"
       "Neighbor address (IPv4 or IPv6 address)\n"
       JSON_STR)
{
	struct zebra_vrf *zvrf;
	vni_t vni;
	struct ipaddr ip;
	bool uj = use_json(argc, argv);

	vni = strtoul(argv[4]->arg, NULL, 10);
	if (str2ipaddr(argv[6]->arg, &ip) != 0) {
		if (!uj)
			vty_out(vty, "%% Malformed Neighbor address\n");
		return CMD_WARNING;
	}
	zvrf = zebra_vrf_get_evpn();
	zebra_vxlan_print_specific_neigh_vni(vty, zvrf, vni, &ip, uj);
	return CMD_SUCCESS;
}

DEFUN (show_evpn_neigh_vni_vtep,
       show_evpn_neigh_vni_vtep_cmd,
       "show evpn arp-cache vni " CMD_VNI_RANGE " vtep A.B.C.D [json]",
       SHOW_STR
       "EVPN\n"
       "ARP and ND cache\n"
       "VxLAN Network Identifier\n"
       "VNI number\n"
       "Remote VTEP\n"
       "Remote VTEP IP address\n"
       JSON_STR)
{
	struct zebra_vrf *zvrf;
	vni_t vni;
	struct in_addr vtep_ip;
	bool uj = use_json(argc, argv);

	vni = strtoul(argv[4]->arg, NULL, 10);
	if (!inet_aton(argv[6]->arg, &vtep_ip)) {
		if (!uj)
			vty_out(vty, "%% Malformed VTEP IP address\n");
		return CMD_WARNING;
	}

	zvrf = zebra_vrf_get_evpn();
	zebra_vxlan_print_neigh_vni_vtep(vty, zvrf, vni, vtep_ip, uj);
	return CMD_SUCCESS;
}

/* policy routing contexts */
DEFUN (show_pbr_ipset,
       show_pbr_ipset_cmd,
       "show pbr ipset [WORD]",
       SHOW_STR
       "Policy-Based Routing\n"
       "IPset Context information\n"
       "IPset Name information\n")
{
	int idx = 0;
	int found = 0;
	found = argv_find(argv, argc, "WORD", &idx);
	if (!found)
		zebra_pbr_show_ipset_list(vty, NULL);
	else
		zebra_pbr_show_ipset_list(vty, argv[idx]->arg);
	return CMD_SUCCESS;
}

/* policy routing contexts */
DEFUN (show_pbr_iptable,
       show_pbr_iptable_cmd,
       "show pbr iptable [WORD]",
       SHOW_STR
       "Policy-Based Routing\n"
       "IPtable Context information\n"
       "IPtable Name information\n")
{
	int idx = 0;
	int found = 0;

	found = argv_find(argv, argc, "WORD", &idx);
	if (!found)
		zebra_pbr_show_iptable(vty, NULL);
	else
		zebra_pbr_show_iptable(vty, argv[idx]->arg);
	return CMD_SUCCESS;
}

DEFPY (clear_evpn_dup_addr,
       clear_evpn_dup_addr_cmd,
       "clear evpn dup-addr vni <all$vni_all |" CMD_VNI_RANGE"$vni [mac X:X:X:X:X:X | ip <A.B.C.D|X:X::X:X>]>",
       CLEAR_STR
       "EVPN\n"
       "Duplicate address \n"
       "VxLAN Network Identifier\n"
       "VNI number\n"
       "All VNIs\n"
       "MAC\n"
       "MAC address (e.g., 00:e0:ec:20:12:62)\n"
       "IP\n"
       "IPv4 address\n"
       "IPv6 address\n")
{
	struct ipaddr host_ip = {.ipa_type = IPADDR_NONE };
	int ret = CMD_SUCCESS;
	struct list *input;
	struct yang_data *yang_dup = NULL, *yang_dup_ip = NULL,
			 *yang_dup_mac = NULL;

	input = list_new();

	if (!vni_str) {
		yang_dup = yang_data_new(
			"/frr-zebra:clear-evpn-dup-addr/input/clear-dup-choice",
			"all-case");
	} else {
		yang_dup = yang_data_new_uint32(
			"/frr-zebra:clear-evpn-dup-addr/input/clear-dup-choice/single-case/vni-id",
			vni);
		if (!is_zero_mac(&mac->eth_addr)) {
			yang_dup_mac = yang_data_new_mac(
				"/frr-zebra:clear-evpn-dup-addr/input/clear-dup-choice/single-case/vni-id/mac-addr",
				&mac->eth_addr);
			if (yang_dup_mac)
				listnode_add(input, yang_dup_mac);
		} else if (ip) {
			if (sockunion_family(ip) == AF_INET) {
				host_ip.ipa_type = IPADDR_V4;
				host_ip.ipaddr_v4.s_addr = sockunion2ip(ip);
			} else {
				host_ip.ipa_type = IPADDR_V6;
				memcpy(&host_ip.ipaddr_v6, &ip->sin6.sin6_addr,
				       sizeof(struct in6_addr));
			}

			yang_dup_ip = yang_data_new_ip(
				"/frr-zebra:clear-evpn-dup-addr/input/clear-dup-choice/single-case/vni-id/vni-ipaddr",
				&host_ip);

			if (yang_dup_ip)
				listnode_add(input, yang_dup_ip);
		}
	}

	if (yang_dup) {
		listnode_add(input, yang_dup);
		ret = nb_cli_rpc(vty, "/frr-zebra:clear-evpn-dup-addr", input,
				 NULL);
	}

	list_delete(&input);

	return ret;
}

/* Static ip route configuration write function. */
static int zebra_ip_config(struct vty *vty)
{
	int write = 0;

	write += zebra_import_table_config(vty, VRF_DEFAULT);

	return write;
}

DEFUN (ip_zebra_import_table_distance,
       ip_zebra_import_table_distance_cmd,
       "ip import-table (1-252) [distance (1-255)] [route-map WORD]",
       IP_STR
       "import routes from non-main kernel table\n"
       "kernel routing table id\n"
       "Distance for imported routes\n"
       "Default distance value\n"
       "route-map for filtering\n"
       "route-map name\n")
{
	uint32_t table_id = 0;

	table_id = strtoul(argv[2]->arg, NULL, 10);
	int distance = ZEBRA_TABLE_DISTANCE_DEFAULT;
	char *rmap =
		strmatch(argv[argc - 2]->text, "route-map")
			? XSTRDUP(MTYPE_ROUTE_MAP_NAME, argv[argc - 1]->arg)
			: NULL;
	int ret;

	if (argc == 7 || (argc == 5 && !rmap))
		distance = strtoul(argv[4]->arg, NULL, 10);

	if (!is_zebra_valid_kernel_table(table_id)) {
		vty_out(vty,
			"Invalid routing table ID, %d. Must be in range 1-252\n",
			table_id);
		if (rmap)
			XFREE(MTYPE_ROUTE_MAP_NAME, rmap);
		return CMD_WARNING;
	}

	if (is_zebra_main_routing_table(table_id)) {
		vty_out(vty,
			"Invalid routing table ID, %d. Must be non-default table\n",
			table_id);
		if (rmap)
			XFREE(MTYPE_ROUTE_MAP_NAME, rmap);
		return CMD_WARNING;
	}

	ret = zebra_import_table(AFI_IP, VRF_DEFAULT, table_id,
				 distance, rmap, 1);
	if (rmap)
		XFREE(MTYPE_ROUTE_MAP_NAME, rmap);

	return ret;
}

DEFUN_HIDDEN (zebra_packet_process,
	      zebra_packet_process_cmd,
	      "zebra zapi-packets (1-10000)",
	      ZEBRA_STR
	      "Zapi Protocol\n"
	      "Number of packets to process before relinquishing thread\n")
{
	uint32_t packets = strtoul(argv[2]->arg, NULL, 10);

	atomic_store_explicit(&zrouter.packets_to_process, packets,
			      memory_order_relaxed);

	return CMD_SUCCESS;
}

DEFUN_HIDDEN (no_zebra_packet_process,
	      no_zebra_packet_process_cmd,
	      "no zebra zapi-packets [(1-10000)]",
	      NO_STR
	      ZEBRA_STR
	      "Zapi Protocol\n"
	      "Number of packets to process before relinquishing thread\n")
{
	atomic_store_explicit(&zrouter.packets_to_process,
			      ZEBRA_ZAPI_PACKETS_TO_PROCESS,
			      memory_order_relaxed);

	return CMD_SUCCESS;
}

DEFUN_HIDDEN (zebra_workqueue_timer,
	      zebra_workqueue_timer_cmd,
	      "zebra work-queue (0-10000)",
	      ZEBRA_STR
	      "Work Queue\n"
	      "Time in milliseconds\n")
{
	uint32_t timer = strtoul(argv[2]->arg, NULL, 10);
	zrouter.ribq->spec.hold = timer;

	return CMD_SUCCESS;
}

DEFUN_HIDDEN (no_zebra_workqueue_timer,
	      no_zebra_workqueue_timer_cmd,
	      "no zebra work-queue [(0-10000)]",
	      NO_STR
	      ZEBRA_STR
	      "Work Queue\n"
	      "Time in milliseconds\n")
{
	zrouter.ribq->spec.hold = ZEBRA_RIB_PROCESS_HOLD_TIME;

	return CMD_SUCCESS;
}

DEFUN (no_ip_zebra_import_table,
       no_ip_zebra_import_table_cmd,
       "no ip import-table (1-252) [distance (1-255)] [route-map NAME]",
       NO_STR
       IP_STR
       "import routes from non-main kernel table\n"
       "kernel routing table id\n"
       "Distance for imported routes\n"
       "Default distance value\n"
       "route-map for filtering\n"
       "route-map name\n")
{
	uint32_t table_id = 0;
	table_id = strtoul(argv[3]->arg, NULL, 10);

	if (!is_zebra_valid_kernel_table(table_id)) {
		vty_out(vty,
			"Invalid routing table ID. Must be in range 1-252\n");
		return CMD_WARNING;
	}

	if (is_zebra_main_routing_table(table_id)) {
		vty_out(vty,
			"Invalid routing table ID, %d. Must be non-default table\n",
			table_id);
		return CMD_WARNING;
	}

	if (!is_zebra_import_table_enabled(AFI_IP, VRF_DEFAULT, table_id))
		return CMD_SUCCESS;

	return (zebra_import_table(AFI_IP, VRF_DEFAULT, table_id, 0, NULL, 0));
}

static int config_write_protocol(struct vty *vty)
{
	if (allow_delete)
		vty_out(vty, "allow-external-route-update\n");

	if (zrouter.ribq->spec.hold != ZEBRA_RIB_PROCESS_HOLD_TIME)
		vty_out(vty, "zebra work-queue %u\n", zrouter.ribq->spec.hold);

	if (zrouter.packets_to_process != ZEBRA_ZAPI_PACKETS_TO_PROCESS)
		vty_out(vty, "zebra zapi-packets %u\n",
			zrouter.packets_to_process);

	enum multicast_mode ipv4_multicast_mode = multicast_mode_ipv4_get();

	if (ipv4_multicast_mode != MCAST_NO_CONFIG)
		vty_out(vty, "ip multicast rpf-lookup-mode %s\n",
			ipv4_multicast_mode == MCAST_URIB_ONLY
				? "urib-only"
				: ipv4_multicast_mode == MCAST_MRIB_ONLY
					  ? "mrib-only"
					  : ipv4_multicast_mode
							    == MCAST_MIX_MRIB_FIRST
						    ? "mrib-then-urib"
						    : ipv4_multicast_mode
								      == MCAST_MIX_DISTANCE
							      ? "lower-distance"
							      : "longer-prefix");

	/* Include dataplane info */
	dplane_config_write_helper(vty);

<<<<<<< HEAD
=======
	zebra_evpn_mh_config_write(vty);

>>>>>>> f44e7a37
	/* Include nexthop-group config */
	if (!zebra_nhg_kernel_nexthops_enabled())
		vty_out(vty, "no zebra nexthop kernel enable\n");

<<<<<<< HEAD
=======
	if (zebra_nhg_proto_nexthops_only())
		vty_out(vty, "zebra nexthop proto only\n");

	if (!zebra_nhg_recursive_use_backups())
		vty_out(vty, "no zebra nexthop resolve-via-backup\n");

	if (rnh_get_hide_backups())
		vty_out(vty, "ip nht hide-backup-events\n");

#ifdef HAVE_NETLINK
	/* Include netlink info */
	netlink_config_write_helper(vty);
#endif /* HAVE_NETLINK */

>>>>>>> f44e7a37
	return 1;
}

DEFUN (show_zebra,
       show_zebra_cmd,
       "show zebra",
       SHOW_STR
       ZEBRA_STR)
{
	struct vrf *vrf;

	if (zrouter.asic_offloaded)
		vty_out(vty, "Asic Offload is being used\n");

	vty_out(vty,
		"                            Route      Route      Neighbor   LSP        LSP\n");
	vty_out(vty,
		"VRF                         Installs   Removals    Updates   Installs   Removals\n");

	RB_FOREACH (vrf, vrf_name_head, &vrfs_by_name) {
		struct zebra_vrf *zvrf = vrf->info;

		vty_out(vty, "%-25s %10" PRIu64 " %10" PRIu64 " %10" PRIu64" %10" PRIu64 " %10" PRIu64 "\n",
			vrf->name, zvrf->installs, zvrf->removals,
			zvrf->neigh_updates, zvrf->lsp_installs,
			zvrf->lsp_removals);
	}

	return CMD_SUCCESS;
}

DEFUN (ip_forwarding,
       ip_forwarding_cmd,
       "ip forwarding",
       IP_STR
       "Turn on IP forwarding\n")
{
	int ret;

	ret = ipforward();
	if (ret == 0)
		ret = ipforward_on();

	if (ret == 0) {
		vty_out(vty, "Can't turn on IP forwarding\n");
		return CMD_WARNING_CONFIG_FAILED;
	}

	return CMD_SUCCESS;
}

DEFUN (no_ip_forwarding,
       no_ip_forwarding_cmd,
       "no ip forwarding",
       NO_STR
       IP_STR
       "Turn off IP forwarding\n")
{
	int ret;

	ret = ipforward();
	if (ret != 0)
		ret = ipforward_off();

	if (ret != 0) {
		vty_out(vty, "Can't turn off IP forwarding\n");
		return CMD_WARNING_CONFIG_FAILED;
	}

	return CMD_SUCCESS;
}

/* Only display ip forwarding is enabled or not. */
DEFUN (show_ip_forwarding,
       show_ip_forwarding_cmd,
       "show ip forwarding",
       SHOW_STR
       IP_STR
       "IP forwarding status\n")
{
	int ret;

	ret = ipforward();

	if (ret == 0)
		vty_out(vty, "IP forwarding is off\n");
	else
		vty_out(vty, "IP forwarding is on\n");
	return CMD_SUCCESS;
}

/* Only display ipv6 forwarding is enabled or not. */
DEFUN (show_ipv6_forwarding,
       show_ipv6_forwarding_cmd,
       "show ipv6 forwarding",
       SHOW_STR
       "IPv6 information\n"
       "Forwarding status\n")
{
	int ret;

	ret = ipforward_ipv6();

	switch (ret) {
	case -1:
		vty_out(vty, "ipv6 forwarding is unknown\n");
		break;
	case 0:
		vty_out(vty, "ipv6 forwarding is %s\n", "off");
		break;
	case 1:
		vty_out(vty, "ipv6 forwarding is %s\n", "on");
		break;
	default:
		vty_out(vty, "ipv6 forwarding is %s\n", "off");
		break;
	}
	return CMD_SUCCESS;
}

DEFUN (ipv6_forwarding,
       ipv6_forwarding_cmd,
       "ipv6 forwarding",
       IPV6_STR
       "Turn on IPv6 forwarding\n")
{
	int ret;

	ret = ipforward_ipv6();
	if (ret == 0)
		ret = ipforward_ipv6_on();

	if (ret == 0) {
		vty_out(vty, "Can't turn on IPv6 forwarding\n");
		return CMD_WARNING_CONFIG_FAILED;
	}

	return CMD_SUCCESS;
}

DEFUN (no_ipv6_forwarding,
       no_ipv6_forwarding_cmd,
       "no ipv6 forwarding",
       NO_STR
       IPV6_STR
       "Turn off IPv6 forwarding\n")
{
	int ret;

	ret = ipforward_ipv6();
	if (ret != 0)
		ret = ipforward_ipv6_off();

	if (ret != 0) {
		vty_out(vty, "Can't turn off IPv6 forwarding\n");
		return CMD_WARNING_CONFIG_FAILED;
	}

	return CMD_SUCCESS;
}

/* Display dataplane info */
DEFUN (show_dataplane,
       show_dataplane_cmd,
       "show zebra dplane [detailed]",
       SHOW_STR
       ZEBRA_STR
       "Zebra dataplane information\n"
       "Detailed output\n")
{
	int idx = 0;
	bool detailed = false;

	if (argv_find(argv, argc, "detailed", &idx))
		detailed = true;

	return dplane_show_helper(vty, detailed);
}

/* Display dataplane providers info */
DEFUN (show_dataplane_providers,
       show_dataplane_providers_cmd,
       "show zebra dplane providers [detailed]",
       SHOW_STR
       ZEBRA_STR
       "Zebra dataplane information\n"
       "Zebra dataplane provider information\n"
       "Detailed output\n")
{
	int idx = 0;
	bool detailed = false;

	if (argv_find(argv, argc, "detailed", &idx))
		detailed = true;

	return dplane_show_provs_helper(vty, detailed);
}

/* Configure dataplane incoming queue limit */
DEFUN (zebra_dplane_queue_limit,
       zebra_dplane_queue_limit_cmd,
       "zebra dplane limit (0-10000)",
       ZEBRA_STR
       "Zebra dataplane\n"
       "Limit incoming queued updates\n"
       "Number of queued updates\n")
{
	uint32_t limit = 0;

	limit = strtoul(argv[3]->arg, NULL, 10);

	dplane_set_in_queue_limit(limit, true);

	return CMD_SUCCESS;
}

/* Reset dataplane queue limit to default value */
DEFUN (no_zebra_dplane_queue_limit,
       no_zebra_dplane_queue_limit_cmd,
       "no zebra dplane limit [(0-10000)]",
       NO_STR
       ZEBRA_STR
       "Zebra dataplane\n"
       "Limit incoming queued updates\n"
       "Number of queued updates\n")
{
	dplane_set_in_queue_limit(0, false);

	return CMD_SUCCESS;
}

DEFUN (zebra_show_routing_tables_summary,
       zebra_show_routing_tables_summary_cmd,
       "show zebra router table summary",
       SHOW_STR
       ZEBRA_STR
       "The Zebra Router Information\n"
       "Table Information about this Zebra Router\n"
       "Summary Information\n")
{
	zebra_router_show_table_summary(vty);

	return CMD_SUCCESS;
}

/* Table configuration write function. */
static int config_write_table(struct vty *vty)
{
	return 0;
}

/* IPForwarding configuration write function. */
static int config_write_forwarding(struct vty *vty)
{
	if (!ipforward())
		vty_out(vty, "no ip forwarding\n");
	if (!ipforward_ipv6())
		vty_out(vty, "no ipv6 forwarding\n");
	vty_out(vty, "!\n");
	return 0;
}

DEFUN_HIDDEN (show_frr,
	      show_frr_cmd,
	      "show frr",
	      SHOW_STR
	      "FRR\n")
{
	vty_out(vty, "........ .. .  .. . ..... ...77:................................................\n");
	vty_out(vty, ".............................7777:..............................................\n");
	vty_out(vty, ".............................777777,............................................\n");
	vty_out(vty, "... .........................77777777,..........................................\n");
	vty_out(vty, "............................=7777777777:........................................\n");
	vty_out(vty, "........................:7777777777777777,......................................\n");
	vty_out(vty, ".................... ~7777777777777?~,..........................................\n");
	vty_out(vty, "...................I7777777777+.................................................\n");
	vty_out(vty, "................,777777777?............  .......................................\n");
	vty_out(vty, "..............:77777777?..........~?77777.......................................\n");
	vty_out(vty, ".............77777777~........=7777777777.......................................\n");
	vty_out(vty, ".......... +7777777,.......?7777777777777.......................................\n");
	vty_out(vty, "..........7777777~......:7777777777777777......77?,.............................\n");
	vty_out(vty, "........:777777?......+777777777777777777......777777I,.........................\n");
	vty_out(vty, ".......?777777,.....+77777777777777777777......777777777?.......................\n");
	vty_out(vty, "......?777777......7777777777777777777777......,?777777777?.....................\n");
	vty_out(vty, ".....?77777?.....=7777777777777777777I~............,I7777777~...................\n");
	vty_out(vty, "....+77777+.....I77777777777777777:...................+777777I..................\n");
	vty_out(vty, "...~77777+.....7777777777777777=........................?777777......    .......\n");
	vty_out(vty, "...77777I.....I77777777777777~.........:?................,777777.....I777.......\n");
	vty_out(vty, "..777777.....I7777777777777I .......?7777..................777777.....777?......\n");
	vty_out(vty, ".~77777,....=7777777777777:......,7777777..................,77777+....+777......\n");
	vty_out(vty, ".77777I.....7777777777777,......777777777.......ONNNN.......=77777.....777~.....\n");
	vty_out(vty, ",77777.....I777777777777,.....:7777777777......DNNNNNN.......77777+ ...7777.....\n");
	vty_out(vty, "I7777I.....777777777777=.....~77777777777......NNNNNNN~......=7777I....=777.....\n");
	vty_out(vty, "77777:....=777777777777.....,777777777777......$NNNNND ......:77777....:777.....\n");
	vty_out(vty, "77777. ...777777777777~.....7777777777777........7DZ,........:77777.....777.....\n");
	vty_out(vty, "????? . ..777777777777.....,7777777777777....................:77777I....777.....\n");
	vty_out(vty, "....... ..777777777777.....+7777777777777....................=7777777+...?7.....\n");
	vty_out(vty, "..........77777777777I.....I7777777777777....................7777777777:........\n");
	vty_out(vty, "..........77777777777I.....?7777777777777...................~777777777777.......\n");
	vty_out(vty, "..........777777777777.....~7777777777777..................,77777777777777+.....\n");
	vty_out(vty, "..........777777777777......7777777777777..................77777777777777777,...\n");
	vty_out(vty, "..... ....?77777777777I.....~777777777777................,777777.....,:+77777I..\n");
	vty_out(vty, "........ .:777777777777,.....?77777777777...............?777777..............,:=\n");
	vty_out(vty, ".......... 7777777777777..... ?7777777777.............=7777777.....~777I........\n");
	vty_out(vty, "...........:777777777777I......~777777777...........I7777777~.....+777I.........\n");
	vty_out(vty, "..... ......7777777777777I.......I7777777.......+777777777I......7777I..........\n");
	vty_out(vty, ".............77777777777777........?77777......777777777?......=7777=...........\n");
	vty_out(vty, ".............,77777777777777+.........~77......777777I,......:77777.............\n");
	vty_out(vty, "..............~777777777777777~................777777......:77777=..............\n");
	vty_out(vty, "...............:7777777777777777?..............:777777,.....=77=................\n");
	vty_out(vty, "................,777777777777777777?,...........,777777:.....,..................\n");
	vty_out(vty, "........... ......I777777777777777777777I.........777777~.......................\n");
	vty_out(vty, "...................,777777777777777777777..........777777+......................\n");
	vty_out(vty, ".....................+7777777777777777777...........777777?.....................\n");
	vty_out(vty, ".......................=77777777777777777............777777I....................\n");
	vty_out(vty, ".........................:777777777777777.............I77777I...................\n");
	vty_out(vty, "............................~777777777777..............+777777..................\n");
	vty_out(vty, "................................~77777777...............=777777.................\n");
	vty_out(vty, ".....................................:=?I................~777777................\n");
	vty_out(vty, "..........................................................:777777,..............\n");
	vty_out(vty, ".... ... ... .  . .... ....... ....... ....................:777777..............\n");

	return CMD_SUCCESS;
}

#ifdef HAVE_NETLINK
DEFUN_HIDDEN(zebra_kernel_netlink_batch_tx_buf,
	     zebra_kernel_netlink_batch_tx_buf_cmd,
	     "zebra kernel netlink batch-tx-buf (1-1048576) (1-1048576)",
	     ZEBRA_STR
	     "Zebra kernel interface\n"
	     "Set Netlink parameters\n"
	     "Set batch buffer size and send threshold\n"
	     "Size of the buffer\n"
	     "Send threshold\n")
{
	uint32_t bufsize = 0, threshold = 0;

	bufsize = strtoul(argv[4]->arg, NULL, 10);
	threshold = strtoul(argv[5]->arg, NULL, 10);

	netlink_set_batch_buffer_size(bufsize, threshold, true);

	return CMD_SUCCESS;
}

DEFUN_HIDDEN(no_zebra_kernel_netlink_batch_tx_buf,
	     no_zebra_kernel_netlink_batch_tx_buf_cmd,
	     "no zebra kernel netlink batch-tx-buf [(0-1048576)] [(0-1048576)]",
	     NO_STR ZEBRA_STR
	     "Zebra kernel interface\n"
	     "Set Netlink parameters\n"
	     "Set batch buffer size and send threshold\n"
	     "Size of the buffer\n"
	     "Send threshold\n")
{
	netlink_set_batch_buffer_size(0, 0, false);

	return CMD_SUCCESS;
}

#endif /* HAVE_NETLINK */

/* IP node for static routes. */
static int zebra_ip_config(struct vty *vty);
static struct cmd_node ip_node = {
	.name = "static ip",
	.node = IP_NODE,
	.prompt = "",
	.config_write = zebra_ip_config,
};
static int config_write_protocol(struct vty *vty);
static struct cmd_node protocol_node = {
	.name = "protocol",
	.node = PROTOCOL_NODE,
	.prompt = "",
	.config_write = config_write_protocol,
};
/* table node for routing tables. */
static int config_write_table(struct vty *vty);
static struct cmd_node table_node = {
	.name = "table",
	.node = TABLE_NODE,
	.prompt = "",
	.config_write = config_write_table,
};
static int config_write_forwarding(struct vty *vty);
static struct cmd_node forwarding_node = {
	.name = "forwarding",
	.node = FORWARDING_NODE,
	.prompt = "",
	.config_write = config_write_forwarding,
};

/* Route VTY.  */
void zebra_vty_init(void)
{
	/* Install configuration write function. */
	install_node(&table_node);
	install_node(&forwarding_node);

	install_element(VIEW_NODE, &show_ip_forwarding_cmd);
	install_element(CONFIG_NODE, &ip_forwarding_cmd);
	install_element(CONFIG_NODE, &no_ip_forwarding_cmd);
	install_element(ENABLE_NODE, &show_zebra_cmd);

	install_element(VIEW_NODE, &show_ipv6_forwarding_cmd);
	install_element(CONFIG_NODE, &ipv6_forwarding_cmd);
	install_element(CONFIG_NODE, &no_ipv6_forwarding_cmd);

	/* Route-map */
	zebra_route_map_init();

	install_node(&ip_node);
	install_node(&protocol_node);

	install_element(CONFIG_NODE, &allow_external_route_update_cmd);
	install_element(CONFIG_NODE, &no_allow_external_route_update_cmd);

	install_element(CONFIG_NODE, &ip_multicast_mode_cmd);
	install_element(CONFIG_NODE, &no_ip_multicast_mode_cmd);

	install_element(CONFIG_NODE, &ip_zebra_import_table_distance_cmd);
	install_element(CONFIG_NODE, &no_ip_zebra_import_table_cmd);
	install_element(CONFIG_NODE, &zebra_workqueue_timer_cmd);
	install_element(CONFIG_NODE, &no_zebra_workqueue_timer_cmd);
	install_element(CONFIG_NODE, &zebra_packet_process_cmd);
	install_element(CONFIG_NODE, &no_zebra_packet_process_cmd);
	install_element(CONFIG_NODE, &nexthop_group_use_enable_cmd);
<<<<<<< HEAD
=======
	install_element(CONFIG_NODE, &proto_nexthop_group_only_cmd);
	install_element(CONFIG_NODE, &backup_nexthop_recursive_use_enable_cmd);
>>>>>>> f44e7a37

	install_element(VIEW_NODE, &show_nexthop_group_cmd);
	install_element(VIEW_NODE, &show_interface_nexthop_group_cmd);

	install_element(VIEW_NODE, &show_vrf_cmd);
	install_element(VIEW_NODE, &show_vrf_vni_cmd);
	install_element(VIEW_NODE, &show_route_cmd);
	install_element(VIEW_NODE, &show_ro_cmd);
	install_element(VIEW_NODE, &show_route_detail_cmd);
	install_element(VIEW_NODE, &show_route_summary_cmd);
	install_element(VIEW_NODE, &show_ip_nht_cmd);

	install_element(VIEW_NODE, &show_ip_rpf_cmd);
	install_element(VIEW_NODE, &show_ip_rpf_addr_cmd);

	install_element(CONFIG_NODE, &ip_nht_default_route_cmd);
	install_element(CONFIG_NODE, &no_ip_nht_default_route_cmd);
	install_element(CONFIG_NODE, &ipv6_nht_default_route_cmd);
	install_element(CONFIG_NODE, &no_ipv6_nht_default_route_cmd);
	install_element(VRF_NODE, &ip_nht_default_route_cmd);
	install_element(VRF_NODE, &no_ip_nht_default_route_cmd);
	install_element(VRF_NODE, &ipv6_nht_default_route_cmd);
	install_element(VRF_NODE, &no_ipv6_nht_default_route_cmd);
	install_element(CONFIG_NODE, &rnh_hide_backups_cmd);

	install_element(VIEW_NODE, &show_ipv6_mroute_cmd);

	/* Commands for VRF */
	install_element(VIEW_NODE, &show_ipv6_mroute_vrf_all_cmd);

	install_element(VIEW_NODE, &show_frr_cmd);
	install_element(VIEW_NODE, &show_evpn_global_cmd);
	install_element(VIEW_NODE, &show_evpn_vni_cmd);
	install_element(VIEW_NODE, &show_evpn_vni_detail_cmd);
	install_element(VIEW_NODE, &show_evpn_vni_vni_cmd);
	install_element(VIEW_NODE, &show_evpn_l2_nh_cmd);
	install_element(VIEW_NODE, &show_evpn_es_cmd);
	install_element(VIEW_NODE, &show_evpn_es_evi_cmd);
	install_element(VIEW_NODE, &show_evpn_access_vlan_cmd);
	install_element(VIEW_NODE, &show_evpn_rmac_vni_mac_cmd);
	install_element(VIEW_NODE, &show_evpn_rmac_vni_cmd);
	install_element(VIEW_NODE, &show_evpn_rmac_vni_all_cmd);
	install_element(VIEW_NODE, &show_evpn_nh_vni_ip_cmd);
	install_element(VIEW_NODE, &show_evpn_nh_vni_cmd);
	install_element(VIEW_NODE, &show_evpn_nh_vni_all_cmd);
	install_element(VIEW_NODE, &show_evpn_mac_vni_cmd);
	install_element(VIEW_NODE, &show_evpn_mac_vni_all_cmd);
	install_element(VIEW_NODE, &show_evpn_mac_vni_all_detail_cmd);
	install_element(VIEW_NODE, &show_evpn_mac_vni_all_vtep_cmd);
	install_element(VIEW_NODE, &show_evpn_mac_vni_mac_cmd);
	install_element(VIEW_NODE, &show_evpn_mac_vni_vtep_cmd);
	install_element(VIEW_NODE, &show_evpn_mac_vni_dad_cmd);
	install_element(VIEW_NODE, &show_evpn_mac_vni_all_dad_cmd);
	install_element(VIEW_NODE, &show_evpn_neigh_vni_cmd);
	install_element(VIEW_NODE, &show_evpn_neigh_vni_all_cmd);
	install_element(VIEW_NODE, &show_evpn_neigh_vni_all_detail_cmd);
	install_element(VIEW_NODE, &show_evpn_neigh_vni_neigh_cmd);
	install_element(VIEW_NODE, &show_evpn_neigh_vni_vtep_cmd);
	install_element(VIEW_NODE, &show_evpn_neigh_vni_dad_cmd);
	install_element(VIEW_NODE, &show_evpn_neigh_vni_all_dad_cmd);
	install_element(ENABLE_NODE, &clear_evpn_dup_addr_cmd);

	install_element(VIEW_NODE, &show_pbr_ipset_cmd);
	install_element(VIEW_NODE, &show_pbr_iptable_cmd);
	install_element(VIEW_NODE, &show_route_zebra_dump_cmd);

	install_element(CONFIG_NODE, &evpn_mh_mac_holdtime_cmd);
	install_element(CONFIG_NODE, &evpn_mh_neigh_holdtime_cmd);
	install_element(CONFIG_NODE, &evpn_mh_startup_delay_cmd);
	install_element(CONFIG_NODE, &evpn_mh_redirect_off_cmd);
	install_element(CONFIG_NODE, &default_vrf_vni_mapping_cmd);
	install_element(CONFIG_NODE, &no_default_vrf_vni_mapping_cmd);
	install_element(VRF_NODE, &vrf_vni_mapping_cmd);
	install_element(VRF_NODE, &no_vrf_vni_mapping_cmd);

	install_element(VIEW_NODE, &show_dataplane_cmd);
	install_element(VIEW_NODE, &show_dataplane_providers_cmd);
	install_element(CONFIG_NODE, &zebra_dplane_queue_limit_cmd);
	install_element(CONFIG_NODE, &no_zebra_dplane_queue_limit_cmd);

#ifdef HAVE_NETLINK
	install_element(CONFIG_NODE, &zebra_kernel_netlink_batch_tx_buf_cmd);
	install_element(CONFIG_NODE, &no_zebra_kernel_netlink_batch_tx_buf_cmd);
#endif /* HAVE_NETLINK */

	install_element(VIEW_NODE, &zebra_show_routing_tables_summary_cmd);
}<|MERGE_RESOLUTION|>--- conflicted
+++ resolved
@@ -1592,11 +1592,7 @@
 
 DEFPY (show_nexthop_group,
        show_nexthop_group_cmd,
-<<<<<<< HEAD
-       "show nexthop-group rib <(0-4294967295)$id|[singleton <ip$v4|ipv6$v6>] [vrf <NAME$vrf_name|all$vrf_all>]>",
-=======
        "show nexthop-group rib <(0-4294967295)$id|[singleton <ip$v4|ipv6$v6>] [<kernel|zebra|bgp|sharp>$type_str] [vrf <NAME$vrf_name|all$vrf_all>]>",
->>>>>>> f44e7a37
        SHOW_STR
        "Show Nexthop Groups\n"
        "RIB information\n"
@@ -1613,10 +1609,7 @@
 
 	struct zebra_vrf *zvrf = NULL;
 	afi_t afi = AFI_UNSPEC;
-<<<<<<< HEAD
-=======
 	int type = 0;
->>>>>>> f44e7a37
 
 	if (id)
 		return show_nexthop_group_id_cmd_helper(vty, id);
@@ -1626,10 +1619,6 @@
 	else if (v6)
 		afi = AFI_IP6;
 
-<<<<<<< HEAD
-	if (vrf_is_backend_netns() && (vrf_name || vrf_all)) {
-		vty_out(vty, "VRF subcommand does not make any sense in l3mdev based vrf's");
-=======
 	if (type_str) {
 		type = proto_redistnum((afi ? afi : AFI_IP), type_str);
 		if (type < 0) {
@@ -1641,7 +1630,6 @@
 	if (!vrf_is_backend_netns() && (vrf_name || vrf_all)) {
 		vty_out(vty,
 			"VRF subcommand does not make any sense in l3mdev based vrf's\n");
->>>>>>> f44e7a37
 		return CMD_WARNING;
 	}
 
@@ -1711,19 +1699,6 @@
 	     "Configure use of backup nexthops in recursive resolution\n")
 {
 	zebra_nhg_set_recursive_use_backups(!no);
-	return CMD_SUCCESS;
-}
-
-DEFPY_HIDDEN(nexthop_group_use_enable,
-	     nexthop_group_use_enable_cmd,
-	     "[no] zebra nexthop kernel enable",
-	     NO_STR
-	     ZEBRA_STR
-	     "Nexthop configuration \n"
-	     "Configure use of kernel nexthops\n"
-	     "Enable kernel nexthops\n")
-{
-	zebra_nhg_enable_kernel_nexthops(!no);
 	return CMD_SUCCESS;
 }
 
@@ -3933,17 +3908,12 @@
 	/* Include dataplane info */
 	dplane_config_write_helper(vty);
 
-<<<<<<< HEAD
-=======
 	zebra_evpn_mh_config_write(vty);
 
->>>>>>> f44e7a37
 	/* Include nexthop-group config */
 	if (!zebra_nhg_kernel_nexthops_enabled())
 		vty_out(vty, "no zebra nexthop kernel enable\n");
 
-<<<<<<< HEAD
-=======
 	if (zebra_nhg_proto_nexthops_only())
 		vty_out(vty, "zebra nexthop proto only\n");
 
@@ -3958,7 +3928,6 @@
 	netlink_config_write_helper(vty);
 #endif /* HAVE_NETLINK */
 
->>>>>>> f44e7a37
 	return 1;
 }
 
@@ -4388,11 +4357,8 @@
 	install_element(CONFIG_NODE, &zebra_packet_process_cmd);
 	install_element(CONFIG_NODE, &no_zebra_packet_process_cmd);
 	install_element(CONFIG_NODE, &nexthop_group_use_enable_cmd);
-<<<<<<< HEAD
-=======
 	install_element(CONFIG_NODE, &proto_nexthop_group_only_cmd);
 	install_element(CONFIG_NODE, &backup_nexthop_recursive_use_enable_cmd);
->>>>>>> f44e7a37
 
 	install_element(VIEW_NODE, &show_nexthop_group_cmd);
 	install_element(VIEW_NODE, &show_interface_nexthop_group_cmd);
