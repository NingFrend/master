/* Zebra VTY functions
 * Copyright (C) 2002 Kunihiro Ishiguro
 *
 * This file is part of GNU Zebra.
 *
 * GNU Zebra is free software; you can redistribute it and/or modify it
 * under the terms of the GNU General Public License as published by the
 * Free Software Foundation; either version 2, or (at your option) any
 * later version.
 *
 * GNU Zebra is distributed in the hope that it will be useful, but
 * WITHOUT ANY WARRANTY; without even the implied warranty of
 * MERCHANTABILITY or FITNESS FOR A PARTICULAR PURPOSE.  See the GNU
 * General Public License for more details.
 *
 * You should have received a copy of the GNU General Public License
 * along with GNU Zebra; see the file COPYING.  If not, write to the 
 * Free Software Foundation, Inc., 59 Temple Place - Suite 330, 
 * Boston, MA 02111-1307, USA.  
 */

#include <zebra.h>

#include "memory.h"
#include "zebra_memory.h"
#include "if.h"
#include "prefix.h"
#include "command.h"
#include "table.h"
#include "rib.h"
#include "nexthop.h"
#include "vrf.h"
#include "mpls.h"
#include "lib/json.h"
#include "routemap.h"

#include "zebra/zserv.h"
#include "zebra/zebra_vrf.h"
#include "zebra/zebra_mpls.h"
#include "zebra/zebra_rnh.h"
#include "zebra/redistribute.h"
#include "zebra/zebra_routemap.h"
#include "zebra/zebra_static.h"

extern int allow_delete;

static int do_show_ip_route(struct vty *vty, const char *vrf_name,
                            safi_t safi, u_char use_json);
static void vty_show_ip_route_detail (struct vty *vty, struct route_node *rn,
                                      int mcast);

#define ONE_DAY_SECOND 60*60*24
#define ONE_WEEK_SECOND 60*60*24*7

/* General function for static route. */
int
zebra_static_ipv4 (struct vty *vty, safi_t safi, int add_cmd,
		   const char *dest_str, const char *mask_str,
		   const char *gate_str, const char *flag_str,
		   const char *tag_str, const char *distance_str,
		   const char *vrf_id_str, const char *label_str)
{
  int ret;
  u_char distance;
  struct prefix p;
  struct in_addr gate;
  struct in_addr mask;
  u_char flag = 0;
  route_tag_t tag = 0;
  struct zebra_vrf *zvrf = NULL;
  unsigned int ifindex = 0;
  const char *ifname = NULL;
  u_char type = STATIC_IPV4_BLACKHOLE;
  struct static_nh_label snh_label;

  memset (&snh_label, 0, sizeof (struct static_nh_label));
  ret = str2prefix (dest_str, &p);
  if (ret <= 0)
    {
      vty_out (vty, "%% Malformed address%s", VTY_NEWLINE);
      return CMD_WARNING;
    }

  /* Cisco like mask notation. */
  if (mask_str)
    {
      ret = inet_aton (mask_str, &mask);
      if (ret == 0)
        {
          vty_out (vty, "%% Malformed address%s", VTY_NEWLINE);
          return CMD_WARNING;
        }
      p.prefixlen = ip_masklen (mask);
    }

  /* Apply mask for given prefix. */
  apply_mask (&p);

  /* Administrative distance. */
  if (distance_str)
    distance = atoi (distance_str);
  else
    distance = ZEBRA_STATIC_DISTANCE_DEFAULT;

  /* tag */
  if (tag_str)
    tag = atol(tag_str);

  /* VRF id */
  zvrf = zebra_vrf_list_lookup_by_name (vrf_id_str);

  if (!zvrf)
    {
      vty_out (vty, "%% vrf %s is not defined%s", vrf_id_str, VTY_NEWLINE);
      return CMD_WARNING;
    }

  /* Labels */
  if (label_str)
    {
      if (mpls_str2label (label_str, &snh_label.num_labels,
                          snh_label.label))
        {
          vty_out (vty, "%% Malformed label(s)%s", VTY_NEWLINE);
          return CMD_WARNING;
        }
    }

  /* Null0 static route.  */
  if ((gate_str != NULL) && (strncasecmp (gate_str, "Null0", strlen (gate_str)) == 0))
    {
      if (flag_str)
        {
          vty_out (vty, "%% can not have flag %s with Null0%s", flag_str, VTY_NEWLINE);
          return CMD_WARNING;
        }
      if (add_cmd)
        static_add_route (AFI_IP, safi, type, &p, NULL, ifindex, ifname,
			  ZEBRA_FLAG_BLACKHOLE, tag, distance, zvrf, &snh_label);
      else
        static_delete_route (AFI_IP, safi, type, &p, NULL, ifindex, tag,
			     distance, zvrf, &snh_label);
      return CMD_SUCCESS;
    }

  /* Route flags */
  if (flag_str) {
    switch(flag_str[0]) {
      case 'r':
      case 'R': /* XXX */
        SET_FLAG (flag, ZEBRA_FLAG_REJECT);
        break;
      case 'b':
      case 'B': /* XXX */
        SET_FLAG (flag, ZEBRA_FLAG_BLACKHOLE);
        break;
      default:
        vty_out (vty, "%% Malformed flag %s %s", flag_str, VTY_NEWLINE);
        return CMD_WARNING;
    }
  }

  if (gate_str == NULL)
  {
    if (add_cmd)
      static_add_route (AFI_IP, safi, type, &p, NULL, ifindex, ifname, flag,
			tag, distance, zvrf, &snh_label);
    else
      static_delete_route (AFI_IP, safi, type, &p, NULL, ifindex, tag, distance,
			   zvrf, &snh_label);

    return CMD_SUCCESS;
  }
  
  /* When gateway is A.B.C.D format, gate is treated as nexthop
     address other case gate is treated as interface name. */
  ret = inet_aton (gate_str, &gate);
  if (!ret)
    {
      struct interface *ifp = if_lookup_by_name_vrf (gate_str, zvrf->vrf_id);
      if (!ifp)
        {
	  vty_out (vty, "%% Unknown interface: %s%s", gate_str, VTY_NEWLINE);
          ifindex = IFINDEX_DELETED;
        }
      else
        ifindex = ifp->ifindex;
      ifname = gate_str;
      type = STATIC_IFINDEX;
    }
  else
    type = STATIC_IPV4_GATEWAY;

  if (add_cmd)
    static_add_route (AFI_IP, safi, type, &p,
		      ifindex ? NULL : (union g_addr *)&gate, ifindex, ifname,
		      flag, tag, distance, zvrf, &snh_label);
  else
    static_delete_route (AFI_IP, safi, type, &p,
			 ifindex ? NULL : (union g_addr *)&gate, ifindex, tag,
			 distance, zvrf, &snh_label);

  return CMD_SUCCESS;
}

/* Static unicast routes for multicast RPF lookup. */
DEFUN (ip_mroute_dist,
       ip_mroute_dist_cmd,
       "ip mroute A.B.C.D/M (A.B.C.D|INTERFACE) <1-255>",
       IP_STR
       "Configure static unicast route into MRIB for multicast RPF lookup\n"
       "IP destination prefix (e.g. 10.0.0.0/8)\n"
       "Nexthop address\n"
       "Nexthop interface name\n"
       "Distance\n")
{
  return zebra_static_ipv4 (vty, SAFI_MULTICAST, 1, argv[0], NULL, argv[1],
			    NULL, NULL, argc > 2 ? argv[2] : NULL, NULL, NULL);
}

ALIAS (ip_mroute_dist,
       ip_mroute_cmd,
       "ip mroute A.B.C.D/M (A.B.C.D|INTERFACE)",
       IP_STR
       "Configure static unicast route into MRIB for multicast RPF lookup\n"
       "IP destination prefix (e.g. 10.0.0.0/8)\n"
       "Nexthop address\n"
       "Nexthop interface name\n")

DEFUN (no_ip_mroute_dist,
       no_ip_mroute_dist_cmd,
       "no ip mroute A.B.C.D/M (A.B.C.D|INTERFACE) <1-255>",
       IP_STR
       "Configure static unicast route into MRIB for multicast RPF lookup\n"
       "IP destination prefix (e.g. 10.0.0.0/8)\n"
       "Nexthop address\n"
       "Nexthop interface name\n"
       "Distance\n")
{
  return zebra_static_ipv4 (vty, SAFI_MULTICAST, 0, argv[0], NULL, argv[1],
			    NULL, NULL, argc > 2 ? argv[2] : NULL, NULL, NULL);
}

ALIAS (no_ip_mroute_dist,
       no_ip_mroute_cmd,
       "no ip mroute A.B.C.D/M (A.B.C.D|INTERFACE)",
       NO_STR
       IP_STR
       "Configure static unicast route into MRIB for multicast RPF lookup\n"
       "IP destination prefix (e.g. 10.0.0.0/8)\n"
       "Nexthop address\n"
       "Nexthop interface name\n")

DEFUN (ip_multicast_mode,
       ip_multicast_mode_cmd,
       "ip multicast rpf-lookup-mode (urib-only|mrib-only|mrib-then-urib|lower-distance|longer-prefix)",
       IP_STR
       "Multicast options\n"
       "RPF lookup behavior\n"
       "Lookup in unicast RIB only\n"
       "Lookup in multicast RIB only\n"
       "Try multicast RIB first, fall back to unicast RIB\n"
       "Lookup both, use entry with lower distance\n"
       "Lookup both, use entry with longer prefix\n")
{

  if (!strncmp (argv[0], "u", 1))
    multicast_mode_ipv4_set (MCAST_URIB_ONLY);
  else if (!strncmp (argv[0], "mrib-o", 6))
    multicast_mode_ipv4_set (MCAST_MRIB_ONLY);
  else if (!strncmp (argv[0], "mrib-t", 6))
    multicast_mode_ipv4_set (MCAST_MIX_MRIB_FIRST);
  else if (!strncmp (argv[0], "low", 3))
    multicast_mode_ipv4_set (MCAST_MIX_DISTANCE);
  else if (!strncmp (argv[0], "lon", 3))
    multicast_mode_ipv4_set (MCAST_MIX_PFXLEN);
  else
    {
      vty_out (vty, "Invalid mode specified%s", VTY_NEWLINE);
      return CMD_WARNING;
    }

  return CMD_SUCCESS;
}

DEFUN (no_ip_multicast_mode,
       no_ip_multicast_mode_cmd,
       "no ip multicast rpf-lookup-mode (urib-only|mrib-only|mrib-then-urib|lower-distance|longer-prefix)",
       NO_STR
       IP_STR
       "Multicast options\n"
       "RPF lookup behavior\n"
       "Lookup in unicast RIB only\n"
       "Lookup in multicast RIB only\n"
       "Try multicast RIB first, fall back to unicast RIB\n"
       "Lookup both, use entry with lower distance\n"
       "Lookup both, use entry with longer prefix\n")
{
  multicast_mode_ipv4_set (MCAST_NO_CONFIG);
  return CMD_SUCCESS;
}

ALIAS (no_ip_multicast_mode,
       no_ip_multicast_mode_noarg_cmd,
       "no ip multicast rpf-lookup-mode",
       NO_STR
       IP_STR
       "Multicast options\n"
       "RPF lookup behavior\n")

DEFUN (show_ip_rpf,
       show_ip_rpf_cmd,
       "show ip rpf",
       SHOW_STR
       IP_STR
       "Display RPF information for multicast source\n")
{
  return do_show_ip_route(vty, VRF_DEFAULT_NAME, SAFI_MULTICAST, 0);
}

DEFUN (show_ip_rpf_addr,
       show_ip_rpf_addr_cmd,
       "show ip rpf A.B.C.D",
       SHOW_STR
       IP_STR
       "Display RPF information for multicast source\n"
       "IP multicast source address (e.g. 10.0.0.0)\n")
{
  struct in_addr addr;
  struct route_node *rn;
  struct rib *rib;
  int ret;

  ret = inet_aton (argv[0], &addr);
  if (ret == 0)
    {
      vty_out (vty, "%% Malformed address%s", VTY_NEWLINE);
      return CMD_WARNING;
    }

  rib = rib_match_ipv4_multicast (VRF_DEFAULT, addr, &rn);

  if (rib)
    vty_show_ip_route_detail (vty, rn, 1);
  else
    vty_out (vty, "%% No match for RPF lookup%s", VTY_NEWLINE);

  return CMD_SUCCESS;
}

/* Static route configuration.  */
DEFUN (ip_route, 
       ip_route_cmd,
       "ip route A.B.C.D/M (A.B.C.D|INTERFACE|null0)",
       IP_STR
       "Establish static routes\n"
       "IP destination prefix (e.g. 10.0.0.0/8)\n"
       "IP gateway address\n"
       "IP gateway interface name\n"
       "Null interface\n")
{
  return zebra_static_ipv4 (vty, SAFI_UNICAST, 1, argv[0], NULL, argv[1], NULL, NULL,
                            NULL, NULL, NULL);
}

DEFUN (ip_route_tag,
       ip_route_tag_cmd,
       "ip route A.B.C.D/M (A.B.C.D|INTERFACE|null0) tag <1-4294967295>",
       IP_STR
       "Establish static routes\n"
       "IP destination prefix (e.g. 10.0.0.0/8)\n"
       "IP gateway address\n"
       "IP gateway interface name\n"
       "Null interface\n"
       "Set tag for this route\n"
       "One or more labels separated by '/'\n")
{
  return zebra_static_ipv4 (vty, SAFI_UNICAST, 1, argv[0], NULL, argv[1], NULL, argv[2],
                            NULL, NULL, NULL);
}

DEFUN (ip_route_flags,
       ip_route_flags_cmd,
       "ip route A.B.C.D/M (A.B.C.D|INTERFACE) (reject|blackhole)",
       IP_STR
       "Establish static routes\n"
       "IP destination prefix (e.g. 10.0.0.0/8)\n"
       "IP gateway address\n"
       "IP gateway interface name\n"
       "Emit an ICMP unreachable when matched\n"
       "Silently discard pkts when matched\n")
{
  return zebra_static_ipv4 (vty, SAFI_UNICAST, 1, argv[0], NULL, argv[1], argv[2], NULL,
                            NULL, NULL, NULL);
}

DEFUN (ip_route_flags_tag,
       ip_route_flags_tag_cmd,
       "ip route A.B.C.D/M (A.B.C.D|INTERFACE) (reject|blackhole) tag <1-4294967295>",
       IP_STR
       "Establish static routes\n"
       "IP destination prefix (e.g. 10.0.0.0/8)\n"
       "IP gateway address\n"
       "IP gateway interface name\n"
       "Emit an ICMP unreachable when matched\n"
       "Silently discard pkts when matched\n"
       "Set tag for this route\n"
       "Tag value\n")

{
  return zebra_static_ipv4 (vty, SAFI_UNICAST, 1, argv[0], NULL, argv[1], argv[2], argv[3],
                            NULL, NULL, NULL);
}

DEFUN (ip_route_flags2,
       ip_route_flags2_cmd,
       "ip route A.B.C.D/M (reject|blackhole)",
       IP_STR
       "Establish static routes\n"
       "IP destination prefix (e.g. 10.0.0.0/8)\n"
       "Emit an ICMP unreachable when matched\n"
       "Silently discard pkts when matched\n")
{
  return zebra_static_ipv4 (vty, SAFI_UNICAST, 1, argv[0], NULL, NULL, argv[1], NULL,
                            NULL, NULL, NULL);
}

DEFUN (ip_route_flags2_tag,
       ip_route_flags2_tag_cmd,
       "ip route A.B.C.D/M (reject|blackhole) tag <1-4294967295>",
       IP_STR
       "Establish static routes\n"
       "IP destination prefix (e.g. 10.0.0.0/8)\n"
       "Emit an ICMP unreachable when matched\n"
       "Silently discard pkts when matched\n"
       "Set tag for this route\n"
       "Tag value\n")

{
  return zebra_static_ipv4 (vty, SAFI_UNICAST, 1, argv[0], NULL, NULL, argv[1], argv[2],
                            NULL, NULL, NULL);
}

/* Mask as A.B.C.D format.  */
DEFUN (ip_route_mask,
       ip_route_mask_cmd,
       "ip route A.B.C.D A.B.C.D (A.B.C.D|INTERFACE|null0)",
       IP_STR
       "Establish static routes\n"
       "IP destination prefix\n"
       "IP destination prefix mask\n"
       "IP gateway address\n"
       "IP gateway interface name\n"
       "Null interface\n")
{
  return zebra_static_ipv4 (vty, SAFI_UNICAST, 1, argv[0], argv[1], argv[2], NULL, NULL,
                            NULL, NULL, NULL);
}

DEFUN (ip_route_mask_tag,
       ip_route_mask_tag_cmd,
       "ip route A.B.C.D A.B.C.D (A.B.C.D|INTERFACE|null0) tag <1-4294967295>",
       IP_STR
       "Establish static routes\n"
       "IP destination prefix\n"
       "IP destination prefix mask\n"
       "IP gateway address\n"
       "IP gateway interface name\n"
       "Null interface\n"
       "Set tag for this route\n"
       "Tag value\n")

{
  return zebra_static_ipv4 (vty, SAFI_UNICAST, 1, argv[0], argv[1], argv[2], NULL, argv[3],
                            NULL, NULL, NULL);
}

DEFUN (ip_route_mask_flags,
       ip_route_mask_flags_cmd,
       "ip route A.B.C.D A.B.C.D (A.B.C.D|INTERFACE) (reject|blackhole)",
       IP_STR
       "Establish static routes\n"
       "IP destination prefix\n"
       "IP destination prefix mask\n"
       "IP gateway address\n"
       "IP gateway interface name\n"
       "Emit an ICMP unreachable when matched\n"
       "Silently discard pkts when matched\n")
{
  return zebra_static_ipv4 (vty, SAFI_UNICAST, 1, argv[0], argv[1], argv[2], argv[3], NULL,
                            NULL, NULL, NULL);
}

DEFUN (ip_route_mask_flags_tag,
       ip_route_mask_flags_tag_cmd,
       "ip route A.B.C.D A.B.C.D (A.B.C.D|INTERFACE) (reject|blackhole) tag <1-4294967295>",
       IP_STR
       "Establish static routes\n"
       "IP destination prefix\n"
       "IP destination prefix mask\n"
       "IP gateway address\n"
       "IP gateway interface name\n"
       "Emit an ICMP unreachable when matched\n"
       "Silently discard pkts when matched\n"
       "Set tag for this route\n"
       "Tag value\n")

{
  return zebra_static_ipv4 (vty, SAFI_UNICAST, 1, argv[0], argv[1], argv[2], argv[3], argv[4],
                            NULL, NULL, NULL);
}

DEFUN (ip_route_mask_flags2,
       ip_route_mask_flags2_cmd,
       "ip route A.B.C.D A.B.C.D (reject|blackhole)",
       IP_STR
       "Establish static routes\n"
       "IP destination prefix\n"
       "IP destination prefix mask\n"
       "Emit an ICMP unreachable when matched\n"
       "Silently discard pkts when matched\n")
{
  return zebra_static_ipv4 (vty, SAFI_UNICAST, 1, argv[0], argv[1], NULL, argv[2], NULL,
                            NULL, NULL, NULL);
}

DEFUN (ip_route_mask_flags2_tag,
       ip_route_mask_flags2_tag_cmd,
       "ip route A.B.C.D A.B.C.D (reject|blackhole) tag <1-4294967295>",
       IP_STR
       "Establish static routes\n"
       "IP destination prefix\n"
       "IP destination prefix mask\n"
       "Emit an ICMP unreachable when matched\n"
       "Silently discard pkts when matched\n"
       "Set tag for this route\n"
       "Tag value\n")
{
  return zebra_static_ipv4 (vty, SAFI_UNICAST, 1, argv[0], argv[1], NULL, argv[2], argv[3],
                            NULL, NULL, NULL);
}

/* Distance option value.  */
DEFUN (ip_route_distance,
       ip_route_distance_cmd,
       "ip route A.B.C.D/M (A.B.C.D|INTERFACE|null0) <1-255>",
       IP_STR
       "Establish static routes\n"
       "IP destination prefix (e.g. 10.0.0.0/8)\n"
       "IP gateway address\n"
       "IP gateway interface name\n"
       "Null interface\n"
       "Distance value for this route\n")
{
  return zebra_static_ipv4 (vty, SAFI_UNICAST, 1, argv[0], NULL, argv[1], NULL, NULL,
                            argv[2], NULL, NULL);
}

DEFUN (ip_route_tag_distance,
       ip_route_tag_distance_cmd,
       "ip route A.B.C.D/M (A.B.C.D|INTERFACE|null0) tag <1-4294967295> <1-255>",
       IP_STR
       "Establish static routes\n"
       "IP destination prefix (e.g. 10.0.0.0/8)\n"
       "IP gateway address\n"
       "IP gateway interface name\n"
       "Null interface\n"
       "Set tag for this route\n"
       "Tag value\n"
       "Distance value for this route\n")

{
  return zebra_static_ipv4 (vty, SAFI_UNICAST, 1, argv[0], NULL, argv[1], NULL, argv[2],
                            argv[3], NULL, NULL);
}

DEFUN (ip_route_flags_distance,
       ip_route_flags_distance_cmd,
       "ip route A.B.C.D/M (A.B.C.D|INTERFACE) (reject|blackhole) <1-255>",
       IP_STR
       "Establish static routes\n"
       "IP destination prefix (e.g. 10.0.0.0/8)\n"
       "IP gateway address\n"
       "IP gateway interface name\n"
       "Emit an ICMP unreachable when matched\n"
       "Silently discard pkts when matched\n"
       "Distance value for this route\n")
{
  return zebra_static_ipv4 (vty, SAFI_UNICAST, 1, argv[0], NULL, argv[1], argv[2], NULL,
                            argv[3], NULL, NULL);
}

DEFUN (ip_route_flags_tag_distance,
       ip_route_flags_tag_distance_cmd,
       "ip route A.B.C.D/M (A.B.C.D|INTERFACE) (reject|blackhole) tag <1-4294967295> <1-255>",
       IP_STR
       "Establish static routes\n"
       "IP destination prefix (e.g. 10.0.0.0/8)\n"
       "IP gateway address\n"
       "IP gateway interface name\n"
       "Emit an ICMP unreachable when matched\n"
       "Silently discard pkts when matched\n"
       "Set tag for this route\n"
       "Tag value\n"
       "Distance value for this route\n")
{
  return zebra_static_ipv4 (vty, SAFI_UNICAST, 1, argv[0], NULL, argv[1], argv[2], argv[3],
                            argv[4], NULL, NULL);
}

DEFUN (ip_route_flags_distance2,
       ip_route_flags_distance2_cmd,
       "ip route A.B.C.D/M (reject|blackhole) <1-255>",
       IP_STR
       "Establish static routes\n"
       "IP destination prefix (e.g. 10.0.0.0/8)\n"
       "Emit an ICMP unreachable when matched\n"
       "Silently discard pkts when matched\n"
       "Distance value for this route\n")
{
  return zebra_static_ipv4 (vty, SAFI_UNICAST, 1, argv[0], NULL, NULL, argv[1], NULL,
                            argv[2], NULL, NULL);
}

DEFUN (ip_route_flags_tag_distance2,
       ip_route_flags_tag_distance2_cmd,
       "ip route A.B.C.D/M (reject|blackhole) tag <1-4294967295> <1-255>",
       IP_STR
       "Establish static routes\n"
       "IP destination prefix (e.g. 10.0.0.0/8)\n"
       "Emit an ICMP unreachable when matched\n"
       "Silently discard pkts when matched\n"
       "Set tag for this route\n"
       "Tag value\n"
       "Distance value for this route\n")
{
  return zebra_static_ipv4 (vty, SAFI_UNICAST, 1, argv[0], NULL, NULL, argv[1], argv[2],
                            argv[3], NULL, NULL);
}

DEFUN (ip_route_mask_distance,
       ip_route_mask_distance_cmd,
       "ip route A.B.C.D A.B.C.D (A.B.C.D|INTERFACE|null0) <1-255>",
       IP_STR
       "Establish static routes\n"
       "IP destination prefix\n"
       "IP destination prefix mask\n"
       "IP gateway address\n"
       "IP gateway interface name\n"
       "Null interface\n"
       "Distance value for this route\n")
{
  return zebra_static_ipv4 (vty, SAFI_UNICAST, 1, argv[0], argv[1], argv[2], NULL, NULL,
                            argv[3], NULL, NULL);
}

DEFUN (ip_route_mask_tag_distance,
       ip_route_mask_tag_distance_cmd,
       "ip route A.B.C.D A.B.C.D (A.B.C.D|INTERFACE|null0) tag <1-4294967295> <1-255>",
       IP_STR
       "Establish static routes\n"
       "IP destination prefix\n"
       "IP destination prefix mask\n"
       "IP gateway address\n"
       "IP gateway interface name\n"
       "Null interface\n"
       "Set tag for this route\n"
       "Tag value\n"
       "Distance value for this route\n")
{
  return zebra_static_ipv4 (vty, SAFI_UNICAST, 1, argv[0], argv[1], argv[2], NULL, argv[3],
                            argv[4], NULL, NULL);
}

DEFUN (ip_route_mask_flags_tag_distance,
       ip_route_mask_flags_tag_distance_cmd,
       "ip route A.B.C.D A.B.C.D (A.B.C.D|INTERFACE) (reject|blackhole)  tag <1-4294967295> <1-255>",
       IP_STR
       "Establish static routes\n"
       "IP destination prefix\n"
       "IP destination prefix mask\n"
       "IP gateway address\n"
       "IP gateway interface name\n"
       "Set tag for this route\n"
       "Tag value\n"
       "Distance value for this route\n"
       "Emit an ICMP unreachable when matched\n"
       "Silently discard pkts when matched\n")
{
  return zebra_static_ipv4 (vty, SAFI_UNICAST, 1, argv[0], argv[1], argv[2], argv[3], argv[4],
                            argv[5], NULL, NULL);
}


DEFUN (ip_route_mask_flags_distance,
       ip_route_mask_flags_distance_cmd,
       "ip route A.B.C.D A.B.C.D (A.B.C.D|INTERFACE) (reject|blackhole) <1-255>",
       IP_STR
       "Establish static routes\n"
       "IP destination prefix\n"
       "IP destination prefix mask\n"
       "IP gateway address\n"
       "IP gateway interface name\n"
       "Emit an ICMP unreachable when matched\n"
       "Silently discard pkts when matched\n"
       "Distance value for this route\n")
{
  return zebra_static_ipv4 (vty, SAFI_UNICAST, 1, argv[0], argv[1], argv[2], argv[3], NULL,
                            argv[4], NULL, NULL);
}

DEFUN (ip_route_mask_flags_distance2,
       ip_route_mask_flags_distance2_cmd,
       "ip route A.B.C.D A.B.C.D (reject|blackhole) <1-255>",
       IP_STR
       "Establish static routes\n"
       "IP destination prefix\n"
       "IP destination prefix mask\n"
       "Emit an ICMP unreachable when matched\n"
       "Silently discard pkts when matched\n"
       "Distance value for this route\n")
{
  return zebra_static_ipv4 (vty, SAFI_UNICAST, 1, argv[0], argv[1], NULL, argv[2], NULL,
                            argv[3], NULL, NULL);
}

DEFUN (ip_route_mask_flags_tag_distance2,
       ip_route_mask_flags_tag_distance2_cmd,
       "ip route A.B.C.D A.B.C.D (reject|blackhole) tag <1-4294967295> <1-255>",
       IP_STR
       "Establish static routes\n"
       "IP destination prefix\n"
       "IP destination prefix mask\n"
       "Set tag for this route\n"
       "Tag value\n"
       "Distance value for this route\n"
       "Emit an ICMP unreachable when matched\n"
       "Silently discard pkts when matched\n")
{
  return zebra_static_ipv4 (vty, SAFI_UNICAST, 1, argv[0], argv[1], NULL, argv[2], argv[3],
                            argv[4], NULL, NULL);
}

DEFUN (no_ip_route, 
       no_ip_route_cmd,
       "no ip route A.B.C.D/M (A.B.C.D|INTERFACE|null0)",
       NO_STR
       IP_STR
       "Establish static routes\n"
       "IP destination prefix (e.g. 10.0.0.0/8)\n"
       "IP gateway address\n"
       "IP gateway interface name\n"
       "Null interface\n")
{
  return zebra_static_ipv4 (vty, SAFI_UNICAST, 0, argv[0], NULL, argv[1], NULL, NULL,
                            NULL, NULL, NULL);
}

DEFUN (no_ip_route_tag,
       no_ip_route_tag_cmd,
       "no ip route A.B.C.D/M (A.B.C.D|INTERFACE|null0) tag <1-4294967295>",
       NO_STR
       IP_STR
       "Establish static routes\n"
       "IP destination prefix (e.g. 10.0.0.0/8)\n"
       "IP gateway address\n"
       "IP gateway interface name\n"
       "Null interface\n"
       "Tag of this route\n"
       "Tag value\n")
{
  return zebra_static_ipv4 (vty, SAFI_UNICAST, 0, argv[0], NULL, argv[1], NULL, argv[2],
                            NULL, NULL, NULL);
}

ALIAS (no_ip_route,
       no_ip_route_flags_cmd,
       "no ip route A.B.C.D/M (A.B.C.D|INTERFACE) (reject|blackhole)",
       NO_STR
       IP_STR
       "Establish static routes\n"
       "IP destination prefix (e.g. 10.0.0.0/8)\n"
       "IP gateway address\n"
       "IP gateway interface name\n"
       "Emit an ICMP unreachable when matched\n"
       "Silently discard pkts when matched\n")

ALIAS (no_ip_route_tag,
       no_ip_route_flags_tag_cmd,
       "no ip route A.B.C.D/M (A.B.C.D|INTERFACE) (reject|blackhole) tag <1-4294967295>",
       NO_STR
       IP_STR
       "Establish static routes\n"
       "IP destination prefix (e.g. 10.0.0.0/8)\n"
       "IP gateway address\n"
       "IP gateway interface name\n"
       "Emit an ICMP unreachable when matched\n"
       "Silently discard pkts when matched\n"
       "Tag of this route\n"
       "Tag value\n")

DEFUN (no_ip_route_flags2,
       no_ip_route_flags2_cmd,
       "no ip route A.B.C.D/M (reject|blackhole)",
       NO_STR
       IP_STR
       "Establish static routes\n"
       "IP destination prefix (e.g. 10.0.0.0/8)\n"
       "Emit an ICMP unreachable when matched\n"
       "Silently discard pkts when matched\n")
{
  return zebra_static_ipv4 (vty, SAFI_UNICAST, 0, argv[0], NULL, NULL, NULL, NULL,
                            NULL, NULL, NULL);
}

DEFUN (no_ip_route_flags2_tag,
       no_ip_route_flags2_tag_cmd,
       "no ip route A.B.C.D/M (reject|blackhole) tag <1-4294967295>",
       NO_STR
       IP_STR
       "Establish static routes\n"
       "IP destination prefix (e.g. 10.0.0.0/8)\n"
       "Emit an ICMP unreachable when matched\n"
       "Silently discard pkts when matched\n"
       "Tag of this route\n"
       "Tag value\n")
{
  return zebra_static_ipv4 (vty, SAFI_UNICAST, 0, argv[0], NULL, NULL, NULL, argv[1],
                            NULL, NULL, NULL);
}

DEFUN (no_ip_route_mask,
       no_ip_route_mask_cmd,
       "no ip route A.B.C.D A.B.C.D (A.B.C.D|INTERFACE|null0)",
       NO_STR
       IP_STR
       "Establish static routes\n"
       "IP destination prefix\n"
       "IP destination prefix mask\n"
       "IP gateway address\n"
       "IP gateway interface name\n"
       "Null interface\n")
{
  return zebra_static_ipv4 (vty, SAFI_UNICAST, 0, argv[0], argv[1], argv[2], NULL, NULL,
                            NULL, NULL, NULL);
}

DEFUN (no_ip_route_mask_tag,
       no_ip_route_mask_tag_cmd,
       "no ip route A.B.C.D A.B.C.D (A.B.C.D|INTERFACE|null0) tag <1-4294967295>",
       NO_STR
       IP_STR
       "Establish static routes\n"
       "IP destination prefix\n"
       "IP destination prefix mask\n"
       "IP gateway address\n"
       "IP gateway interface name\n"
       "Null interface\n"
       "Tag of this route\n"
       "Tag value\n")
{
  return zebra_static_ipv4 (vty, SAFI_UNICAST, 0, argv[0], argv[1], argv[2], NULL, argv[3],
                            NULL, NULL, NULL);
}

ALIAS (no_ip_route_mask,
       no_ip_route_mask_flags_cmd,
       "no ip route A.B.C.D A.B.C.D (A.B.C.D|INTERFACE) (reject|blackhole)",
       NO_STR
       IP_STR
       "Establish static routes\n"
       "IP destination prefix\n"
       "IP destination prefix mask\n"
       "IP gateway address\n"
       "IP gateway interface name\n"
       "Emit an ICMP unreachable when matched\n"
       "Silently discard pkts when matched\n")

ALIAS (no_ip_route_mask_tag,
       no_ip_route_mask_flags_tag_cmd,
       "no ip route A.B.C.D A.B.C.D (A.B.C.D|INTERFACE) (reject|blackhole) tag <1-4294967295>",
       NO_STR
       IP_STR
       "Establish static routes\n"
       "IP destination prefix\n"
       "IP destination prefix mask\n"
       "IP gateway address\n"
       "IP gateway interface name\n"
       "Emit an ICMP unreachable when matched\n"
       "Silently discard pkts when matched\n"
       "Tag of this route\n"
       "Tag value\n")

DEFUN (no_ip_route_mask_flags2,
       no_ip_route_mask_flags2_cmd,
       "no ip route A.B.C.D A.B.C.D (reject|blackhole)",
       NO_STR
       IP_STR
       "Establish static routes\n"
       "IP destination prefix\n"
       "IP destination prefix mask\n"
       "Emit an ICMP unreachable when matched\n"
       "Silently discard pkts when matched\n")
{
  return zebra_static_ipv4 (vty, SAFI_UNICAST, 0, argv[0], argv[1], NULL, NULL, NULL,
                            NULL, NULL, NULL);
}

DEFUN (no_ip_route_mask_flags2_tag,
       no_ip_route_mask_flags2_tag_cmd,
       "no ip route A.B.C.D A.B.C.D (reject|blackhole) tag <1-4294967295>",
       NO_STR
       IP_STR
       "Establish static routes\n"
       "IP destination prefix\n"
       "IP destination prefix mask\n"
       "Emit an ICMP unreachable when matched\n"
       "Silently discard pkts when matched\n"
       "Tag of this route\n"
       "Tag value\n")
{
  return zebra_static_ipv4 (vty, SAFI_UNICAST, 0, argv[0], argv[1], NULL, NULL, argv[2],
                            NULL, NULL, NULL);
}

DEFUN (no_ip_route_distance,
       no_ip_route_distance_cmd,
       "no ip route A.B.C.D/M (A.B.C.D|INTERFACE|null0) <1-255>",
       NO_STR
       IP_STR
       "Establish static routes\n"
       "IP destination prefix (e.g. 10.0.0.0/8)\n"
       "IP gateway address\n"
       "IP gateway interface name\n"
       "Null interface\n"
       "Distance value for this route\n")
{
  return zebra_static_ipv4 (vty, SAFI_UNICAST, 0, argv[0], NULL, argv[1], NULL, NULL,
                            argv[2], NULL, NULL);
}

DEFUN (no_ip_route_tag_distance,
       no_ip_route_tag_distance_cmd,
       "no ip route A.B.C.D/M (A.B.C.D|INTERFACE|null0) tag <1-4294967295> <1-255>",
       NO_STR
       IP_STR
       "Establish static routes\n"
       "IP destination prefix (e.g. 10.0.0.0/8)\n"
       "IP gateway address\n"
       "IP gateway interface name\n"
       "Null interface\n"
       "Tag of this route\n"
       "Tag value\n"
       "Distance value for this route\n")
{
  return zebra_static_ipv4 (vty, SAFI_UNICAST, 0, argv[0], NULL, argv[1], NULL, argv[2],
                            argv[3], NULL, NULL);
}

DEFUN (no_ip_route_flags_distance,
       no_ip_route_flags_distance_cmd,
       "no ip route A.B.C.D/M (A.B.C.D|INTERFACE) (reject|blackhole) <1-255>",
       NO_STR
       IP_STR
       "Establish static routes\n"
       "IP destination prefix (e.g. 10.0.0.0/8)\n"
       "IP gateway address\n"
       "IP gateway interface name\n"
       "Emit an ICMP unreachable when matched\n"
       "Silently discard pkts when matched\n"
       "Distance value for this route\n")
{
  return zebra_static_ipv4 (vty, SAFI_UNICAST, 0, argv[0], NULL, argv[1], argv[2], NULL,
                            argv[3], NULL, NULL);
}

DEFUN (no_ip_route_flags_tag_distance,
       no_ip_route_flags_tag_distance_cmd,
       "no ip route A.B.C.D/M (A.B.C.D|INTERFACE) (reject|blackhole) tag <1-4294967295> <1-255>",
       NO_STR
       IP_STR
       "Establish static routes\n"
       "IP destination prefix (e.g. 10.0.0.0/8)\n"
       "IP gateway address\n"
       "IP gateway interface name\n"
       "Emit an ICMP unreachable when matched\n"
       "Silently discard pkts when matched\n"
       "Tag of this route\n"
       "Tag value\n"
       "Distance value for this route\n")
{
  return zebra_static_ipv4 (vty, SAFI_UNICAST, 0, argv[0], NULL, argv[1], argv[2], argv[3],
                            argv[4], NULL, NULL);
}

DEFUN (no_ip_route_flags_distance2,
       no_ip_route_flags_distance2_cmd,
       "no ip route A.B.C.D/M (reject|blackhole) <1-255>",
       NO_STR
       IP_STR
       "Establish static routes\n"
       "IP destination prefix (e.g. 10.0.0.0/8)\n"
       "Emit an ICMP unreachable when matched\n"
       "Silently discard pkts when matched\n"
       "Distance value for this route\n")
{
  return zebra_static_ipv4 (vty, SAFI_UNICAST, 0, argv[0], NULL, NULL, argv[1], NULL,
                            argv[2], NULL, NULL);
}

DEFUN (no_ip_route_flags_tag_distance2,
       no_ip_route_flags_tag_distance2_cmd,
       "no ip route A.B.C.D/M (reject|blackhole) tag <1-4294967295> <1-255>",
       NO_STR
       IP_STR
       "Establish static routes\n"
       "IP destination prefix (e.g. 10.0.0.0/8)\n"
       "Emit an ICMP unreachable when matched\n"
       "Silently discard pkts when matched\n"
       "Tag of this route\n"
       "Tag value\n"
       "Distance value for this route\n")
{
  return zebra_static_ipv4 (vty, SAFI_UNICAST, 0, argv[0], NULL, NULL, argv[1], argv[2],
                            argv[3], NULL, NULL);
}

DEFUN (no_ip_route_mask_distance,
       no_ip_route_mask_distance_cmd,
       "no ip route A.B.C.D A.B.C.D (A.B.C.D|INTERFACE|null0) <1-255>",
       NO_STR
       IP_STR
       "Establish static routes\n"
       "IP destination prefix\n"
       "IP destination prefix mask\n"
       "IP gateway address\n"
       "IP gateway interface name\n"
       "Null interface\n"
       "Distance value for this route\n")
{
  return zebra_static_ipv4 (vty, SAFI_UNICAST, 0, argv[0], argv[1], argv[2], NULL, NULL,
                            argv[3], NULL, NULL);
}

DEFUN (no_ip_route_mask_tag_distance,
       no_ip_route_mask_tag_distance_cmd,
       "no ip route A.B.C.D A.B.C.D (A.B.C.D|INTERFACE|null0) tag <1-4294967295> <1-255>",
       NO_STR
       IP_STR
       "Establish static routes\n"
       "IP destination prefix\n"
       "IP destination prefix mask\n"
       "IP gateway address\n"
       "IP gateway interface name\n"
       "Null interface\n"
       "Tag of this route\n"
       "Tag value\n"
       "Distance value for this route\n")
{
  return zebra_static_ipv4 (vty, SAFI_UNICAST, 0, argv[0], argv[1], argv[2], NULL, argv[3],
                            argv[4], NULL, NULL);
}

DEFUN (no_ip_route_mask_flags_distance,
       no_ip_route_mask_flags_distance_cmd,
       "no ip route A.B.C.D A.B.C.D (A.B.C.D|INTERFACE) (reject|blackhole) <1-255>",
       NO_STR
       IP_STR
       "Establish static routes\n"
       "IP destination prefix\n"
       "IP destination prefix mask\n"
       "IP gateway address\n"
       "IP gateway interface name\n"
       "Emit an ICMP unreachable when matched\n"
       "Silently discard pkts when matched\n"
       "Distance value for this route\n")
{
  return zebra_static_ipv4 (vty, SAFI_UNICAST, 0, argv[0], argv[1], argv[2], argv[3], NULL,
                            argv[4], NULL, NULL);
}

DEFUN (no_ip_route_mask_flags_tag_distance,
       no_ip_route_mask_flags_tag_distance_cmd,
       "no ip route A.B.C.D A.B.C.D (A.B.C.D|INTERFACE) (reject|blackhole) tag <1-4294967295> <1-255>",
       NO_STR
       IP_STR
       "Establish static routes\n"
       "IP destination prefix\n"
       "IP destination prefix mask\n"
       "IP gateway address\n"
       "IP gateway interface name\n"
       "Emit an ICMP unreachable when matched\n"
       "Silently discard pkts when matched\n"
       "Tag of this route\n"
       "Tag value\n"
       "Distance value for this route\n")
{
  return zebra_static_ipv4 (vty, SAFI_UNICAST, 0, argv[0], argv[1], argv[2], argv[3], argv[4],
                            argv[5], NULL, NULL);
}

DEFUN (no_ip_route_mask_flags_distance2,
       no_ip_route_mask_flags_distance2_cmd,
       "no ip route A.B.C.D A.B.C.D (reject|blackhole) <1-255>",
       NO_STR
       IP_STR
       "Establish static routes\n"
       "IP destination prefix\n"
       "IP destination prefix mask\n"
       "Emit an ICMP unreachable when matched\n"
       "Silently discard pkts when matched\n"
       "Distance value for this route\n")
{
  return zebra_static_ipv4 (vty, SAFI_UNICAST, 0, argv[0], argv[1], NULL, argv[2], NULL,
                            argv[3], NULL, NULL);
}

DEFUN (no_ip_route_mask_flags_tag_distance2,
       no_ip_route_mask_flags_tag_distance2_cmd,
       "no ip route A.B.C.D A.B.C.D (reject|blackhole) tag <1-4294967295> <1-255>",
       NO_STR
       IP_STR
       "Establish static routes\n"
       "IP destination prefix\n"
       "IP destination prefix mask\n"
       "Emit an ICMP unreachable when matched\n"
       "Silently discard pkts when matched\n"
       "Tag of this route\n"
       "Tag value\n"
       "Distance value for this route\n")
{
  return zebra_static_ipv4 (vty, SAFI_UNICAST, 0, argv[0], argv[1], NULL, argv[2], argv[3],
                            argv[4], NULL, NULL);
}

/* Static route configuration.  */
DEFUN (ip_route_vrf, 
       ip_route_vrf_cmd,
       "ip route A.B.C.D/M (A.B.C.D|INTERFACE|null0) " VRF_CMD_STR,
       IP_STR
       "Establish static routes\n"
       "IP destination prefix (e.g. 10.0.0.0/8)\n"
       "IP gateway address\n"
       "IP gateway interface name\n"
       "Null interface\n"
       VRF_CMD_HELP_STR)
{
  return zebra_static_ipv4 (vty, SAFI_UNICAST, 1, argv[0], NULL, argv[1], NULL,
			    NULL, NULL, argv[2], NULL);
}

DEFUN (ip_route_tag_vrf,
       ip_route_tag_vrf_cmd,
       "ip route A.B.C.D/M (A.B.C.D|INTERFACE|null0) tag <1-4294967295> " VRF_CMD_STR,
       IP_STR
       "Establish static routes\n"
       "IP destination prefix (e.g. 10.0.0.0/8)\n"
       "IP gateway address\n"
       "IP gateway interface name\n"
       "Null interface\n"
       "Set tag for this route\n"
       "Tag value\n"
       VRF_CMD_HELP_STR)
{
  return zebra_static_ipv4 (vty, SAFI_UNICAST, 1, argv[0], NULL, argv[1], NULL,
			    argv[2], NULL, argv[3], NULL);
}

DEFUN (ip_route_flags_vrf,
       ip_route_flags_vrf_cmd,
       "ip route A.B.C.D/M (A.B.C.D|INTERFACE) (reject|blackhole) " VRF_CMD_STR,
       IP_STR
       "Establish static routes\n"
       "IP destination prefix (e.g. 10.0.0.0/8)\n"
       "IP gateway address\n"
       "IP gateway interface name\n"
       "Emit an ICMP unreachable when matched\n"
       "Silently discard pkts when matched\n"
       VRF_CMD_HELP_STR)
{
  return zebra_static_ipv4 (vty, SAFI_UNICAST, 1, argv[0], NULL, argv[1],
			    argv[2], NULL, NULL, argv[3], NULL);
}

DEFUN (ip_route_flags_tag_vrf,
       ip_route_flags_tag_vrf_cmd,
       "ip route A.B.C.D/M (A.B.C.D|INTERFACE) (reject|blackhole) tag <1-4294967295> " VRF_CMD_STR,
       IP_STR
       "Establish static routes\n"
       "IP destination prefix (e.g. 10.0.0.0/8)\n"
       "IP gateway address\n"
       "IP gateway interface name\n"
       "Emit an ICMP unreachable when matched\n"
       "Silently discard pkts when matched\n"
       "Set tag for this route\n"
       "Tag value\n"
       VRF_CMD_HELP_STR)

{
  return zebra_static_ipv4 (vty, SAFI_UNICAST, 1, argv[0], NULL, argv[1],
			    argv[2], argv[3], NULL, argv[4], NULL);
}

DEFUN (ip_route_flags2_vrf,
       ip_route_flags2_vrf_cmd,
       "ip route A.B.C.D/M (reject|blackhole) " VRF_CMD_STR,
       IP_STR
       "Establish static routes\n"
       "IP destination prefix (e.g. 10.0.0.0/8)\n"
       "Emit an ICMP unreachable when matched\n"
       "Silently discard pkts when matched\n"
       VRF_CMD_HELP_STR)
{
  return zebra_static_ipv4 (vty, SAFI_UNICAST, 1, argv[0], NULL, NULL, argv[1],
			    NULL, NULL, argv[2], NULL);
}

DEFUN (ip_route_flags2_tag_vrf,
       ip_route_flags2_tag_vrf_cmd,
       "ip route A.B.C.D/M (reject|blackhole) tag <1-4294967295> " VRF_CMD_STR,
       IP_STR
       "Establish static routes\n"
       "IP destination prefix (e.g. 10.0.0.0/8)\n"
       "Emit an ICMP unreachable when matched\n"
       "Silently discard pkts when matched\n"
       "Set tag for this route\n"
       "Tag value\n"
       VRF_CMD_HELP_STR)

{
  return zebra_static_ipv4 (vty, SAFI_UNICAST, 1, argv[0], NULL, NULL, argv[1],
			    argv[2], NULL, argv[3], NULL);
}

/* Mask as A.B.C.D format.  */
DEFUN (ip_route_mask_vrf,
       ip_route_mask_vrf_cmd,
       "ip route A.B.C.D A.B.C.D (A.B.C.D|INTERFACE|null0) " VRF_CMD_STR,
       IP_STR
       "Establish static routes\n"
       "IP destination prefix\n"
       "IP destination prefix mask\n"
       "IP gateway address\n"
       "IP gateway interface name\n"
       "Null interface\n"
       VRF_CMD_HELP_STR)
{
  return zebra_static_ipv4 (vty, SAFI_UNICAST, 1, argv[0], argv[1], argv[2],
			    NULL, NULL, NULL, argv[3], NULL);
}

DEFUN (ip_route_mask_tag_vrf,
       ip_route_mask_tag_vrf_cmd,
       "ip route A.B.C.D A.B.C.D (A.B.C.D|INTERFACE|null0) tag <1-4294967295> " VRF_CMD_STR,
       IP_STR
       "Establish static routes\n"
       "IP destination prefix\n"
       "IP destination prefix mask\n"
       "IP gateway address\n"
       "IP gateway interface name\n"
       "Null interface\n"
       "Set tag for this route\n"
       "Tag value\n"
       VRF_CMD_HELP_STR)

{
  return zebra_static_ipv4 (vty, SAFI_UNICAST, 1, argv[0], argv[1], argv[2],
			    NULL, argv[3], NULL, argv[4], NULL);
}

DEFUN (ip_route_mask_flags_vrf,
       ip_route_mask_flags_vrf_cmd,
       "ip route A.B.C.D A.B.C.D (A.B.C.D|INTERFACE) (reject|blackhole) " VRF_CMD_STR,
       IP_STR
       "Establish static routes\n"
       "IP destination prefix\n"
       "IP destination prefix mask\n"
       "IP gateway address\n"
       "IP gateway interface name\n"
       "Emit an ICMP unreachable when matched\n"
       "Silently discard pkts when matched\n"
       VRF_CMD_HELP_STR)
{
  return zebra_static_ipv4 (vty, SAFI_UNICAST, 1, argv[0], argv[1], argv[2],
			    argv[3], NULL, NULL, argv[4], NULL);
}

DEFUN (ip_route_mask_flags_tag_vrf,
       ip_route_mask_flags_tag_vrf_cmd,
       "ip route A.B.C.D A.B.C.D (A.B.C.D|INTERFACE) (reject|blackhole) tag <1-4294967295> " VRF_CMD_STR,
       IP_STR
       "Establish static routes\n"
       "IP destination prefix\n"
       "IP destination prefix mask\n"
       "IP gateway address\n"
       "IP gateway interface name\n"
       "Emit an ICMP unreachable when matched\n"
       "Silently discard pkts when matched\n"
       "Set tag for this route\n"
       "Tag value\n"
       VRF_CMD_HELP_STR)

{
  return zebra_static_ipv4 (vty, SAFI_UNICAST, 1, argv[0], argv[1], argv[2],
			    argv[3], argv[4], NULL, argv[5], NULL);
}

DEFUN (ip_route_mask_flags2_vrf,
       ip_route_mask_flags2_vrf_cmd,
       "ip route A.B.C.D A.B.C.D (reject|blackhole) " VRF_CMD_STR,
       IP_STR
       "Establish static routes\n"
       "IP destination prefix\n"
       "IP destination prefix mask\n"
       "Emit an ICMP unreachable when matched\n"
       "Silently discard pkts when matched\n"
       VRF_CMD_HELP_STR)
{
  return zebra_static_ipv4 (vty, SAFI_UNICAST, 1, argv[0], argv[1], NULL,
			    argv[2], NULL, NULL, argv[3], NULL);
}

DEFUN (ip_route_mask_flags2_tag_vrf,
       ip_route_mask_flags2_tag_vrf_cmd,
       "ip route A.B.C.D A.B.C.D (reject|blackhole) tag <1-4294967295> " VRF_CMD_STR,
       IP_STR
       "Establish static routes\n"
       "IP destination prefix\n"
       "IP destination prefix mask\n"
       "Emit an ICMP unreachable when matched\n"
       "Silently discard pkts when matched\n"
       "Set tag for this route\n"
       "Tag value\n"
       VRF_CMD_HELP_STR)
{
  return zebra_static_ipv4 (vty, SAFI_UNICAST, 1, argv[0], argv[1], NULL,
			    argv[2], argv[3], NULL, argv[4], NULL);
}

/* Distance option value.  */
DEFUN (ip_route_distance_vrf,
       ip_route_distance_vrf_cmd,
       "ip route A.B.C.D/M (A.B.C.D|INTERFACE|null0) <1-255> " VRF_CMD_STR,
       IP_STR
       "Establish static routes\n"
       "IP destination prefix (e.g. 10.0.0.0/8)\n"
       "IP gateway address\n"
       "IP gateway interface name\n"
       "Null interface\n"
       "Distance value for this route\n"
       VRF_CMD_HELP_STR)
{
  return zebra_static_ipv4 (vty, SAFI_UNICAST, 1, argv[0], NULL, argv[1], NULL,
			    NULL, argv[2], argv[3], NULL);
}

DEFUN (ip_route_tag_distance_vrf,
       ip_route_tag_distance_vrf_cmd,
       "ip route A.B.C.D/M (A.B.C.D|INTERFACE|null0) tag <1-4294967295> <1-255> " VRF_CMD_STR,
       IP_STR
       "Establish static routes\n"
       "IP destination prefix (e.g. 10.0.0.0/8)\n"
       "IP gateway address\n"
       "IP gateway interface name\n"
       "Null interface\n"
       "Set tag for this route\n"
       "Tag value\n"
       "Distance value for this route\n"
       VRF_CMD_HELP_STR)

{
  return zebra_static_ipv4 (vty, SAFI_UNICAST, 1, argv[0], NULL, argv[1], NULL,
			    argv[2], argv[3], argv[4], NULL);
}

DEFUN (ip_route_flags_distance_vrf,
       ip_route_flags_distance_vrf_cmd,
       "ip route A.B.C.D/M (A.B.C.D|INTERFACE) (reject|blackhole) <1-255> " VRF_CMD_STR,
       IP_STR
       "Establish static routes\n"
       "IP destination prefix (e.g. 10.0.0.0/8)\n"
       "IP gateway address\n"
       "IP gateway interface name\n"
       "Emit an ICMP unreachable when matched\n"
       "Silently discard pkts when matched\n"
       "Distance value for this route\n"
       VRF_CMD_HELP_STR)
{
  return zebra_static_ipv4 (vty, SAFI_UNICAST, 1, argv[0], NULL, argv[1],
			    argv[2], NULL, argv[3], argv[4], NULL);
}

DEFUN (ip_route_flags_tag_distance_vrf,
       ip_route_flags_tag_distance_vrf_cmd,
       "ip route A.B.C.D/M (A.B.C.D|INTERFACE) (reject|blackhole) tag <1-4294967295> <1-255> " VRF_CMD_STR,
       IP_STR
       "Establish static routes\n"
       "IP destination prefix (e.g. 10.0.0.0/8)\n"
       "IP gateway address\n"
       "IP gateway interface name\n"
       "Emit an ICMP unreachable when matched\n"
       "Silently discard pkts when matched\n"
       "Set tag for this route\n"
       "Tag value\n"
       "Distance value for this route\n"
       VRF_CMD_HELP_STR)
{
  return zebra_static_ipv4 (vty, SAFI_UNICAST, 1, argv[0], NULL, argv[1],
			    argv[2], argv[3], argv[4],argv[5], NULL);
}

DEFUN (ip_route_flags_distance2_vrf,
       ip_route_flags_distance2_vrf_cmd,
       "ip route A.B.C.D/M (reject|blackhole) <1-255> " VRF_CMD_STR,
       IP_STR
       "Establish static routes\n"
       "IP destination prefix (e.g. 10.0.0.0/8)\n"
       "Emit an ICMP unreachable when matched\n"
       "Silently discard pkts when matched\n"
       "Distance value for this route\n"
       VRF_CMD_HELP_STR)
{
  return zebra_static_ipv4 (vty, SAFI_UNICAST, 1, argv[0], NULL, NULL, argv[1],
			    NULL, argv[2], argv[3], NULL);
}

DEFUN (ip_route_flags_tag_distance2_vrf,
       ip_route_flags_tag_distance2_vrf_cmd,
       "ip route A.B.C.D/M (reject|blackhole) tag <1-4294967295> <1-255> " VRF_CMD_STR,
       IP_STR
       "Establish static routes\n"
       "IP destination prefix (e.g. 10.0.0.0/8)\n"
       "Emit an ICMP unreachable when matched\n"
       "Silently discard pkts when matched\n"
       "Set tag for this route\n"
       "Tag value\n"
       "Distance value for this route\n"
       VRF_CMD_HELP_STR)
{
  return zebra_static_ipv4 (vty, SAFI_UNICAST, 1, argv[0], NULL, NULL, argv[1],
			    argv[2], argv[3], argv[4], NULL);
}

DEFUN (ip_route_mask_distance_vrf,
       ip_route_mask_distance_vrf_cmd,
       "ip route A.B.C.D A.B.C.D (A.B.C.D|INTERFACE|null0) <1-255> " VRF_CMD_STR,
       IP_STR
       "Establish static routes\n"
       "IP destination prefix\n"
       "IP destination prefix mask\n"
       "IP gateway address\n"
       "IP gateway interface name\n"
       "Null interface\n"
       "Distance value for this route\n"
       VRF_CMD_HELP_STR)
{
  return zebra_static_ipv4 (vty, SAFI_UNICAST, 1, argv[0], argv[1], argv[2],
			    NULL, NULL, argv[3], argv[4], NULL);
}

DEFUN (ip_route_mask_tag_distance_vrf,
       ip_route_mask_tag_distance_vrf_cmd,
       "ip route A.B.C.D A.B.C.D (A.B.C.D|INTERFACE|null0) tag <1-4294967295> <1-255> " VRF_CMD_STR,
       IP_STR
       "Establish static routes\n"
       "IP destination prefix\n"
       "IP destination prefix mask\n"
       "IP gateway address\n"
       "IP gateway interface name\n"
       "Null interface\n"
       "Set tag for this route\n"
       "Tag value\n"
       "Distance value for this route\n"
       VRF_CMD_HELP_STR)
{
  return zebra_static_ipv4 (vty, SAFI_UNICAST, 1, argv[0], argv[1], argv[2],
			    NULL, argv[3], argv[4], argv[5], NULL);
}

DEFUN (ip_route_mask_flags_tag_distance_vrf,
       ip_route_mask_flags_tag_distance_vrf_cmd,
       "ip route A.B.C.D A.B.C.D (A.B.C.D|INTERFACE) (reject|blackhole)  tag <1-4294967295> <1-255> " VRF_CMD_STR,
       IP_STR
       "Establish static routes\n"
       "IP destination prefix\n"
       "IP destination prefix mask\n"
       "IP gateway address\n"
       "IP gateway interface name\n"
       "Set tag for this route\n"
       "Tag value\n"
       "Distance value for this route\n"
       "Emit an ICMP unreachable when matched\n"
       "Silently discard pkts when matched\n"
       VRF_CMD_HELP_STR)
{
  return zebra_static_ipv4 (vty, SAFI_UNICAST, 1, argv[0], argv[1], argv[2],
			    argv[3], argv[4], argv[5], argv[6], NULL);
}


DEFUN (ip_route_mask_flags_distance_vrf,
       ip_route_mask_flags_distance_vrf_cmd,
       "ip route A.B.C.D A.B.C.D (A.B.C.D|INTERFACE) (reject|blackhole) <1-255> " VRF_CMD_STR,
       IP_STR
       "Establish static routes\n"
       "IP destination prefix\n"
       "IP destination prefix mask\n"
       "IP gateway address\n"
       "IP gateway interface name\n"
       "Emit an ICMP unreachable when matched\n"
       "Silently discard pkts when matched\n"
       "Distance value for this route\n"
       VRF_CMD_HELP_STR)
{
  return zebra_static_ipv4 (vty, SAFI_UNICAST, 1, argv[0], argv[1], argv[2],
			    argv[3], NULL, argv[4], argv[5], NULL);
}

DEFUN (ip_route_mask_flags_distance2_vrf,
       ip_route_mask_flags_distance2_vrf_cmd,
       "ip route A.B.C.D A.B.C.D (reject|blackhole) <1-255> " VRF_CMD_STR,
       IP_STR
       "Establish static routes\n"
       "IP destination prefix\n"
       "IP destination prefix mask\n"
       "Emit an ICMP unreachable when matched\n"
       "Silently discard pkts when matched\n"
       "Distance value for this route\n"
       VRF_CMD_HELP_STR)
{
  return zebra_static_ipv4 (vty, SAFI_UNICAST, 1, argv[0], argv[1], NULL,
			    argv[2], NULL, argv[3], argv[4], NULL);
}

DEFUN (ip_route_mask_flags_tag_distance2_vrf,
       ip_route_mask_flags_tag_distance2_vrf_cmd,
       "ip route A.B.C.D A.B.C.D (reject|blackhole) tag <1-4294967295> <1-255> " VRF_CMD_STR,
       IP_STR
       "Establish static routes\n"
       "IP destination prefix\n"
       "IP destination prefix mask\n"
       "Set tag for this route\n"
       "Tag value\n"
       "Distance value for this route\n"
       "Emit an ICMP unreachable when matched\n"
       "Silently discard pkts when matched\n"
       VRF_CMD_HELP_STR)
{
  return zebra_static_ipv4 (vty, SAFI_UNICAST, 1, argv[0], argv[1], NULL,
			    argv[2], argv[3], argv[4], argv[5], NULL);
}

DEFUN (no_ip_route_vrf, 
       no_ip_route_vrf_cmd,
       "no ip route A.B.C.D/M (A.B.C.D|INTERFACE|null0) " VRF_CMD_STR,
       NO_STR
       IP_STR
       "Establish static routes\n"
       "IP destination prefix (e.g. 10.0.0.0/8)\n"
       "IP gateway address\n"
       "IP gateway interface name\n"
       "Null interface\n"
       VRF_CMD_HELP_STR)
{
  return zebra_static_ipv4 (vty, SAFI_UNICAST, 0, argv[0], NULL, argv[1], NULL,
			    NULL, NULL, argv[2], NULL);
}

DEFUN (no_ip_route_flags_vrf,
       no_ip_route_flags_vrf_cmd,
       "no ip route A.B.C.D/M (A.B.C.D|INTERFACE) (reject|blackhole) " VRF_CMD_STR,
       NO_STR
       IP_STR
       "Establish static routes\n"
       "IP destination prefix (e.g. 10.0.0.0/8)\n"
       "IP gateway address\n"
       "IP gateway interface name\n"
       "Emit an ICMP unreachable when matched\n"
       "Silently discard pkts when matched\n"
       VRF_CMD_HELP_STR)
{
  return zebra_static_ipv4 (vty, SAFI_UNICAST, 0, argv[0], NULL, argv[1],
			    argv[2], NULL, NULL, argv[3], NULL);
}

DEFUN (no_ip_route_tag_vrf,
       no_ip_route_tag_vrf_cmd,
       "no ip route A.B.C.D/M (A.B.C.D|INTERFACE|null0) tag <1-4294967295> " VRF_CMD_STR,
       NO_STR
       IP_STR
       "Establish static routes\n"
       "IP destination prefix (e.g. 10.0.0.0/8)\n"
       "IP gateway address\n"
       "IP gateway interface name\n"
       "Null interface\n"
       "Tag of this route\n"
       "Tag value\n"
       VRF_CMD_HELP_STR)
{
  return zebra_static_ipv4 (vty, SAFI_UNICAST, 0, argv[0], NULL, argv[1], NULL,
			    argv[2], NULL, argv[3], NULL);
}

DEFUN (no_ip_route_flags_tag_vrf,
       no_ip_route_flags_tag_vrf_cmd,
       "no ip route A.B.C.D/M (A.B.C.D|INTERFACE) (reject|blackhole) tag <1-4294967295> " VRF_CMD_STR,
       NO_STR
       IP_STR
       "Establish static routes\n"
       "IP destination prefix (e.g. 10.0.0.0/8)\n"
       "IP gateway address\n"
       "IP gateway interface name\n"
       "Emit an ICMP unreachable when matched\n"
       "Silently discard pkts when matched\n"
       "Tag of this route\n"
       "Tag value\n"
       VRF_CMD_HELP_STR)
{
  return zebra_static_ipv4 (vty, SAFI_UNICAST, 0, argv[0], NULL, argv[1],
			    argv[2], argv[3], NULL, argv[4], NULL);
}

DEFUN (no_ip_route_flags2_vrf,
       no_ip_route_flags2_vrf_cmd,
       "no ip route A.B.C.D/M (reject|blackhole) " VRF_CMD_STR,
       NO_STR
       IP_STR
       "Establish static routes\n"
       "IP destination prefix (e.g. 10.0.0.0/8)\n"
       "Emit an ICMP unreachable when matched\n"
       "Silently discard pkts when matched\n"
       VRF_CMD_HELP_STR)
{
  return zebra_static_ipv4 (vty, SAFI_UNICAST, 0, argv[0], NULL, NULL, argv[1],
			    NULL, NULL, argv[2], NULL);
}

DEFUN (no_ip_route_flags2_tag_vrf,
       no_ip_route_flags2_tag_vrf_cmd,
       "no ip route A.B.C.D/M (reject|blackhole) tag <1-4294967295> " VRF_CMD_STR,
       NO_STR
       IP_STR
       "Establish static routes\n"
       "IP destination prefix (e.g. 10.0.0.0/8)\n"
       "Emit an ICMP unreachable when matched\n"
       "Silently discard pkts when matched\n"
       "Tag of this route\n"
       "Tag value\n"
       VRF_CMD_HELP_STR)
{
  return zebra_static_ipv4 (vty, SAFI_UNICAST, 0, argv[0], NULL, NULL, argv[1],
			    argv[2], NULL, argv[3], NULL);
}

DEFUN (no_ip_route_mask_vrf,
       no_ip_route_mask_vrf_cmd,
       "no ip route A.B.C.D A.B.C.D (A.B.C.D|INTERFACE|null0) " VRF_CMD_STR,
       NO_STR
       IP_STR
       "Establish static routes\n"
       "IP destination prefix\n"
       "IP destination prefix mask\n"
       "IP gateway address\n"
       "IP gateway interface name\n"
       "Null interface\n"
       VRF_CMD_HELP_STR)
{
  return zebra_static_ipv4 (vty, SAFI_UNICAST, 0, argv[0], argv[1], argv[2],
			    NULL, NULL, NULL, argv[3], NULL);
}

DEFUN (no_ip_route_mask_flags_vrf,
       no_ip_route_mask_flags_vrf_cmd,
       "no ip route A.B.C.D A.B.C.D (A.B.C.D|INTERFACE) (reject|blackhole) " VRF_CMD_STR,
       NO_STR
       IP_STR
       "Establish static routes\n"
       "IP destination prefix\n"
       "IP destination prefix mask\n"
       "IP gateway address\n"
       "IP gateway interface name\n"
       "Emit an ICMP unreachable when matched\n"
       "Silently discard pkts when matched\n"
       VRF_CMD_HELP_STR)
{
  return zebra_static_ipv4 (vty, SAFI_UNICAST, 0, argv[0], argv[1], argv[2],
			    argv[3], NULL, NULL, argv[4], NULL);
}

DEFUN (no_ip_route_mask_tag_vrf,
       no_ip_route_mask_tag_vrf_cmd,
       "no ip route A.B.C.D A.B.C.D (A.B.C.D|INTERFACE|null0) tag <1-4294967295> " VRF_CMD_STR,
       NO_STR
       IP_STR
       "Establish static routes\n"
       "IP destination prefix\n"
       "IP destination prefix mask\n"
       "IP gateway address\n"
       "IP gateway interface name\n"
       "Null interface\n"
       "Tag of this route\n"
       "Tag value\n"
       VRF_CMD_HELP_STR)
{
  return zebra_static_ipv4 (vty, SAFI_UNICAST, 0, argv[0], argv[1], argv[2],
			    NULL, argv[3], NULL, argv[4], NULL);
}

DEFUN (no_ip_route_mask_flags_tag_vrf,
       no_ip_route_mask_flags_tag_vrf_cmd,
       "no ip route A.B.C.D A.B.C.D (A.B.C.D|INTERFACE) (reject|blackhole) tag <1-4294967295> " VRF_CMD_STR,
       NO_STR
       IP_STR
       "Establish static routes\n"
       "IP destination prefix\n"
       "IP destination prefix mask\n"
       "IP gateway address\n"
       "IP gateway interface name\n"
       "Emit an ICMP unreachable when matched\n"
       "Silently discard pkts when matched\n"
       "Tag of this route\n"
       "Tag value\n"
       VRF_CMD_HELP_STR)
{
  return zebra_static_ipv4 (vty, SAFI_UNICAST, 0, argv[0], argv[1], argv[2],
			    argv[3], argv[4], NULL, argv[5], NULL);
}

DEFUN (no_ip_route_mask_flags2_vrf,
       no_ip_route_mask_flags2_vrf_cmd,
       "no ip route A.B.C.D A.B.C.D (reject|blackhole) " VRF_CMD_STR,
       NO_STR
       IP_STR
       "Establish static routes\n"
       "IP destination prefix\n"
       "IP destination prefix mask\n"
       "Emit an ICMP unreachable when matched\n"
       "Silently discard pkts when matched\n"
       VRF_CMD_HELP_STR)
{
  return zebra_static_ipv4 (vty, SAFI_UNICAST, 0, argv[0], argv[1], NULL,
			    argv[2], NULL, NULL, argv[3], NULL);
}

DEFUN (no_ip_route_mask_flags2_tag_vrf,
       no_ip_route_mask_flags2_tag_vrf_cmd,
       "no ip route A.B.C.D A.B.C.D (reject|blackhole) tag <1-4294967295> " VRF_CMD_STR,
       NO_STR
       IP_STR
       "Establish static routes\n"
       "IP destination prefix\n"
       "IP destination prefix mask\n"
       "Emit an ICMP unreachable when matched\n"
       "Silently discard pkts when matched\n"
       "Tag of this route\n"
       "Tag value\n"
       VRF_CMD_HELP_STR)
{
  return zebra_static_ipv4 (vty, SAFI_UNICAST, 0, argv[0], argv[1], NULL,
			    argv[2], argv[3], NULL, argv[4], NULL);
}


DEFUN (no_ip_route_distance_vrf,
       no_ip_route_distance_vrf_cmd,
       "no ip route A.B.C.D/M (A.B.C.D|INTERFACE|null0) <1-255> " VRF_CMD_STR,
       NO_STR
       IP_STR
       "Establish static routes\n"
       "IP destination prefix (e.g. 10.0.0.0/8)\n"
       "IP gateway address\n"
       "IP gateway interface name\n"
       "Null interface\n"
       "Distance value for this route\n"
       VRF_CMD_HELP_STR)
{
  return zebra_static_ipv4 (vty, SAFI_UNICAST, 0, argv[0], NULL, argv[1], NULL,
			    NULL, argv[2], argv[3], NULL);
}

DEFUN (no_ip_route_tag_distance_vrf,
       no_ip_route_tag_distance_vrf_cmd,
       "no ip route A.B.C.D/M (A.B.C.D|INTERFACE|null0) tag <1-4294967295> <1-255> " VRF_CMD_STR,
       NO_STR
       IP_STR
       "Establish static routes\n"
       "IP destination prefix (e.g. 10.0.0.0/8)\n"
       "IP gateway address\n"
       "IP gateway interface name\n"
       "Null interface\n"
       "Tag of this route\n"
       "Tag value\n"
       "Distance value for this route\n"
       VRF_CMD_HELP_STR)
{
  return zebra_static_ipv4 (vty, SAFI_UNICAST, 0, argv[0], NULL, argv[1], NULL,
			    argv[2], argv[3], argv[4], NULL);
}

DEFUN (no_ip_route_flags_distance_vrf,
       no_ip_route_flags_distance_vrf_cmd,
       "no ip route A.B.C.D/M (A.B.C.D|INTERFACE) (reject|blackhole) <1-255> " VRF_CMD_STR,
       NO_STR
       IP_STR
       "Establish static routes\n"
       "IP destination prefix (e.g. 10.0.0.0/8)\n"
       "IP gateway address\n"
       "IP gateway interface name\n"
       "Emit an ICMP unreachable when matched\n"
       "Silently discard pkts when matched\n"
       "Distance value for this route\n"
       VRF_CMD_HELP_STR)
{
  return zebra_static_ipv4 (vty, SAFI_UNICAST, 0, argv[0], NULL, argv[1],
			    argv[2], NULL, argv[3], argv[4], NULL);
}

DEFUN (no_ip_route_flags_tag_distance_vrf,
       no_ip_route_flags_tag_distance_vrf_cmd,
       "no ip route A.B.C.D/M (A.B.C.D|INTERFACE) (reject|blackhole) tag <1-4294967295> <1-255> " VRF_CMD_STR,
       NO_STR
       IP_STR
       "Establish static routes\n"
       "IP destination prefix (e.g. 10.0.0.0/8)\n"
       "IP gateway address\n"
       "IP gateway interface name\n"
       "Emit an ICMP unreachable when matched\n"
       "Silently discard pkts when matched\n"
       "Tag of this route\n"
       "Tag value\n"
       "Distance value for this route\n"
       VRF_CMD_HELP_STR)
{
  return zebra_static_ipv4 (vty, SAFI_UNICAST, 0, argv[0], NULL, argv[1],
			    argv[2], argv[3], argv[4],argv[5], NULL);
}

DEFUN (no_ip_route_flags_distance2_vrf,
       no_ip_route_flags_distance2_vrf_cmd,
       "no ip route A.B.C.D/M (reject|blackhole) <1-255> " VRF_CMD_STR,
       NO_STR
       IP_STR
       "Establish static routes\n"
       "IP destination prefix (e.g. 10.0.0.0/8)\n"
       "Emit an ICMP unreachable when matched\n"
       "Silently discard pkts when matched\n"
       "Distance value for this route\n"
       VRF_CMD_HELP_STR)
{
  return zebra_static_ipv4 (vty, SAFI_UNICAST, 0, argv[0], NULL, NULL, argv[1],
			    NULL, argv[2], argv[3], NULL);
}

DEFUN (no_ip_route_flags_tag_distance2_vrf,
       no_ip_route_flags_tag_distance2_vrf_cmd,
       "no ip route A.B.C.D/M (reject|blackhole) tag <1-4294967295> <1-255> " VRF_CMD_STR,
       NO_STR
       IP_STR
       "Establish static routes\n"
       "IP destination prefix (e.g. 10.0.0.0/8)\n"
       "Emit an ICMP unreachable when matched\n"
       "Silently discard pkts when matched\n"
       "Tag of this route\n"
       "Tag value\n"
       "Distance value for this route\n"
       VRF_CMD_HELP_STR)
{
  return zebra_static_ipv4 (vty, SAFI_UNICAST, 0, argv[0], NULL, NULL, argv[1],
			    argv[2] , argv[3], argv[4], NULL);
}

DEFUN (no_ip_route_mask_distance_vrf,
       no_ip_route_mask_distance_vrf_cmd,
       "no ip route A.B.C.D A.B.C.D (A.B.C.D|INTERFACE|null0) <1-255> " VRF_CMD_STR,
       NO_STR
       IP_STR
       "Establish static routes\n"
       "IP destination prefix\n"
       "IP destination prefix mask\n"
       "IP gateway address\n"
       "IP gateway interface name\n"
       "Null interface\n"
       "Distance value for this route\n"
       VRF_CMD_HELP_STR)
{
  return zebra_static_ipv4 (vty, SAFI_UNICAST, 0, argv[0], argv[1], argv[2],
			    NULL, NULL, argv[3], argv[4], NULL);
}

DEFUN (no_ip_route_mask_tag_distance_vrf,
       no_ip_route_mask_tag_distance_vrf_cmd,
       "no ip route A.B.C.D A.B.C.D (A.B.C.D|INTERFACE|null0) tag <1-4294967295> <1-255> " VRF_CMD_STR,
       NO_STR
       IP_STR
       "Establish static routes\n"
       "IP destination prefix\n"
       "IP destination prefix mask\n"
       "IP gateway address\n"
       "IP gateway interface name\n"
       "Null interface\n"
       "Tag of this route\n"
       "Tag value\n"
       "Distance value for this route\n"
       VRF_CMD_HELP_STR)
{
  return zebra_static_ipv4 (vty, SAFI_UNICAST, 0, argv[0], argv[1], argv[2],
			    NULL, argv[3], argv[4], argv[5], NULL);
}

DEFUN (no_ip_route_mask_flags_distance_vrf,
       no_ip_route_mask_flags_distance_vrf_cmd,
       "no ip route A.B.C.D A.B.C.D (A.B.C.D|INTERFACE) (reject|blackhole) <1-255> " VRF_CMD_STR,
       NO_STR
       IP_STR
       "Establish static routes\n"
       "IP destination prefix\n"
       "IP destination prefix mask\n"
       "IP gateway address\n"
       "IP gateway interface name\n"
       "Emit an ICMP unreachable when matched\n"
       "Silently discard pkts when matched\n"
       "Distance value for this route\n"
       VRF_CMD_HELP_STR)
{
  return zebra_static_ipv4 (vty, SAFI_UNICAST, 0, argv[0], argv[1], argv[2],
			    argv[3], NULL, argv[4], argv[5], NULL);
}

DEFUN (no_ip_route_mask_flags_tag_distance_vrf,
       no_ip_route_mask_flags_tag_distance_vrf_cmd,
       "no ip route A.B.C.D A.B.C.D (A.B.C.D|INTERFACE) (reject|blackhole) tag <1-4294967295> <1-255> " VRF_CMD_STR,
       NO_STR
       IP_STR
       "Establish static routes\n"
       "IP destination prefix\n"
       "IP destination prefix mask\n"
       "IP gateway address\n"
       "IP gateway interface name\n"
       "Emit an ICMP unreachable when matched\n"
       "Silently discard pkts when matched\n"
       "Tag of this route\n"
       "Tag value\n"
       "Distance value for this route\n"
       VRF_CMD_HELP_STR)
{
  return zebra_static_ipv4 (vty, SAFI_UNICAST, 0, argv[0], argv[1], argv[2],
			    argv[3], argv[4], argv[5], argv[6], NULL);
}

DEFUN (no_ip_route_mask_flags_distance2_vrf,
       no_ip_route_mask_flags_distance2_vrf_cmd,
       "no ip route A.B.C.D A.B.C.D (reject|blackhole) <1-255> " VRF_CMD_STR,
       NO_STR
       IP_STR
       "Establish static routes\n"
       "IP destination prefix\n"
       "IP destination prefix mask\n"
       "Emit an ICMP unreachable when matched\n"
       "Silently discard pkts when matched\n"
       "Distance value for this route\n"
       VRF_CMD_HELP_STR)
{
  return zebra_static_ipv4 (vty, SAFI_UNICAST, 0, argv[0], argv[1], NULL,
			    argv[2], NULL, argv[3], argv[4], NULL);
}

DEFUN (no_ip_route_mask_flags_tag_distance2_vrf,
       no_ip_route_mask_flags_tag_distance2_vrf_cmd,
       "no ip route A.B.C.D A.B.C.D (reject|blackhole) tag <1-4294967295> <1-255> " VRF_CMD_STR,
       NO_STR
       IP_STR
       "Establish static routes\n"
       "IP destination prefix\n"
       "IP destination prefix mask\n"
       "Emit an ICMP unreachable when matched\n"
       "Silently discard pkts when matched\n"
       "Tag of this route\n"
       "Tag value\n"
       "Distance value for this route\n"
       VRF_CMD_HELP_STR)
{
  return zebra_static_ipv4 (vty, SAFI_UNICAST, 0, argv[0], argv[1], NULL,
			    argv[2], argv[3], argv[4], argv[5], NULL);
}

/* New RIB.  Detailed information for IPv4 route. */
static void
vty_show_ip_route_detail (struct vty *vty, struct route_node *rn, int mcast)
{
  struct rib *rib;
  struct nexthop *nexthop, *tnexthop;
  int recursing;
  char buf[PREFIX_STRLEN];
  struct zebra_vrf *zvrf;

  RNODE_FOREACH_RIB (rn, rib)
    {
      const char *mcast_info = "";
      if (mcast)
        {
          rib_table_info_t *info = rn->table->info;
          mcast_info = (info->safi == SAFI_MULTICAST)
                       ? " using Multicast RIB"
                       : " using Unicast RIB";
        }
      
      vty_out (vty, "Routing entry for %s%s%s",
	       prefix2str (&rn->p, buf, sizeof(buf)), mcast_info,
	       VTY_NEWLINE);
      vty_out (vty, "  Known via \"%s", zebra_route_string (rib->type));
      if (rib->instance)
        vty_out (vty, "[%d]", rib->instance);
      vty_out (vty, "\"");
      vty_out (vty, ", distance %u, metric %u", rib->distance, rib->metric);
      if (rib->tag)
	vty_out (vty, ", tag %"ROUTE_TAG_PRI, rib->tag);
       if (rib->mtu)
        vty_out (vty, ", mtu %u", rib->mtu);
      if (rib->vrf_id != VRF_DEFAULT)
        {
          zvrf = vrf_info_lookup(rib->vrf_id);
          vty_out (vty, ", vrf %s", zvrf->name);
        }
      if (CHECK_FLAG (rib->flags, ZEBRA_FLAG_SELECTED))
	vty_out (vty, ", best");
      else if (CHECK_FLAG (rib->status, RIB_ENTRY_SELECTED_FIB))
        vty_out (vty, ", fib");
      if (CHECK_FLAG (rib->flags, ZEBRA_FLAG_FIB_OVERRIDE))
        vty_out (vty, ", fib-override");
      if (rib->refcnt)
	vty_out (vty, ", refcnt %ld", rib->refcnt);
      if (CHECK_FLAG (rib->flags, ZEBRA_FLAG_BLACKHOLE))
       vty_out (vty, ", blackhole");
      if (CHECK_FLAG (rib->flags, ZEBRA_FLAG_REJECT))
       vty_out (vty, ", reject");
      vty_out (vty, "%s", VTY_NEWLINE);

      if (rib->type == ZEBRA_ROUTE_RIP
	  || rib->type == ZEBRA_ROUTE_OSPF
	  || rib->type == ZEBRA_ROUTE_ISIS
	  || rib->type == ZEBRA_ROUTE_TABLE
	  || rib->type == ZEBRA_ROUTE_BGP)
	{
	  time_t uptime;
	  struct tm *tm;

	  uptime = time (NULL);
	  uptime -= rib->uptime;
	  tm = gmtime (&uptime);

	  vty_out (vty, "  Last update ");

	  if (uptime < ONE_DAY_SECOND)
	    vty_out (vty,  "%02d:%02d:%02d", 
		     tm->tm_hour, tm->tm_min, tm->tm_sec);
	  else if (uptime < ONE_WEEK_SECOND)
	    vty_out (vty, "%dd%02dh%02dm", 
		     tm->tm_yday, tm->tm_hour, tm->tm_min);
	  else
	    vty_out (vty, "%02dw%dd%02dh", 
		     tm->tm_yday/7,
		     tm->tm_yday - ((tm->tm_yday/7) * 7), tm->tm_hour);
	  vty_out (vty, " ago%s", VTY_NEWLINE);
	}

      for (ALL_NEXTHOPS_RO(rib->nexthop, nexthop, tnexthop, recursing))
	{
          char addrstr[32];

	  vty_out (vty, "  %c%s",
		   CHECK_FLAG (nexthop->flags, NEXTHOP_FLAG_FIB) ? '*' : ' ',
		   recursing ? "  " : "");

	  switch (nexthop->type)
	    {
	    case NEXTHOP_TYPE_IPV4:
	    case NEXTHOP_TYPE_IPV4_IFINDEX:
	      vty_out (vty, " %s", inet_ntoa (nexthop->gate.ipv4));
	      if (nexthop->ifindex)
		vty_out (vty, ", via %s",
                         ifindex2ifname_vrf (nexthop->ifindex, rib->vrf_id));
	      break;
	    case NEXTHOP_TYPE_IPV6:
	    case NEXTHOP_TYPE_IPV6_IFINDEX:
	      vty_out (vty, " %s",
		       inet_ntop (AF_INET6, &nexthop->gate.ipv6, buf, BUFSIZ));
	      if (nexthop->ifindex)
		vty_out (vty, ", via %s",
                         ifindex2ifname_vrf (nexthop->ifindex, rib->vrf_id));
	      break;
	    case NEXTHOP_TYPE_IFINDEX:
	      vty_out (vty, " directly connected, %s",
		       ifindex2ifname_vrf (nexthop->ifindex, rib->vrf_id));
	      break;
	    case NEXTHOP_TYPE_BLACKHOLE:
	      vty_out (vty, " directly connected, Null0");
	      break;
	    default:
	      break;
	    }
	  if (! CHECK_FLAG (nexthop->flags, NEXTHOP_FLAG_ACTIVE))
	    vty_out (vty, " inactive");

	  if (CHECK_FLAG (nexthop->flags, NEXTHOP_FLAG_ONLINK))
	    vty_out (vty, " onlink");

	  if (CHECK_FLAG (nexthop->flags, NEXTHOP_FLAG_RECURSIVE))
	    vty_out (vty, " (recursive)");

	  switch (nexthop->type)
            {
            case NEXTHOP_TYPE_IPV4:
            case NEXTHOP_TYPE_IPV4_IFINDEX:
              if (nexthop->src.ipv4.s_addr)
                {
		  if (inet_ntop(AF_INET, &nexthop->src.ipv4, addrstr,
		      sizeof addrstr))
                    vty_out (vty, ", src %s", addrstr);
                }
              break;
            case NEXTHOP_TYPE_IPV6:
            case NEXTHOP_TYPE_IPV6_IFINDEX:
              if (!IPV6_ADDR_SAME(&nexthop->src.ipv6, &in6addr_any))
                {
		  if (inet_ntop(AF_INET6, &nexthop->src.ipv6, addrstr,
		      sizeof addrstr))
                    vty_out (vty, ", src %s", addrstr);
                }
              break;
            default:
	       break;
            }

          /* Label information */
          if (nexthop->nh_label && nexthop->nh_label->num_labels)
            {
              vty_out (vty, " label %s",
                       mpls_label2str (nexthop->nh_label->num_labels,
                                   nexthop->nh_label->label,  buf, BUFSIZ));
            }

	  vty_out (vty, "%s", VTY_NEWLINE);
	}
      vty_out (vty, "%s", VTY_NEWLINE);
    }
}

static void
vty_show_ip_route (struct vty *vty, struct route_node *rn, struct rib *rib,
                   json_object *json)
{
  struct nexthop *nexthop, *tnexthop;
  int recursing;
  int len = 0;
  char buf[BUFSIZ];
  json_object *json_nexthops = NULL;
  json_object *json_nexthop = NULL;
  json_object *json_route = NULL;

  if (json)
    {
      json_route = json_object_new_object();
      json_nexthops = json_object_new_array();

      json_object_string_add(json_route, "prefix", prefix2str (&rn->p, buf, sizeof buf));
      json_object_string_add(json_route, "protocol", zebra_route_string(rib->type));

      if (rib->instance)
        json_object_int_add(json_route, "instance", rib->instance);

      if (rib->vrf_id)
        json_object_int_add(json_route, "vrfId", rib->vrf_id);

      if (CHECK_FLAG (rib->flags, ZEBRA_FLAG_SELECTED))
        json_object_boolean_true_add(json_route, "selected");

      if (rib->type != ZEBRA_ROUTE_CONNECT && rib->type != ZEBRA_ROUTE_KERNEL)
        {
          json_object_int_add(json_route, "distance", rib->distance);
          json_object_int_add(json_route, "metric", rib->metric);
        }

      if (CHECK_FLAG (rib->flags, ZEBRA_FLAG_BLACKHOLE))
        json_object_boolean_true_add(json_route, "blackhole");

      if (CHECK_FLAG (rib->flags, ZEBRA_FLAG_REJECT))
        json_object_boolean_true_add(json_route, "reject");

      if (rib->type == ZEBRA_ROUTE_RIP
          || rib->type == ZEBRA_ROUTE_OSPF
          || rib->type == ZEBRA_ROUTE_ISIS
          || rib->type == ZEBRA_ROUTE_TABLE
          || rib->type == ZEBRA_ROUTE_BGP)
        {
          time_t uptime;
          struct tm *tm;

          uptime = time (NULL);
          uptime -= rib->uptime;
          tm = gmtime (&uptime);

          if (uptime < ONE_DAY_SECOND)
            sprintf(buf, "%02d:%02d:%02d", tm->tm_hour, tm->tm_min, tm->tm_sec);
          else if (uptime < ONE_WEEK_SECOND)
            sprintf(buf, "%dd%02dh%02dm", tm->tm_yday, tm->tm_hour, tm->tm_min);
          else
            sprintf(buf, "%02dw%dd%02dh", tm->tm_yday/7, tm->tm_yday - ((tm->tm_yday/7) * 7), tm->tm_hour);

          json_object_string_add(json_route, "uptime", buf);
        }

      for (ALL_NEXTHOPS_RO(rib->nexthop, nexthop, tnexthop, recursing))
        {
          json_nexthop = json_object_new_object();

          if (CHECK_FLAG (nexthop->flags, NEXTHOP_FLAG_FIB))
            json_object_boolean_true_add(json_nexthop, "fib");

          switch (nexthop->type)
            {
            case NEXTHOP_TYPE_IPV4:
            case NEXTHOP_TYPE_IPV4_IFINDEX:
              json_object_string_add(json_nexthop, "ip", inet_ntoa (nexthop->gate.ipv4));
              json_object_string_add(json_nexthop, "afi", "ipv4");

              if (nexthop->ifindex)
                {
                  json_object_int_add(json_nexthop, "interfaceIndex", nexthop->ifindex);
                  json_object_string_add(json_nexthop, "interfaceName", ifindex2ifname_vrf (nexthop->ifindex, rib->vrf_id));
                }
              break;
            case NEXTHOP_TYPE_IPV6:
            case NEXTHOP_TYPE_IPV6_IFINDEX:
              json_object_string_add(json_nexthop, "ip", inet_ntop (AF_INET6, &nexthop->gate.ipv6, buf, BUFSIZ));
              json_object_string_add(json_nexthop, "afi", "ipv6");

              if (nexthop->ifindex)
                {
                  json_object_int_add(json_nexthop, "interfaceIndex", nexthop->ifindex);
                  json_object_string_add(json_nexthop, "interfaceName", ifindex2ifname_vrf (nexthop->ifindex, rib->vrf_id));
                }
              break;

            case NEXTHOP_TYPE_IFINDEX:
              json_object_boolean_true_add(json_nexthop, "directlyConnected");
              json_object_int_add(json_nexthop, "interfaceIndex", nexthop->ifindex);
              json_object_string_add(json_nexthop, "interfaceName", ifindex2ifname_vrf (nexthop->ifindex, rib->vrf_id));
              break;
            case NEXTHOP_TYPE_BLACKHOLE:
              json_object_boolean_true_add(json_nexthop, "blackhole");
              break;
            default:
              break;
            }

          if (CHECK_FLAG (nexthop->flags, NEXTHOP_FLAG_ACTIVE))
            json_object_boolean_true_add(json_nexthop, "active");

          if (CHECK_FLAG (nexthop->flags, NEXTHOP_FLAG_ONLINK))
            json_object_boolean_true_add(json_nexthop, "onLink");

          if (CHECK_FLAG (nexthop->flags, NEXTHOP_FLAG_RECURSIVE))
            json_object_boolean_true_add(json_nexthop, "recursive");

          switch (nexthop->type)
            {
              case NEXTHOP_TYPE_IPV4:
              case NEXTHOP_TYPE_IPV4_IFINDEX:
                if (nexthop->src.ipv4.s_addr)
                  {
                    if (inet_ntop(AF_INET, &nexthop->src.ipv4, buf, sizeof buf))
                      json_object_string_add(json_nexthop, "source", buf);
                  }
                break;
              case NEXTHOP_TYPE_IPV6:
              case NEXTHOP_TYPE_IPV6_IFINDEX:
                if (!IPV6_ADDR_SAME(&nexthop->src.ipv6, &in6addr_any))
                  {
                    if (inet_ntop(AF_INET6, &nexthop->src.ipv6, buf, sizeof buf))
                      json_object_string_add(json_nexthop, "source", buf);
                  }
                break;
              default:
                break;
            }

          json_object_array_add(json_nexthops, json_nexthop);
        }

      json_object_object_add(json_route, "nexthops", json_nexthops);
      json_object_array_add(json, json_route);
      return;
    }

  /* Nexthop information. */
  for (ALL_NEXTHOPS_RO(rib->nexthop, nexthop, tnexthop, recursing))
    {
      if (nexthop == rib->nexthop)
	{
	  /* Prefix information. */
	  len = vty_out (vty, "%c", zebra_route_char (rib->type));
          if (rib->instance)
	    len += vty_out (vty, "[%d]", rib->instance);
          len += vty_out (vty, "%c%c %s",
			  CHECK_FLAG (rib->flags, ZEBRA_FLAG_SELECTED)
			  ? '>' : CHECK_FLAG (rib->status, RIB_ENTRY_SELECTED_FIB)
			  ? '!' : ' ',
			  CHECK_FLAG (nexthop->flags, NEXTHOP_FLAG_FIB)
			  ? '*' : ' ',
			  prefix2str (&rn->p, buf, sizeof buf));

	  /* Distance and metric display. */
	  if (rib->type != ZEBRA_ROUTE_CONNECT 
	      && rib->type != ZEBRA_ROUTE_KERNEL)
	    len += vty_out (vty, " [%d/%d]", rib->distance,
			    rib->metric);
	}
      else
	vty_out (vty, "  %c%*c",
		 CHECK_FLAG (nexthop->flags, NEXTHOP_FLAG_FIB)
		 ? '*' : ' ',
		 len - 3 + (2 * recursing), ' ');

      switch (nexthop->type)
	{
	case NEXTHOP_TYPE_IPV4:
	case NEXTHOP_TYPE_IPV4_IFINDEX:
	  vty_out (vty, " via %s", inet_ntoa (nexthop->gate.ipv4));
	  if (nexthop->ifindex)
	    vty_out (vty, ", %s",
                     ifindex2ifname_vrf (nexthop->ifindex, rib->vrf_id));
	  break;
        case NEXTHOP_TYPE_IPV6:
	case NEXTHOP_TYPE_IPV6_IFINDEX:
	  vty_out (vty, " via %s",
		   inet_ntop (AF_INET6, &nexthop->gate.ipv6, buf, BUFSIZ));
	  if (nexthop->ifindex)
	    vty_out (vty, ", %s",
                     ifindex2ifname_vrf (nexthop->ifindex, rib->vrf_id));
	  break;

	case NEXTHOP_TYPE_IFINDEX:
	  vty_out (vty, " is directly connected, %s",
		   ifindex2ifname_vrf (nexthop->ifindex, rib->vrf_id));
	  break;
	case NEXTHOP_TYPE_BLACKHOLE:
	  vty_out (vty, " is directly connected, Null0");
	  break;
	default:
	  break;
	}
      if (! CHECK_FLAG (nexthop->flags, NEXTHOP_FLAG_ACTIVE))
	vty_out (vty, " inactive");

      if (CHECK_FLAG (nexthop->flags, NEXTHOP_FLAG_ONLINK))
	vty_out (vty, " onlink");

      if (CHECK_FLAG (nexthop->flags, NEXTHOP_FLAG_RECURSIVE))
	vty_out (vty, " (recursive)");

      switch (nexthop->type)
        {
          case NEXTHOP_TYPE_IPV4:
          case NEXTHOP_TYPE_IPV4_IFINDEX:
            if (nexthop->src.ipv4.s_addr)
              {
		if (inet_ntop(AF_INET, &nexthop->src.ipv4, buf, sizeof buf))
                  vty_out (vty, ", src %s", buf);
              }
            break;
          case NEXTHOP_TYPE_IPV6:
          case NEXTHOP_TYPE_IPV6_IFINDEX:
            if (!IPV6_ADDR_SAME(&nexthop->src.ipv6, &in6addr_any))
              {
		if (inet_ntop(AF_INET6, &nexthop->src.ipv6, buf, sizeof buf))
                  vty_out (vty, ", src %s", buf);
              }
            break;
          default:
	    break;
        }

      /* Label information */
      if (nexthop->nh_label && nexthop->nh_label->num_labels)
        {
	  vty_out (vty, " label %s",
		   mpls_label2str (nexthop->nh_label->num_labels,
				   nexthop->nh_label->label,  buf, BUFSIZ));
        }

      if (CHECK_FLAG (rib->flags, ZEBRA_FLAG_BLACKHOLE))
               vty_out (vty, ", bh");
      if (CHECK_FLAG (rib->flags, ZEBRA_FLAG_REJECT))
               vty_out (vty, ", rej");

      if (rib->type == ZEBRA_ROUTE_RIP
	  || rib->type == ZEBRA_ROUTE_OSPF
	  || rib->type == ZEBRA_ROUTE_ISIS
	  || rib->type == ZEBRA_ROUTE_TABLE
	  || rib->type == ZEBRA_ROUTE_BGP)
	{
	  time_t uptime;
	  struct tm *tm;

	  uptime = time (NULL);
	  uptime -= rib->uptime;
	  tm = gmtime (&uptime);

	  if (uptime < ONE_DAY_SECOND)
	    vty_out (vty,  ", %02d:%02d:%02d", 
		     tm->tm_hour, tm->tm_min, tm->tm_sec);
	  else if (uptime < ONE_WEEK_SECOND)
	    vty_out (vty, ", %dd%02dh%02dm", 
		     tm->tm_yday, tm->tm_hour, tm->tm_min);
	  else
	    vty_out (vty, ", %02dw%dd%02dh", 
		     tm->tm_yday/7,
		     tm->tm_yday - ((tm->tm_yday/7) * 7), tm->tm_hour);
	}
      vty_out (vty, "%s", VTY_NEWLINE);
    }
}

DEFUN (show_ip_route,
       show_ip_route_cmd,
       "show ip route {json}",
       SHOW_STR
       IP_STR
       "IP routing table\n")
{
  return do_show_ip_route (vty, VRF_DEFAULT_NAME, SAFI_UNICAST, use_json(argc, argv));
}

static int
do_show_ip_route (struct vty *vty, const char *vrf_name, safi_t safi,
                  u_char use_json)
{
  struct route_table *table;
  struct route_node *rn;
  struct rib *rib;
  int first = 1;
  struct zebra_vrf *zvrf = NULL;
  char buf[BUFSIZ];
  json_object *json = NULL;
  json_object *json_prefix = NULL;

  if (!(zvrf = zebra_vrf_list_lookup_by_name (vrf_name)))
    {
      if (use_json)
        vty_out (vty, "{}%s", VTY_NEWLINE);
      else
        vty_out (vty, "vrf %s not defined%s", vrf_name, VTY_NEWLINE);
      return CMD_SUCCESS;
    }

  if (zvrf->vrf_id == VRF_UNKNOWN)
    {
      if (use_json)
        vty_out (vty, "{}%s", VTY_NEWLINE);
      else
        vty_out (vty, "vrf %s inactive%s", vrf_name, VTY_NEWLINE);
      return CMD_SUCCESS;
    }

  table = zebra_vrf_table (AFI_IP, safi, zvrf->vrf_id);
  if (! table)
    {
      if (use_json)
        vty_out (vty, "{}%s", VTY_NEWLINE);
      return CMD_SUCCESS;
    }

  if (use_json)
    {
      json = json_object_new_object();

      /* Show all IPv4 routes. */
      for (rn = route_top (table); rn; rn = route_next (rn))
        {
          RNODE_FOREACH_RIB (rn, rib)
            {
              if (!json_prefix)
                json_prefix = json_object_new_array();
              vty_show_ip_route (vty, rn, rib, json_prefix);
            }

          if (json_prefix)
            {
              prefix2str (&rn->p, buf, sizeof buf);
              json_object_object_add(json, buf, json_prefix);
              json_prefix = NULL;
            }
        }

      vty_out (vty, "%s%s", json_object_to_json_string_ext(json, JSON_C_TO_STRING_PRETTY), VTY_NEWLINE);
      json_object_free(json);
    }
  else
    {
      /* Show all IPv4 routes. */
      for (rn = route_top (table); rn; rn = route_next (rn))
        {
          RNODE_FOREACH_RIB (rn, rib)
            {
              if (first)
                {
                  vty_out (vty, SHOW_ROUTE_V4_HEADER);
                  first = 0;
                }
              vty_show_ip_route (vty, rn, rib, NULL);
            }
        }
    }

  return CMD_SUCCESS;
}

DEFUN (show_ip_route_vrf,
       show_ip_route_vrf_cmd,
       "show ip route  " VRF_CMD_STR " {json}",
       SHOW_STR
       IP_STR
       "IP routing table\n"
       VRF_CMD_HELP_STR)
{
  u_char uj = use_json(argc, argv);

  if (argc == 1 && uj)
    return do_show_ip_route (vty, NULL, SAFI_UNICAST, uj);
  else
    return do_show_ip_route (vty, argv[0], SAFI_UNICAST, uj);
}

DEFUN (show_ip_nht,
       show_ip_nht_cmd,
       "show ip nht",
       SHOW_STR
       IP_STR
       "IP nexthop tracking table\n")
{
  vrf_id_t vrf_id = VRF_DEFAULT;

  if (argc)
    VRF_GET_ID (vrf_id, argv[0]);

  zebra_print_rnh_table(vrf_id, AF_INET, vty, RNH_NEXTHOP_TYPE);
  return CMD_SUCCESS;
}

ALIAS (show_ip_nht,
       show_ip_nht_vrf_cmd,
       "show ip nht " VRF_CMD_STR,
       SHOW_STR
       IP_STR
       "IP nexthop tracking table\n"
       VRF_CMD_HELP_STR)

DEFUN (show_ip_nht_vrf_all,
       show_ip_nht_vrf_all_cmd,
       "show ip nht " VRF_ALL_CMD_STR,
       SHOW_STR
       IP_STR
       "IP nexthop tracking table\n"
       VRF_ALL_CMD_HELP_STR)
{
  struct zebra_vrf *zvrf;
  vrf_iter_t iter;

  for (iter = vrf_first (); iter != VRF_ITER_INVALID; iter = vrf_next (iter))
    if ((zvrf = vrf_iter2info (iter)) != NULL)
      {
        vty_out (vty, "%sVRF %s:%s", VTY_NEWLINE, zvrf->name, VTY_NEWLINE);
        zebra_print_rnh_table(zvrf->vrf_id, AF_INET, vty, RNH_NEXTHOP_TYPE);
      }

  return CMD_SUCCESS;
}

DEFUN (show_ipv6_nht,
       show_ipv6_nht_cmd,
       "show ipv6 nht",
       SHOW_STR
       IPV6_STR
       "IPv6 nexthop tracking table\n")
{
  vrf_id_t vrf_id = VRF_DEFAULT;

  if (argc)
    VRF_GET_ID (vrf_id, argv[0]);

  zebra_print_rnh_table(vrf_id, AF_INET6, vty, RNH_NEXTHOP_TYPE);
  return CMD_SUCCESS;
}

ALIAS (show_ipv6_nht,
       show_ipv6_nht_vrf_cmd,
       "show ipv6 nht " VRF_CMD_STR,
       SHOW_STR
       IPV6_STR
       "IPv6 nexthop tracking table\n"
       VRF_CMD_HELP_STR)

DEFUN (show_ipv6_nht_vrf_all,
       show_ipv6_nht_vrf_all_cmd,
       "show ipv6 nht " VRF_ALL_CMD_STR,
       SHOW_STR
       IP_STR
       "IPv6 nexthop tracking table\n"
       VRF_ALL_CMD_HELP_STR)
{
  struct zebra_vrf *zvrf;
  vrf_iter_t iter;

  for (iter = vrf_first (); iter != VRF_ITER_INVALID; iter = vrf_next (iter))
    if ((zvrf = vrf_iter2info (iter)) != NULL)
      {
        vty_out (vty, "%sVRF %s:%s", VTY_NEWLINE, zvrf->name, VTY_NEWLINE);
        zebra_print_rnh_table(zvrf->vrf_id, AF_INET6, vty, RNH_NEXTHOP_TYPE);
      }

  return CMD_SUCCESS;
}

DEFUN (ip_nht_default_route,
       ip_nht_default_route_cmd,
       "ip nht resolve-via-default",
       IP_STR
       "Filter Next Hop tracking route resolution\n"
       "Resolve via default route\n")
{
  if (zebra_rnh_ip_default_route)
    return CMD_SUCCESS;

  zebra_rnh_ip_default_route = 1;
  zebra_evaluate_rnh(0, AF_INET, 1, RNH_NEXTHOP_TYPE, NULL);
  return CMD_SUCCESS;
}

DEFUN (no_ip_nht_default_route,
       no_ip_nht_default_route_cmd,
       "no ip nht resolve-via-default",
       NO_STR
       IP_STR
       "Filter Next Hop tracking route resolution\n"
       "Resolve via default route\n")
{
  if (!zebra_rnh_ip_default_route)
    return CMD_SUCCESS;

  zebra_rnh_ip_default_route = 0;
  zebra_evaluate_rnh(0, AF_INET, 1, RNH_NEXTHOP_TYPE, NULL);
  return CMD_SUCCESS;
}

DEFUN (ipv6_nht_default_route,
       ipv6_nht_default_route_cmd,
       "ipv6 nht resolve-via-default",
       IP6_STR
       "Filter Next Hop tracking route resolution\n"
       "Resolve via default route\n")
{
  if (zebra_rnh_ipv6_default_route)
    return CMD_SUCCESS;

  zebra_rnh_ipv6_default_route = 1;
  zebra_evaluate_rnh(0, AF_INET6, 1, RNH_NEXTHOP_TYPE, NULL);
  return CMD_SUCCESS;
}

DEFUN (no_ipv6_nht_default_route,
       no_ipv6_nht_default_route_cmd,
       "no ipv6 nht resolve-via-default",
       NO_STR
       IP6_STR
       "Filter Next Hop tracking route resolution\n"
       "Resolve via default route\n")
{
  if (!zebra_rnh_ipv6_default_route)
    return CMD_SUCCESS;

  zebra_rnh_ipv6_default_route = 0;
  zebra_evaluate_rnh(0, AF_INET6, 1, RNH_NEXTHOP_TYPE, NULL);
  return CMD_SUCCESS;
}

DEFUN (show_ip_route_tag,
       show_ip_route_tag_cmd,
       "show ip route tag <1-4294967295>",
       SHOW_STR
       IP_STR
       "IP routing table\n"
       "Show only routes with tag\n"
       "Tag value\n")
{
  struct route_table *table;
  struct route_node *rn;
  struct rib *rib;
  int first = 1;
  route_tag_t tag = 0;
  vrf_id_t vrf_id = VRF_DEFAULT;

  if (argc > 1)
    {
      tag = atol(argv[1]);
      VRF_GET_ID (vrf_id, argv[0]);
    }
  else
    tag = atol(argv[0]);

  table = zebra_vrf_table (AFI_IP, SAFI_UNICAST, vrf_id);
  if (! table)
    return CMD_SUCCESS;

  /* Show all IPv4 routes with matching tag value. */
  for (rn = route_top (table); rn; rn = route_next (rn))
    RNODE_FOREACH_RIB (rn, rib)
      {
        if (rib->tag != tag)
          continue;

        if (first)
          {
            vty_out (vty, SHOW_ROUTE_V4_HEADER);
            first = 0;
          }
        vty_show_ip_route (vty, rn, rib, NULL);
      }
  return CMD_SUCCESS;
}

ALIAS (show_ip_route_tag,
       show_ip_route_vrf_tag_cmd,
       "show ip route " VRF_CMD_STR " tag <1-4294967295>",
       SHOW_STR
       IP_STR
       "IP routing table\n"
       VRF_CMD_HELP_STR
       "Show only routes with tag\n"
       "Tag value\n")

DEFUN (show_ip_route_prefix_longer,
       show_ip_route_prefix_longer_cmd,
       "show ip route A.B.C.D/M longer-prefixes",
       SHOW_STR
       IP_STR
       "IP routing table\n"
       "IP prefix <network>/<length>, e.g., 35.0.0.0/8\n"
       "Show route matching the specified Network/Mask pair only\n")
{
  struct route_table *table;
  struct route_node *rn;
  struct rib *rib;
  struct prefix p;
  int ret;
  int first = 1;
  vrf_id_t vrf_id = VRF_DEFAULT;

  if (argc > 1)
    {
      ret = str2prefix (argv[1], &p);
      VRF_GET_ID (vrf_id, argv[0]);
    }
  else
    ret = str2prefix (argv[0], &p);

  if (! ret)
    {
      vty_out (vty, "%% Malformed Prefix%s", VTY_NEWLINE);
      return CMD_WARNING;
    }

  table = zebra_vrf_table (AFI_IP, SAFI_UNICAST, vrf_id);
  if (! table)
    return CMD_SUCCESS;

  /* Show matched type IPv4 routes. */
  for (rn = route_top (table); rn; rn = route_next (rn))
    RNODE_FOREACH_RIB (rn, rib)
      if (prefix_match (&p, &rn->p))
	{
	  if (first)
	    {
	      vty_out (vty, SHOW_ROUTE_V4_HEADER);
	      first = 0;
	    }
	  vty_show_ip_route (vty, rn, rib, NULL);
	}
  return CMD_SUCCESS;
}

ALIAS (show_ip_route_prefix_longer,
       show_ip_route_vrf_prefix_longer_cmd,
       "show ip route " VRF_CMD_STR " A.B.C.D/M longer-prefixes",
       SHOW_STR
       IP_STR
       "IP routing table\n"
       VRF_CMD_HELP_STR
       "IP prefix <network>/<length>, e.g., 35.0.0.0/8\n"
       "Show route matching the specified Network/Mask pair only\n")

DEFUN (show_ip_route_supernets,
       show_ip_route_supernets_cmd,
       "show ip route supernets-only",
       SHOW_STR
       IP_STR
       "IP routing table\n"
       "Show supernet entries only\n")
{
  struct route_table *table;
  struct route_node *rn;
  struct rib *rib;
  u_int32_t addr;
  int first = 1;
  vrf_id_t vrf_id = VRF_DEFAULT;

  if (argc > 0)
    VRF_GET_ID (vrf_id, argv[0]);

  table = zebra_vrf_table (AFI_IP, SAFI_UNICAST, vrf_id);
  if (! table)
    return CMD_SUCCESS;

  /* Show matched type IPv4 routes. */
  for (rn = route_top (table); rn; rn = route_next (rn))
    RNODE_FOREACH_RIB (rn, rib)
      {
	addr = ntohl (rn->p.u.prefix4.s_addr);

	if ((IN_CLASSC (addr) && rn->p.prefixlen < 24)
	   || (IN_CLASSB (addr) && rn->p.prefixlen < 16)
	   || (IN_CLASSA (addr) && rn->p.prefixlen < 8))
	  {
	    if (first)
	      {
		vty_out (vty, SHOW_ROUTE_V4_HEADER);
		first = 0;
	      }
	    vty_show_ip_route (vty, rn, rib, NULL);
	  }
      }
  return CMD_SUCCESS;
}

ALIAS (show_ip_route_supernets,
       show_ip_route_vrf_supernets_cmd,
       "show ip route " VRF_CMD_STR " supernets-only",
       SHOW_STR
       IP_STR
       "IP routing table\n"
       VRF_CMD_HELP_STR
       "Show supernet entries only\n")

DEFUN (show_ip_route_protocol,
       show_ip_route_protocol_cmd,
       "show ip route " QUAGGA_IP_REDIST_STR_ZEBRA,
       SHOW_STR
       IP_STR
       "IP routing table\n"
       QUAGGA_IP_REDIST_HELP_STR_ZEBRA)
{
  int type;
  struct route_table *table;
  struct route_node *rn;
  struct rib *rib;
  int first = 1;
  vrf_id_t vrf_id = VRF_DEFAULT;

  if (argc > 1)
    {
      type = proto_redistnum (AFI_IP, argv[1]);
      VRF_GET_ID (vrf_id, argv[0]);
     }
  else
    type = proto_redistnum (AFI_IP, argv[0]);

  if (type < 0)
    {
      vty_out (vty, "Unknown route type%s", VTY_NEWLINE);
      return CMD_WARNING;
    }

  table = zebra_vrf_table (AFI_IP, SAFI_UNICAST, vrf_id);
  if (! table)
    return CMD_SUCCESS;

  /* Show matched type IPv4 routes. */
  for (rn = route_top (table); rn; rn = route_next (rn))
    RNODE_FOREACH_RIB (rn, rib)
      if (rib->type == type)
	{
	  if (first)
	    {
	      vty_out (vty, SHOW_ROUTE_V4_HEADER);
	      first = 0;
	    }
	  vty_show_ip_route (vty, rn, rib, NULL);
	}
  return CMD_SUCCESS;
}

ALIAS (show_ip_route_protocol,
       show_ip_route_vrf_protocol_cmd,
       "show ip route " VRF_CMD_STR "  " QUAGGA_IP_REDIST_STR_ZEBRA,
       SHOW_STR
       IP_STR
       "IP routing table\n"
       VRF_CMD_HELP_STR
       QUAGGA_IP_REDIST_HELP_STR_ZEBRA)

DEFUN (show_ip_route_ospf_instance,
       show_ip_route_ospf_instance_cmd,
       "show ip route ospf <1-65535>",
       SHOW_STR
       IP_STR
       "IP routing table\n"
       "Open Shortest Path First (OSPFv2)\n"
       "Instance ID\n")
{
  struct route_table *table;
  struct route_node *rn;
  struct rib *rib;
  int first = 1;
  u_short instance = 0;

  VTY_GET_INTEGER ("Instance", instance, argv[0]);

  table = zebra_vrf_table (AFI_IP, SAFI_UNICAST, VRF_DEFAULT);
  if (! table)
    return CMD_SUCCESS;

  /* Show matched type IPv4 routes. */
  for (rn = route_top (table); rn; rn = route_next (rn))
    RNODE_FOREACH_RIB (rn, rib)
      if (rib->type == ZEBRA_ROUTE_OSPF && rib->instance == instance)
	{
	  if (first)
	    {
	      vty_out (vty, SHOW_ROUTE_V4_HEADER);
	      first = 0;
	    }
	  vty_show_ip_route (vty, rn, rib, NULL);
	}
  return CMD_SUCCESS;
}

DEFUN (show_ip_route_addr,
       show_ip_route_addr_cmd,
       "show ip route A.B.C.D",
       SHOW_STR
       IP_STR
       "IP routing table\n"
       "Network in the IP routing table to display\n")
{
  int ret;
  struct prefix_ipv4 p;
  struct route_table *table;
  struct route_node *rn;
  vrf_id_t vrf_id = VRF_DEFAULT;

  if (argc > 1)
    {
      VRF_GET_ID (vrf_id, argv[0]);
      ret = str2prefix_ipv4 (argv[1], &p);
    }
  else
    ret = str2prefix_ipv4 (argv[0], &p);

  if (ret <= 0)
    {
      vty_out (vty, "%% Malformed IPv4 address%s", VTY_NEWLINE);
      return CMD_WARNING;
    }

  table = zebra_vrf_table (AFI_IP, SAFI_UNICAST, vrf_id);
  if (! table)
    return CMD_SUCCESS;

  rn = route_node_match (table, (struct prefix *) &p);
  if (! rn)
    {
      vty_out (vty, "%% Network not in table%s", VTY_NEWLINE);
      return CMD_WARNING;
    }

  vty_show_ip_route_detail (vty, rn, 0);

  route_unlock_node (rn);

  return CMD_SUCCESS;
}

ALIAS (show_ip_route_addr,
       show_ip_route_vrf_addr_cmd,
       "show ip route "  VRF_CMD_STR " A.B.C.D",
       SHOW_STR
       IP_STR
       "IP routing table\n"
       VRF_CMD_HELP_STR
       "Network in the IP routing table to display\n")

DEFUN (show_ip_route_prefix,
       show_ip_route_prefix_cmd,
       "show ip route A.B.C.D/M",
       SHOW_STR
       IP_STR
       "IP routing table\n"
       "IP prefix <network>/<length>, e.g., 35.0.0.0/8\n")
{
  int ret;
  struct prefix_ipv4 p;
  struct route_table *table;
  struct route_node *rn;
  vrf_id_t vrf_id = VRF_DEFAULT;

  if (argc > 1)
    {
      VRF_GET_ID (vrf_id, argv[0]);
      ret = str2prefix_ipv4 (argv[1], &p);
    }
  else
    ret = str2prefix_ipv4 (argv[0], &p);

  if (ret <= 0)
    {
      vty_out (vty, "%% Malformed IPv4 address%s", VTY_NEWLINE);
      return CMD_WARNING;
    }

  table = zebra_vrf_table (AFI_IP, SAFI_UNICAST, vrf_id);
  if (! table)
    return CMD_SUCCESS;

  rn = route_node_match (table, (struct prefix *) &p);
  if (! rn || rn->p.prefixlen != p.prefixlen)
    {
      vty_out (vty, "%% Network not in table%s", VTY_NEWLINE);
      return CMD_WARNING;
    }

  vty_show_ip_route_detail (vty, rn, 0);

  route_unlock_node (rn);

  return CMD_SUCCESS;
}

ALIAS (show_ip_route_prefix,
       show_ip_route_vrf_prefix_cmd,
       "show ip route " VRF_CMD_STR " A.B.C.D/M",
       SHOW_STR
       IP_STR
       "IP routing table\n"
       VRF_CMD_HELP_STR
       "IP prefix <network>/<length>, e.g., 35.0.0.0/8\n")

static void
vty_show_ip_route_summary (struct vty *vty, struct route_table *table)
{
  struct route_node *rn;
  struct rib *rib;
#define ZEBRA_ROUTE_IBGP  ZEBRA_ROUTE_MAX
#define ZEBRA_ROUTE_TOTAL (ZEBRA_ROUTE_IBGP + 1)
  u_int32_t rib_cnt[ZEBRA_ROUTE_TOTAL + 1];
  u_int32_t fib_cnt[ZEBRA_ROUTE_TOTAL + 1];
  u_int32_t i;
  u_int32_t is_ibgp;

  memset (&rib_cnt, 0, sizeof(rib_cnt));
  memset (&fib_cnt, 0, sizeof(fib_cnt));
  for (rn = route_top (table); rn; rn = route_next (rn))
    RNODE_FOREACH_RIB (rn, rib)
      {
        is_ibgp = (rib->type == ZEBRA_ROUTE_BGP &&
                   CHECK_FLAG (rib->flags, ZEBRA_FLAG_IBGP));

        rib_cnt[ZEBRA_ROUTE_TOTAL]++;
        if (is_ibgp)
          rib_cnt[ZEBRA_ROUTE_IBGP]++;
        else
          rib_cnt[rib->type]++;

        if (CHECK_FLAG (rib->flags, ZEBRA_FLAG_SELECTED))
          {
            fib_cnt[ZEBRA_ROUTE_TOTAL]++;

            if (is_ibgp)
              fib_cnt[ZEBRA_ROUTE_IBGP]++;
            else
              fib_cnt[rib->type]++;
          }
      }

  vty_out (vty, "%-20s %-20s %s  (vrf %s)%s",
           "Route Source", "Routes", "FIB",
           ((rib_table_info_t *)table->info)->zvrf->name,
           VTY_NEWLINE);

  for (i = 0; i < ZEBRA_ROUTE_MAX; i++)
    {
      if ((rib_cnt[i] > 0) ||
	  (i == ZEBRA_ROUTE_BGP && rib_cnt[ZEBRA_ROUTE_IBGP] > 0))
        {
          if (i == ZEBRA_ROUTE_BGP)
            {
              vty_out (vty, "%-20s %-20d %-20d %s", "ebgp",
                       rib_cnt[ZEBRA_ROUTE_BGP], fib_cnt[ZEBRA_ROUTE_BGP],
                       VTY_NEWLINE);
              vty_out (vty, "%-20s %-20d %-20d %s", "ibgp",
                       rib_cnt[ZEBRA_ROUTE_IBGP], fib_cnt[ZEBRA_ROUTE_IBGP],
                       VTY_NEWLINE);
            }
          else
            vty_out (vty, "%-20s %-20d %-20d %s", zebra_route_string(i),
                     rib_cnt[i], fib_cnt[i], VTY_NEWLINE);
        }
    }

  vty_out (vty, "------%s", VTY_NEWLINE);
  vty_out (vty, "%-20s %-20d %-20d %s", "Totals", rib_cnt[ZEBRA_ROUTE_TOTAL],
           fib_cnt[ZEBRA_ROUTE_TOTAL], VTY_NEWLINE);
  vty_out (vty, "%s", VTY_NEWLINE);
}

/*
 * Implementation of the ip route summary prefix command.
 *
 * This command prints the primary prefixes that have been installed by various
 * protocols on the box.
 *
 */
static void
vty_show_ip_route_summary_prefix (struct vty *vty, struct route_table *table)
{
  struct route_node *rn;
  struct rib *rib;
  struct nexthop *nexthop;
#define ZEBRA_ROUTE_IBGP  ZEBRA_ROUTE_MAX
#define ZEBRA_ROUTE_TOTAL (ZEBRA_ROUTE_IBGP + 1)
  u_int32_t rib_cnt[ZEBRA_ROUTE_TOTAL + 1];
  u_int32_t fib_cnt[ZEBRA_ROUTE_TOTAL + 1];
  u_int32_t i;
  int       cnt;

  memset (&rib_cnt, 0, sizeof(rib_cnt));
  memset (&fib_cnt, 0, sizeof(fib_cnt));
  for (rn = route_top (table); rn; rn = route_next (rn))
    RNODE_FOREACH_RIB (rn, rib)
      {

       /*
        * In case of ECMP, count only once.
        */
       cnt = 0;
       for (nexthop = rib->nexthop; (!cnt && nexthop); nexthop = nexthop->next)
         {
          cnt++;
          rib_cnt[ZEBRA_ROUTE_TOTAL]++;
          rib_cnt[rib->type]++;
          if (CHECK_FLAG (nexthop->flags, NEXTHOP_FLAG_FIB))
	        {
	         fib_cnt[ZEBRA_ROUTE_TOTAL]++;
             fib_cnt[rib->type]++;
            }
	      if (rib->type == ZEBRA_ROUTE_BGP &&
	          CHECK_FLAG (rib->flags, ZEBRA_FLAG_IBGP))
            {
	         rib_cnt[ZEBRA_ROUTE_IBGP]++;
		     if (CHECK_FLAG (nexthop->flags, NEXTHOP_FLAG_FIB))
		        fib_cnt[ZEBRA_ROUTE_IBGP]++;
            }
	     }
      }

  vty_out (vty, "%-20s %-20s %s  (vrf %s)%s",
           "Route Source", "Prefix Routes", "FIB",
           ((rib_table_info_t *)table->info)->zvrf->name,
           VTY_NEWLINE);

  for (i = 0; i < ZEBRA_ROUTE_MAX; i++)
    {
      if (rib_cnt[i] > 0)
	{
	  if (i == ZEBRA_ROUTE_BGP)
	    {
	      vty_out (vty, "%-20s %-20d %-20d %s", "ebgp",
		       rib_cnt[ZEBRA_ROUTE_BGP] - rib_cnt[ZEBRA_ROUTE_IBGP],
		       fib_cnt[ZEBRA_ROUTE_BGP] - fib_cnt[ZEBRA_ROUTE_IBGP],
		       VTY_NEWLINE);
	      vty_out (vty, "%-20s %-20d %-20d %s", "ibgp",
		       rib_cnt[ZEBRA_ROUTE_IBGP], fib_cnt[ZEBRA_ROUTE_IBGP],
		       VTY_NEWLINE);
	    }
	  else
	    vty_out (vty, "%-20s %-20d %-20d %s", zebra_route_string(i),
		     rib_cnt[i], fib_cnt[i], VTY_NEWLINE);
	}
    }

  vty_out (vty, "------%s", VTY_NEWLINE);
  vty_out (vty, "%-20s %-20d %-20d %s", "Totals", rib_cnt[ZEBRA_ROUTE_TOTAL],
	   fib_cnt[ZEBRA_ROUTE_TOTAL], VTY_NEWLINE);
  vty_out (vty, "%s", VTY_NEWLINE);
}

/* Show route summary.  */
DEFUN (show_ip_route_summary,
       show_ip_route_summary_cmd,
       "show ip route summary",
       SHOW_STR
       IP_STR
       "IP routing table\n"
       "Summary of all routes\n")
{
  struct route_table *table;
  vrf_id_t vrf_id = VRF_DEFAULT;

  if (argc > 0)
    VRF_GET_ID (vrf_id, argv[0]);

  table = zebra_vrf_table (AFI_IP, SAFI_UNICAST, vrf_id);
  if (! table)
    return CMD_SUCCESS;

  vty_show_ip_route_summary (vty, table);

  return CMD_SUCCESS;
}

ALIAS (show_ip_route_summary,
       show_ip_route_vrf_summary_cmd,
       "show ip route " VRF_CMD_STR " summary",
       SHOW_STR
       IP_STR
       "IP routing table\n"
       VRF_CMD_HELP_STR
       "Summary of all routes\n")

/* Show route summary prefix.  */
DEFUN (show_ip_route_summary_prefix,
       show_ip_route_summary_prefix_cmd,
       "show ip route summary prefix",
       SHOW_STR
       IP_STR
       "IP routing table\n"
       "Summary of all routes\n"
       "Prefix routes\n")
{
  struct route_table *table;
  vrf_id_t vrf_id = VRF_DEFAULT;

  if (argc > 0)
    VRF_GET_ID (vrf_id, argv[0]);

  table = zebra_vrf_table (AFI_IP, SAFI_UNICAST, vrf_id);
  if (! table)
    return CMD_SUCCESS;

  vty_show_ip_route_summary_prefix (vty, table);

  return CMD_SUCCESS;
}

ALIAS (show_ip_route_summary_prefix,
       show_ip_route_vrf_summary_prefix_cmd,
       "show ip route " VRF_CMD_STR " summary prefix",
       SHOW_STR
       IP_STR
       "IP routing table\n"
       VRF_CMD_HELP_STR
       "Summary of all routes\n"
       "Prefix routes\n")

DEFUN (show_ip_route_vrf_all,
       show_ip_route_vrf_all_cmd,
       "show ip route " VRF_ALL_CMD_STR,
       SHOW_STR
       IP_STR
       "IP routing table\n"
       VRF_ALL_CMD_HELP_STR)
{
  struct route_table *table;
  struct route_node *rn;
  struct rib *rib;
  struct zebra_vrf *zvrf;
  vrf_iter_t iter;
  int first = 1;
  int vrf_header = 1;

  for (iter = vrf_first (); iter != VRF_ITER_INVALID; iter = vrf_next (iter))
    {
      if ((zvrf = vrf_iter2info (iter)) == NULL ||
          (table = zvrf->table[AFI_IP][SAFI_UNICAST]) == NULL)
        continue;

      /* Show all IPv4 routes. */
      for (rn = route_top (table); rn; rn = route_next (rn))
        RNODE_FOREACH_RIB (rn, rib)
          {
            if (first)
              {
                vty_out (vty, SHOW_ROUTE_V4_HEADER);
                first = 0;
              }

            if (vrf_header)
              {
                vty_out (vty, "%sVRF %s:%s", VTY_NEWLINE, zvrf->name, VTY_NEWLINE);
                vrf_header = 0;
              }
            vty_show_ip_route (vty, rn, rib, NULL);
          }
      vrf_header  = 1;
    }

  return CMD_SUCCESS;
}

DEFUN (show_ip_route_vrf_all_tag,
       show_ip_route_vrf_all_tag_cmd,
       "show ip route " VRF_ALL_CMD_STR " tag <1-4294967295>",
       SHOW_STR
       IP_STR
       "IP routing table\n"
       VRF_ALL_CMD_HELP_STR
       "Show only routes with tag\n"
       "Tag value\n")
{
  struct route_table *table;
  struct route_node *rn;
  struct rib *rib;
  struct zebra_vrf *zvrf;
  vrf_iter_t iter;
  int first = 1;
  int vrf_header = 1;
  route_tag_t tag = 0;

  if (argv[0])
    tag = atol(argv[0]);

  for (iter = vrf_first (); iter != VRF_ITER_INVALID; iter = vrf_next (iter))
    {
      if ((zvrf = vrf_iter2info (iter)) == NULL ||
          (table = zvrf->table[AFI_IP][SAFI_UNICAST]) == NULL)
        continue;

      /* Show all IPv4 routes with matching tag value. */
      for (rn = route_top (table); rn; rn = route_next (rn))
        RNODE_FOREACH_RIB (rn, rib)
          {
            if (rib->tag != tag)
              continue;

            if (first)
              {
                vty_out (vty, SHOW_ROUTE_V4_HEADER);
                first = 0;
              }

            if (vrf_header)
              {
                vty_out (vty, "%sVRF %s:%s", VTY_NEWLINE, zvrf->name, VTY_NEWLINE);
                vrf_header = 0;
              }
            vty_show_ip_route (vty, rn, rib, NULL);
          }
      vrf_header = 1;
    }
  return CMD_SUCCESS;
}

DEFUN (show_ip_route_vrf_all_prefix_longer,
       show_ip_route_vrf_all_prefix_longer_cmd,
       "show ip route " VRF_ALL_CMD_STR " A.B.C.D/M longer-prefixes",
       SHOW_STR
       IP_STR
       "IP routing table\n"
       VRF_ALL_CMD_HELP_STR
       "IP prefix <network>/<length>, e.g., 35.0.0.0/8\n"
       "Show route matching the specified Network/Mask pair only\n")
{
  struct route_table *table;
  struct route_node *rn;
  struct rib *rib;
  struct prefix p;
  struct zebra_vrf *zvrf;
  vrf_iter_t iter;
  int ret;
  int first = 1;
  int vrf_header = 1;

  ret = str2prefix (argv[0], &p);
  if (! ret)
    {
      vty_out (vty, "%% Malformed Prefix%s", VTY_NEWLINE);
      return CMD_WARNING;
    }

  for (iter = vrf_first (); iter != VRF_ITER_INVALID; iter = vrf_next (iter))
    {
      if ((zvrf = vrf_iter2info (iter)) == NULL ||
          (table = zvrf->table[AFI_IP][SAFI_UNICAST]) == NULL)
        continue;

      /* Show matched type IPv4 routes. */
      for (rn = route_top (table); rn; rn = route_next (rn))
        RNODE_FOREACH_RIB (rn, rib)
          if (prefix_match (&p, &rn->p))
            {
              if (first)
                {
                  vty_out (vty, SHOW_ROUTE_V4_HEADER);
                  first = 0;
                }

              if (vrf_header)
                {
                  vty_out (vty, "%sVRF %s:%s", VTY_NEWLINE, zvrf->name, VTY_NEWLINE);
                  vrf_header = 0;
                }
              vty_show_ip_route (vty, rn, rib, NULL);
            }
      vrf_header = 1;
    }

  return CMD_SUCCESS;
}

DEFUN (show_ip_route_vrf_all_supernets,
       show_ip_route_vrf_all_supernets_cmd,
       "show ip route "  VRF_ALL_CMD_STR " supernets-only",
       SHOW_STR
       IP_STR
       "IP routing table\n"
       VRF_ALL_CMD_HELP_STR
       "Show supernet entries only\n")
{
  struct route_table *table;
  struct route_node *rn;
  struct rib *rib;
  struct zebra_vrf *zvrf;
  vrf_iter_t iter;
  u_int32_t addr;
  int first = 1;
  int vrf_header = 1;

  for (iter = vrf_first (); iter != VRF_ITER_INVALID; iter = vrf_next (iter))
    {
      if ((zvrf = vrf_iter2info (iter)) == NULL ||
          (table = zvrf->table[AFI_IP][SAFI_UNICAST]) == NULL)
        continue;

      /* Show matched type IPv4 routes. */
      for (rn = route_top (table); rn; rn = route_next (rn))
        RNODE_FOREACH_RIB (rn, rib)
          {
            addr = ntohl (rn->p.u.prefix4.s_addr);

            if ((IN_CLASSC (addr) && rn->p.prefixlen < 24)
               || (IN_CLASSB (addr) && rn->p.prefixlen < 16)
               || (IN_CLASSA (addr) && rn->p.prefixlen < 8))
              {
                if (first)
                  {
                    vty_out (vty, SHOW_ROUTE_V4_HEADER);
                    first = 0;
                  }

                if (vrf_header)
                  {
                    vty_out (vty, "%sVRF %s:%s", VTY_NEWLINE, zvrf->name, VTY_NEWLINE);
                    vrf_header = 0;
                  }
                vty_show_ip_route (vty, rn, rib, NULL);
              }
          }
      vrf_header = 1;
    }

  return CMD_SUCCESS;
}

DEFUN (show_ip_route_vrf_all_protocol,
       show_ip_route_vrf_all_protocol_cmd,
       "show ip route " VRF_ALL_CMD_STR "  " QUAGGA_IP_REDIST_STR_ZEBRA,
       SHOW_STR
       IP_STR
       "IP routing table\n"
       VRF_ALL_CMD_HELP_STR
       QUAGGA_IP_REDIST_HELP_STR_ZEBRA"\n")
{
  int type;
  struct route_table *table;
  struct route_node *rn;
  struct rib *rib;
  struct zebra_vrf *zvrf;
  vrf_iter_t iter;
  int first = 1;
  int vrf_header = 1;

  type = proto_redistnum (AFI_IP, argv[0]);
  if (type < 0)
    {
      vty_out (vty, "Unknown route type%s", VTY_NEWLINE);
      return CMD_WARNING;
    }

  for (iter = vrf_first (); iter != VRF_ITER_INVALID; iter = vrf_next (iter))
    {
      if ((zvrf = vrf_iter2info (iter)) == NULL ||
          (table = zvrf->table[AFI_IP][SAFI_UNICAST]) == NULL)
        continue;

      /* Show matched type IPv4 routes. */
      for (rn = route_top (table); rn; rn = route_next (rn))
        RNODE_FOREACH_RIB (rn, rib)
          if (rib->type == type)
            {
              if (first)
                {
                  vty_out (vty, SHOW_ROUTE_V4_HEADER);
                  first = 0;
                }

              if (vrf_header)
                {
                  vty_out (vty, "%sVRF %s:%s", VTY_NEWLINE, zvrf->name, VTY_NEWLINE);
                  vrf_header = 0;
                }
              vty_show_ip_route (vty, rn, rib, NULL);
            }
      vrf_header = 1;
    }

  return CMD_SUCCESS;
}

DEFUN (show_ip_route_vrf_all_addr,
       show_ip_route_vrf_all_addr_cmd,
       "show ip route " VRF_ALL_CMD_STR "  A.B.C.D",
       SHOW_STR
       IP_STR
       "IP routing table\n"
       VRF_ALL_CMD_HELP_STR
       "Network in the IP routing table to display\n")
{
  int ret;
  struct prefix_ipv4 p;
  struct route_table *table;
  struct route_node *rn;
  struct zebra_vrf *zvrf;
  vrf_iter_t iter;

  ret = str2prefix_ipv4 (argv[0], &p);
  if (ret <= 0)
    {
      vty_out (vty, "%% Malformed IPv4 address%s", VTY_NEWLINE);
      return CMD_WARNING;
    }

  for (iter = vrf_first (); iter != VRF_ITER_INVALID; iter = vrf_next (iter))
    {
      if ((zvrf = vrf_iter2info (iter)) == NULL ||
          (table = zvrf->table[AFI_IP][SAFI_UNICAST]) == NULL)
        continue;

      rn = route_node_match (table, (struct prefix *) &p);
      if (! rn)
        continue;

      vty_show_ip_route_detail (vty, rn, 0);

      route_unlock_node (rn);
    }

  return CMD_SUCCESS;
}

DEFUN (show_ip_route_vrf_all_prefix,
       show_ip_route_vrf_all_prefix_cmd,
       "show ip route " VRF_ALL_CMD_STR " A.B.C.D/M",
       SHOW_STR
       IP_STR
       "IP routing table\n"
       VRF_ALL_CMD_HELP_STR
       "IP prefix <network>/<length>, e.g., 35.0.0.0/8\n")
{
  int ret;
  struct prefix_ipv4 p;
  struct route_table *table;
  struct route_node *rn;
  struct zebra_vrf *zvrf;
  vrf_iter_t iter;

  ret = str2prefix_ipv4 (argv[0], &p);
  if (ret <= 0)
    {
      vty_out (vty, "%% Malformed IPv4 address%s", VTY_NEWLINE);
      return CMD_WARNING;
    }

  for (iter = vrf_first (); iter != VRF_ITER_INVALID; iter = vrf_next (iter))
    {
      if ((zvrf = vrf_iter2info (iter)) == NULL ||
          (table = zvrf->table[AFI_IP][SAFI_UNICAST]) == NULL)
        continue;

      rn = route_node_match (table, (struct prefix *) &p);
      if (! rn)
        continue;
      if (rn->p.prefixlen != p.prefixlen)
        {
          route_unlock_node (rn);
          continue;
        }

      vty_show_ip_route_detail (vty, rn, 0);

      route_unlock_node (rn);
    }

  return CMD_SUCCESS;
}

DEFUN (show_ip_route_vrf_all_summary,
       show_ip_route_vrf_all_summary_cmd,
       "show ip route " VRF_ALL_CMD_STR " summary ",
       SHOW_STR
       IP_STR
       "IP routing table\n"
       VRF_ALL_CMD_HELP_STR
       "Summary of all routes\n")
{
  struct zebra_vrf *zvrf;
  vrf_iter_t iter;

  for (iter = vrf_first (); iter != VRF_ITER_INVALID; iter = vrf_next (iter))
    if ((zvrf = vrf_iter2info (iter)) != NULL)
      vty_show_ip_route_summary (vty, zvrf->table[AFI_IP][SAFI_UNICAST]);

  return CMD_SUCCESS;
}

DEFUN (show_ip_route_vrf_all_summary_prefix,
       show_ip_route_vrf_all_summary_prefix_cmd,
       "show ip route " VRF_ALL_CMD_STR " summary prefix",
       SHOW_STR
       IP_STR
       "IP routing table\n"
       VRF_ALL_CMD_HELP_STR
       "Summary of all routes\n"
       "Prefix routes\n")
{
  struct zebra_vrf *zvrf;
  vrf_iter_t iter;

  for (iter = vrf_first (); iter != VRF_ITER_INVALID; iter = vrf_next (iter))
    if ((zvrf = vrf_iter2info (iter)) != NULL)
      vty_show_ip_route_summary_prefix (vty, zvrf->table[AFI_IP][SAFI_UNICAST]);

  return CMD_SUCCESS;
}

/* Write IPv4 static route configuration. */
static int
static_config_ipv4 (struct vty *vty, safi_t safi, const char *cmd)
{
  struct route_node *rn;
  struct static_route *si;
  struct route_table *stable;
  struct zebra_vrf *zvrf;
  char buf[BUFSIZ];
  int write =0;
  struct listnode *node;

  for (ALL_LIST_ELEMENTS_RO (zvrf_list, node, zvrf))
    {
      if ((stable = zvrf->stable[AFI_IP][safi]) == NULL)
        continue;

      for (rn = route_top (stable); rn; rn = route_next (rn))
        for (si = rn->info; si; si = si->next)
          {
            vty_out (vty, "%s %s", cmd, prefix2str (&rn->p, buf, sizeof buf));

            switch (si->type)
              {
              case STATIC_IPV4_GATEWAY:
                vty_out (vty, " %s", inet_ntoa (si->addr.ipv4));
                break;
              case STATIC_IFINDEX:
                vty_out (vty, " %s", si->ifname);
                break;
              case STATIC_BLACKHOLE:
                vty_out (vty, " Null0");
                break;
              }

            /* flags are incompatible with STATIC_BLACKHOLE */
            if (si->type != STATIC_BLACKHOLE)
              {
                if (CHECK_FLAG(si->flags, ZEBRA_FLAG_REJECT))
                  vty_out (vty, " %s", "reject");

                if (CHECK_FLAG(si->flags, ZEBRA_FLAG_BLACKHOLE))
                  vty_out (vty, " %s", "blackhole");
              }

            if (si->tag)
              vty_out (vty, " tag %"ROUTE_TAG_PRI, si->tag);

            if (si->distance != ZEBRA_STATIC_DISTANCE_DEFAULT)
              vty_out (vty, " %d", si->distance);

            if (si->vrf_id != VRF_DEFAULT)
                vty_out (vty, " vrf %s", zvrf ? zvrf->name : "");

            /* Label information */
            if (si->snh_label.num_labels)
              vty_out (vty, " label %s",
                       mpls_label2str (si->snh_label.num_labels,
                                       si->snh_label.label, buf, sizeof buf));

            vty_out (vty, "%s", VTY_NEWLINE);

            write = 1;
          }
    }
  return write;
}

#ifdef HAVE_IPV6
/* General fucntion for IPv6 static route. */
int
static_ipv6_func (struct vty *vty, int add_cmd, const char *dest_str,
		  const char *gate_str, const char *ifname,
		  const char *flag_str, const char *tag_str,
                  const char *distance_str, const char *vrf_id_str,
		  const char *label_str)
{
  int ret;
  u_char distance;
  struct prefix p;
  struct in6_addr *gate = NULL;
  struct in6_addr gate_addr;
  u_char type = 0;
  u_char flag = 0;
  route_tag_t tag = 0;
  unsigned int ifindex = 0;
  struct interface *ifp = NULL;
  struct zebra_vrf *zvrf;
  struct static_nh_label snh_label;
  
  ret = str2prefix (dest_str, &p);
  if (ret <= 0)
    {
      vty_out (vty, "%% Malformed address%s", VTY_NEWLINE);
      return CMD_WARNING;
    }

  /* Apply mask for given prefix. */
  apply_mask (&p);

  /* Administrative distance. */
  if (distance_str)
    distance = atoi (distance_str);
  else
    distance = ZEBRA_STATIC_DISTANCE_DEFAULT;

  /* tag */
  if (tag_str)
    tag = atol(tag_str);

  /* When gateway is valid IPv6 addrees, then gate is treated as
     nexthop address other case gate is treated as interface name. */
  ret = inet_pton (AF_INET6, gate_str, &gate_addr);

  /* VRF id */
  zvrf = zebra_vrf_list_lookup_by_name (vrf_id_str);

  if (!zvrf)
    {
      vty_out (vty, "%% vrf %s is not defined%s", vrf_id_str, VTY_NEWLINE);
      return CMD_WARNING;
    }

<<<<<<< HEAD
  /* Labels */
  memset (&snh_label, 0, sizeof (struct static_nh_label));
  if (label_str)
    {
      if (mpls_str2label (label_str, &snh_label.num_labels,
                          snh_label.label))
        {
          vty_out (vty, "%% Malformed label(s)%s", VTY_NEWLINE);
          return CMD_WARNING;
        }
    }

  if (ifname)
=======
  /* Null0 static route.  */
  if ((gate_str != NULL) && (strncasecmp (gate_str, "Null0", strlen (gate_str)) == 0))
    {
      if (flag_str)
        {
          vty_out (vty, "%% can not have flag %s with Null0%s", flag_str, VTY_NEWLINE);
          return CMD_WARNING;
        }
      if (add_cmd)
        static_add_ipv6 (&p, STATIC_BLACKHOLE, NULL, ifindex, ifname,
                         ZEBRA_FLAG_BLACKHOLE, tag, distance, zvrf);
      else
        static_delete_ipv6 (&p, STATIC_BLACKHOLE, NULL, ifindex, tag, distance, zvrf);
      return CMD_SUCCESS;
    }

  /* Route flags */
  if (flag_str) {
    switch(flag_str[0]) {
      case 'r':
      case 'R': /* XXX */
        SET_FLAG (flag, ZEBRA_FLAG_REJECT);
        break;
      case 'b':
      case 'B': /* XXX */
        SET_FLAG (flag, ZEBRA_FLAG_BLACKHOLE);
        break;
      default:
        vty_out (vty, "%% Malformed flag %s %s", flag_str, VTY_NEWLINE);
        return CMD_WARNING;
    }
  }

 if (ifname)
>>>>>>> 36602be1
    {
      /* When ifname is specified.  It must be come with gateway
         address. */
      if (ret != 1)
	{
	  vty_out (vty, "%% Malformed address%s", VTY_NEWLINE);
	  return CMD_WARNING;
	}
      type = STATIC_IPV6_GATEWAY_IFINDEX;
      gate = &gate_addr;
      ifp = if_lookup_by_name_vrf (ifname, zvrf->vrf_id);
      if (!ifp)
	{
	  vty_out (vty, "%% Malformed Interface name %s%s", ifname, VTY_NEWLINE);
	  return CMD_WARNING;
	}
      ifindex = ifp->ifindex;
    }
  else
    {
      if (ret == 1)
	{
	  type = STATIC_IPV6_GATEWAY;
	  gate = &gate_addr;
	}
      else
	{
	  type = STATIC_IFINDEX;
	  ifp = if_lookup_by_name_vrf (gate_str, zvrf->vrf_id);
	  if (!ifp)
	    {
	      vty_out (vty, "%% Malformed Interface name %s%s", gate_str, VTY_NEWLINE);
              ifindex = IFINDEX_DELETED;
	    }
          else
	    ifindex = ifp->ifindex;
	  ifname = gate_str;
	}
    }

  if (add_cmd)
    static_add_route (AFI_IP6, SAFI_UNICAST, type, &p, (union g_addr *)gate,
		      ifindex, ifname, flag, tag, distance, zvrf, &snh_label);
  else
    static_delete_route (AFI_IP6, SAFI_UNICAST, type, &p, (union g_addr *)gate,
			 ifindex, tag, distance, zvrf, &snh_label);

  return CMD_SUCCESS;
}

DEFUN (ipv6_route,
       ipv6_route_cmd,
       "ipv6 route X:X::X:X/M (X:X::X:X|INTERFACE|null0)",
       IP_STR
       "Establish static routes\n"
       "IPv6 destination prefix (e.g. 3ffe:506::/32)\n"
       "IPv6 gateway address\n"
       "IPv6 gateway interface name\n"
       "Null interface\n")
{
  return static_ipv6_func (vty, 1, argv[0], argv[1], NULL, NULL, NULL, NULL, NULL, NULL);
}

DEFUN (ipv6_route_tag,
       ipv6_route_tag_cmd,
<<<<<<< HEAD
       "ipv6 route X:X::X:X/M (X:X::X:X|INTERFACE) tag <1-4294967295>",
=======
       "ipv6 route X:X::X:X/M (X:X::X:X|INTERFACE|null0) tag <1-65535>",
>>>>>>> 36602be1
       IP_STR
       "Establish static routes\n"
       "IPv6 destination prefix (e.g. 3ffe:506::/32)\n"
       "IPv6 gateway address\n"
       "IPv6 gateway interface name\n"
       "Null interface\n"
       "Set tag for this route\n"
       "Tag value\n")
{
  return static_ipv6_func (vty, 1, argv[0], argv[1], NULL, NULL, argv[2], NULL, NULL, NULL);
}

DEFUN (ipv6_route_flags,
       ipv6_route_flags_cmd,
       "ipv6 route X:X::X:X/M (X:X::X:X|INTERFACE) (reject|blackhole)",
       IP_STR
       "Establish static routes\n"
       "IPv6 destination prefix (e.g. 3ffe:506::/32)\n"
       "IPv6 gateway address\n"
       "IPv6 gateway interface name\n"
       "Emit an ICMP unreachable when matched\n"
       "Silently discard pkts when matched\n")
{
  return static_ipv6_func (vty, 1, argv[0], argv[1], NULL, argv[2], NULL, NULL, NULL, NULL);
}

DEFUN (ipv6_route_flags_tag,
       ipv6_route_flags_tag_cmd,
       "ipv6 route X:X::X:X/M (X:X::X:X|INTERFACE) (reject|blackhole) tag <1-4294967295>",
       IP_STR
       "Establish static routes\n"
       "IPv6 destination prefix (e.g. 3ffe:506::/32)\n"
       "IPv6 gateway address\n"
       "IPv6 gateway interface name\n"
       "Emit an ICMP unreachable when matched\n"
       "Silently discard pkts when matched\n"
       "Set tag for this route\n"
       "Tag value\n")
{
  return static_ipv6_func (vty, 1, argv[0], argv[1], NULL, argv[2], argv[3], NULL, NULL, NULL);
}

DEFUN (ipv6_route_ifname,
       ipv6_route_ifname_cmd,
       "ipv6 route X:X::X:X/M X:X::X:X INTERFACE",
       IP_STR
       "Establish static routes\n"
       "IPv6 destination prefix (e.g. 3ffe:506::/32)\n"
       "IPv6 gateway address\n"
       "IPv6 gateway interface name\n")
{
  return static_ipv6_func (vty, 1, argv[0], argv[1], argv[2], NULL, NULL, NULL, NULL, NULL);
}
DEFUN (ipv6_route_ifname_tag,
       ipv6_route_ifname_tag_cmd,
       "ipv6 route X:X::X:X/M X:X::X:X INTERFACE tag <1-4294967295>",
       IP_STR
       "Establish static routes\n"
       "IPv6 destination prefix (e.g. 3ffe:506::/32)\n"
       "IPv6 gateway address\n"
       "IPv6 gateway interface name\n"
       "Set tag for this route\n"
       "Tag value\n")
{
  return static_ipv6_func (vty, 1, argv[0], argv[1], argv[2], NULL, argv[3], NULL, NULL, NULL);
}

DEFUN (ipv6_route_ifname_flags,
       ipv6_route_ifname_flags_cmd,
       "ipv6 route X:X::X:X/M X:X::X:X INTERFACE (reject|blackhole)",
       IP_STR
       "Establish static routes\n"
       "IPv6 destination prefix (e.g. 3ffe:506::/32)\n"
       "IPv6 gateway address\n"
       "IPv6 gateway interface name\n"
       "Emit an ICMP unreachable when matched\n"
       "Silently discard pkts when matched\n")
{
  return static_ipv6_func (vty, 1, argv[0], argv[1], argv[2], argv[3], NULL, NULL, NULL, NULL);
}

DEFUN (ipv6_route_ifname_flags_tag,
       ipv6_route_ifname_flags_tag_cmd,
       "ipv6 route X:X::X:X/M X:X::X:X INTERFACE (reject|blackhole) tag <1-4294967295>",
       IP_STR
       "Establish static routes\n"
       "IPv6 destination prefix (e.g. 3ffe:506::/32)\n"
       "IPv6 gateway address\n"
       "IPv6 gateway interface name\n"
       "Emit an ICMP unreachable when matched\n"
       "Silently discard pkts when matched\n"
       "Set tag for this route\n"
       "Tag value\n")
{
  return static_ipv6_func (vty, 1, argv[0], argv[1], argv[2], argv[3], argv[4], NULL, NULL, NULL);
}

DEFUN (ipv6_route_pref,
       ipv6_route_pref_cmd,
       "ipv6 route X:X::X:X/M (X:X::X:X|INTERFACE|null0) <1-255>",
       IP_STR
       "Establish static routes\n"
       "IPv6 destination prefix (e.g. 3ffe:506::/32)\n"
       "IPv6 gateway address\n"
       "IPv6 gateway interface name\n"
       "Null interface\n"
       "Distance value for this prefix\n")
{
  return static_ipv6_func (vty, 1, argv[0], argv[1], NULL, NULL, NULL, argv[2], NULL, NULL);
}

DEFUN (ipv6_route_pref_tag,
       ipv6_route_pref_tag_cmd,
<<<<<<< HEAD
       "ipv6 route X:X::X:X/M (X:X::X:X|INTERFACE) tag <1-4294967295> <1-255>",
=======
       "ipv6 route X:X::X:X/M (X:X::X:X|INTERFACE|null0) tag <1-65535> <1-255>",
>>>>>>> 36602be1
       IP_STR
       "Establish static routes\n"
       "IPv6 destination prefix (e.g. 3ffe:506::/32)\n"
       "IPv6 gateway address\n"
       "IPv6 gateway interface name\n"
       "Null interface\n"
       "Set tag for this route\n"
       "Tag value\n"
       "Distance value for this prefix\n")
{
  return static_ipv6_func (vty, 1, argv[0], argv[1], NULL, NULL, argv[2], argv[3], NULL, NULL);
}

DEFUN (ipv6_route_flags_pref,
       ipv6_route_flags_pref_cmd,
       "ipv6 route X:X::X:X/M (X:X::X:X|INTERFACE) (reject|blackhole) <1-255>",
       IP_STR
       "Establish static routes\n"
       "IPv6 destination prefix (e.g. 3ffe:506::/32)\n"
       "IPv6 gateway address\n"
       "IPv6 gateway interface name\n"
       "Emit an ICMP unreachable when matched\n"
       "Silently discard pkts when matched\n"
       "Distance value for this prefix\n")
{
  return static_ipv6_func (vty, 1, argv[0], argv[1], NULL, argv[2], NULL, argv[3], NULL, NULL);
}

DEFUN (ipv6_route_flags_pref_tag,
       ipv6_route_flags_pref_tag_cmd,
       "ipv6 route X:X::X:X/M (X:X::X:X|INTERFACE) (reject|blackhole) tag <1-4294967295> <1-255>",
       IP_STR
       "Establish static routes\n"
       "IPv6 destination prefix (e.g. 3ffe:506::/32)\n"
       "IPv6 gateway address\n"
       "IPv6 gateway interface name\n"
       "Emit an ICMP unreachable when matched\n"
       "Silently discard pkts when matched\n"
       "Set tag for this route\n"
       "Tag value\n"
       "Distance value for this prefix\n")
{
  return static_ipv6_func (vty, 1, argv[0], argv[1], NULL, argv[2], argv[3], argv[4], NULL, NULL);
}

DEFUN (ipv6_route_ifname_pref,
       ipv6_route_ifname_pref_cmd,
       "ipv6 route X:X::X:X/M X:X::X:X INTERFACE <1-255>",
       IP_STR
       "Establish static routes\n"
       "IPv6 destination prefix (e.g. 3ffe:506::/32)\n"
       "IPv6 gateway address\n"
       "IPv6 gateway interface name\n"
       "Distance value for this prefix\n")
{
  return static_ipv6_func (vty, 1, argv[0], argv[1], argv[2], NULL, NULL, argv[3], NULL, NULL);
}

DEFUN (ipv6_route_ifname_pref_tag,
       ipv6_route_ifname_pref_tag_cmd,
       "ipv6 route X:X::X:X/M X:X::X:X INTERFACE tag <1-4294967295> <1-255>",
       IP_STR
       "Establish static routes\n"
       "IPv6 destination prefix (e.g. 3ffe:506::/32)\n"
       "IPv6 gateway address\n"
       "IPv6 gateway interface name\n"
       "Set tag for this route\n"
       "Tag value\n"
       "Distance value for this prefix\n")
{
  return static_ipv6_func (vty, 1, argv[0], argv[1], argv[2], NULL, argv[3], argv[4], NULL, NULL);
}

DEFUN (ipv6_route_ifname_flags_pref,
       ipv6_route_ifname_flags_pref_cmd,
       "ipv6 route X:X::X:X/M X:X::X:X INTERFACE (reject|blackhole) <1-255>",
       IP_STR
       "Establish static routes\n"
       "IPv6 destination prefix (e.g. 3ffe:506::/32)\n"
       "IPv6 gateway address\n"
       "IPv6 gateway interface name\n"
       "Emit an ICMP unreachable when matched\n"
       "Silently discard pkts when matched\n"
       "Distance value for this prefix\n")
{
  return static_ipv6_func (vty, 1, argv[0], argv[1], argv[2], argv[3], NULL, argv[4], NULL, NULL);
}

DEFUN (ipv6_route_ifname_flags_pref_tag,
       ipv6_route_ifname_flags_pref_tag_cmd,
       "ipv6 route X:X::X:X/M X:X::X:X INTERFACE (reject|blackhole) tag <1-4294967295> <1-255>",
       IP_STR
       "Establish static routes\n"
       "IPv6 destination prefix (e.g. 3ffe:506::/32)\n"
       "IPv6 gateway address\n"
       "IPv6 gateway interface name\n"
       "Emit an ICMP unreachable when matched\n"
       "Silently discard pkts when matched\n"
       "Set tag for this route\n"
       "Tag value\n"
       "Distance value for this prefix\n")
{
  return static_ipv6_func (vty, 1, argv[0], argv[1], argv[2], argv[3], argv[4], argv[5], NULL, NULL);
}

DEFUN (no_ipv6_route,
       no_ipv6_route_cmd,
       "no ipv6 route X:X::X:X/M (X:X::X:X|INTERFACE|null0)",
       NO_STR
       IP_STR
       "Establish static routes\n"
       "IPv6 destination prefix (e.g. 3ffe:506::/32)\n"
       "IPv6 gateway address\n"
       "IPv6 gateway interface name\n"
       "Null Interface\n")
{
  return static_ipv6_func (vty, 0, argv[0], argv[1], NULL, NULL, NULL, NULL, NULL, NULL);
}

DEFUN (no_ipv6_route_tag,
       no_ipv6_route_tag_cmd,
<<<<<<< HEAD
       "no ipv6 route X:X::X:X/M (X:X::X:X|INTERFACE) tag <1-4294967295>",
=======
       "no ipv6 route X:X::X:X/M (X:X::X:X|INTERFACE|null0) tag <1-65535>",
>>>>>>> 36602be1
       NO_STR
       IP_STR
       "Establish static routes\n"
       "IPv6 destination prefix (e.g. 3ffe:506::/32)\n"
       "IPv6 gateway address\n"
       "IPv6 gateway interface name\n"
       "Null interface\n"
       "Set tag for this route\n"
       "Tag value\n")
{
  return static_ipv6_func (vty, 0, argv[0], argv[1], NULL, NULL, argv[2], NULL, NULL, NULL);
}

DEFUN (no_ipv6_route_flags,
       no_ipv6_route_flags_cmd,
       "no ipv6 route X:X::X:X/M (X:X::X:X|INTERFACE) (reject|blackhole)",
       NO_STR
       IP_STR
       "Establish static routes\n"
       "IPv6 destination prefix (e.g. 3ffe:506::/32)\n"
       "IPv6 gateway address\n"
       "IPv6 gateway interface name\n"
       "Emit an ICMP unreachable when matched\n"
       "Silently discard pkts when matched\n")
{
  return static_ipv6_func (vty, 0, argv[0], argv[1], NULL, argv[2], NULL, NULL, NULL, NULL);
}

DEFUN (no_ipv6_route_flags_tag,
       no_ipv6_route_flags_tag_cmd,
       "no ipv6 route X:X::X:X/M (X:X::X:X|INTERFACE) (reject|blackhole) tag <1-4294967295>",
       NO_STR
       IP_STR
       "Establish static routes\n"
       "IPv6 destination prefix (e.g. 3ffe:506::/32)\n"
       "IPv6 gateway address\n"
       "IPv6 gateway interface name\n"
       "Emit an ICMP unreachable when matched\n"
       "Silently discard pkts when matched\n"
       "Set tag for this route\n"
       "Tag value\n")
{
  return static_ipv6_func (vty, 0, argv[0], argv[1], NULL, argv[2], argv[3], NULL, NULL, NULL);
}

DEFUN (no_ipv6_route_ifname,
       no_ipv6_route_ifname_cmd,
       "no ipv6 route X:X::X:X/M X:X::X:X INTERFACE",
       NO_STR
       IP_STR
       "Establish static routes\n"
       "IPv6 destination prefix (e.g. 3ffe:506::/32)\n"
       "IPv6 gateway address\n"
       "IPv6 gateway interface name\n")
{
  return static_ipv6_func (vty, 0, argv[0], argv[1], argv[2], NULL, NULL, NULL, NULL, NULL);
}

DEFUN (no_ipv6_route_ifname_tag,
       no_ipv6_route_ifname_tag_cmd,
       "no ipv6 route X:X::X:X/M X:X::X:X INTERFACE tag <1-4294967295>",
       NO_STR
       IP_STR
       "Establish static routes\n"
       "IPv6 destination prefix (e.g. 3ffe:506::/32)\n"
       "IPv6 gateway address\n"
       "IPv6 gateway interface name\n"
       "Set tag for this route\n"
       "Tag value\n")
{
  return static_ipv6_func (vty, 0, argv[0], argv[1], argv[2], NULL, argv[3], NULL, NULL, NULL);
}

DEFUN (no_ipv6_route_ifname_flags,
       no_ipv6_route_ifname_flags_cmd,
       "no ipv6 route X:X::X:X/M X:X::X:X INTERFACE (reject|blackhole)",
       NO_STR
       IP_STR
       "Establish static routes\n"
       "IPv6 destination prefix (e.g. 3ffe:506::/32)\n"
       "IPv6 gateway address\n"
       "IPv6 gateway interface name\n"
       "Emit an ICMP unreachable when matched\n"
       "Silently discard pkts when matched\n")
{
  return static_ipv6_func (vty, 0, argv[0], argv[1], argv[2], argv[3], NULL, NULL, NULL, NULL);
}

DEFUN (no_ipv6_route_ifname_flags_tag,
       no_ipv6_route_ifname_flags_tag_cmd,
       "no ipv6 route X:X::X:X/M X:X::X:X INTERFACE (reject|blackhole) tag <1-4294967295>",
       NO_STR
       IP_STR
       "Establish static routes\n"
       "IPv6 destination prefix (e.g. 3ffe:506::/32)\n"
       "IPv6 gateway address\n"
       "IPv6 gateway interface name\n"
       "Emit an ICMP unreachable when matched\n"
       "Silently discard pkts when matched\n"
       "Set tag for this route\n"
       "Tag value\n")
{
  return static_ipv6_func (vty, 0, argv[0], argv[1], argv[2], argv[3], argv[4], NULL, NULL, NULL);
}

DEFUN (no_ipv6_route_pref,
       no_ipv6_route_pref_cmd,
       "no ipv6 route X:X::X:X/M (X:X::X:X|INTERFACE|null0) <1-255>",
       NO_STR
       IP_STR
       "Establish static routes\n"
       "IPv6 destination prefix (e.g. 3ffe:506::/32)\n"
       "IPv6 gateway address\n"
       "IPv6 gateway interface name\n"
       "Null interface\n"
       "Distance value for this prefix\n")
{
  return static_ipv6_func (vty, 0, argv[0], argv[1], NULL, NULL, NULL, argv[2], NULL, NULL);
}

DEFUN (no_ipv6_route_pref_tag,
       no_ipv6_route_pref_tag_cmd,
<<<<<<< HEAD
       "no ipv6 route X:X::X:X/M (X:X::X:X|INTERFACE) tag <1-4294967295> <1-255>",
=======
       "no ipv6 route X:X::X:X/M (X:X::X:X|INTERFACE|null0) tag <1-65535> <1-255>",
>>>>>>> 36602be1
       NO_STR
       IP_STR
       "Establish static routes\n"
       "IPv6 destination prefix (e.g. 3ffe:506::/32)\n"
       "IPv6 gateway address\n"
       "IPv6 gateway interface name\n"
       "Null interface\n"
       "Set tag for this route\n"
       "Tag value\n"
       "Distance value for this prefix\n")
{
  return static_ipv6_func (vty, 0, argv[0], argv[1], NULL, NULL, argv[2], argv[3], NULL, NULL);
}

DEFUN (no_ipv6_route_flags_pref,
       no_ipv6_route_flags_pref_cmd,
       "no ipv6 route X:X::X:X/M (X:X::X:X|INTERFACE) (reject|blackhole) <1-255>",
       NO_STR
       IP_STR
       "Establish static routes\n"
       "IPv6 destination prefix (e.g. 3ffe:506::/32)\n"
       "IPv6 gateway address\n"
       "IPv6 gateway interface name\n"
       "Emit an ICMP unreachable when matched\n"
       "Silently discard pkts when matched\n"
       "Distance value for this prefix\n")
{
  /* We do not care about argv[2] */
  return static_ipv6_func (vty, 0, argv[0], argv[1], NULL, argv[2], NULL, argv[3], NULL, NULL);
}

DEFUN (no_ipv6_route_flags_pref_tag,
       no_ipv6_route_flags_pref_tag_cmd,
       "no ipv6 route X:X::X:X/M (X:X::X:X|INTERFACE) (reject|blackhole) tag <1-4294967295> <1-255>",
       NO_STR
       IP_STR
       "Establish static routes\n"
       "IPv6 destination prefix (e.g. 3ffe:506::/32)\n"
       "IPv6 gateway address\n"
       "IPv6 gateway interface name\n"
       "Emit an ICMP unreachable when matched\n"
       "Silently discard pkts when matched\n"
       "Set tag for this route\n"
       "Tag value\n"
       "Distance value for this prefix\n")
{
  /* We do not care about argv[2] */
  return static_ipv6_func (vty, 0, argv[0], argv[1], NULL, argv[2], argv[3], argv[4], NULL, NULL);
}

DEFUN (no_ipv6_route_ifname_pref,
       no_ipv6_route_ifname_pref_cmd,
       "no ipv6 route X:X::X:X/M X:X::X:X INTERFACE <1-255>",
       NO_STR
       IP_STR
       "Establish static routes\n"
       "IPv6 destination prefix (e.g. 3ffe:506::/32)\n"
       "IPv6 gateway address\n"
       "IPv6 gateway interface name\n"
       "Distance value for this prefix\n")
{
  return static_ipv6_func (vty, 0, argv[0], argv[1], argv[2], NULL, NULL, argv[3], NULL, NULL);
}

DEFUN (no_ipv6_route_ifname_pref_tag,
       no_ipv6_route_ifname_pref_tag_cmd,
       "no ipv6 route X:X::X:X/M X:X::X:X INTERFACE tag <1-4294967295> <1-255>",
       NO_STR
       IP_STR
       "Establish static routes\n"
       "IPv6 destination prefix (e.g. 3ffe:506::/32)\n"
       "IPv6 gateway address\n"
       "IPv6 gateway interface name\n"
       "Set tag for this route\n"
       "Tag value\n"
       "Distance value for this prefix\n")
{
  return static_ipv6_func (vty, 0, argv[0], argv[1], argv[2], NULL, argv[3], argv[4], NULL, NULL);
}

DEFUN (no_ipv6_route_ifname_flags_pref,
       no_ipv6_route_ifname_flags_pref_cmd,
       "no ipv6 route X:X::X:X/M X:X::X:X INTERFACE (reject|blackhole) <1-255>",
       NO_STR
       IP_STR
       "Establish static routes\n"
       "IPv6 destination prefix (e.g. 3ffe:506::/32)\n"
       "IPv6 gateway address\n"
       "IPv6 gateway interface name\n"
       "Emit an ICMP unreachable when matched\n"
       "Silently discard pkts when matched\n"
       "Distance value for this prefix\n")
{
  return static_ipv6_func (vty, 0, argv[0], argv[1], argv[2], argv[3], NULL, argv[4], NULL, NULL);
}

DEFUN (no_ipv6_route_ifname_flags_pref_tag,
       no_ipv6_route_ifname_flags_pref_tag_cmd,
       "no ipv6 route X:X::X:X/M X:X::X:X INTERFACE (reject|blackhole) tag <1-4294967295> <1-255>",
       NO_STR
       IP_STR
       "Establish static routes\n"
       "IPv6 destination prefix (e.g. 3ffe:506::/32)\n"
       "IPv6 gateway address\n"
       "IPv6 gateway interface name\n"
       "Emit an ICMP unreachable when matched\n"
       "Silently discard pkts when matched\n"
       "Set tag for this route\n"
       "Tag value\n"
       "Distance value for this prefix\n")
{
  return static_ipv6_func (vty, 0, argv[0], argv[1], argv[2], argv[3], argv[4], argv[5], NULL, NULL);
}

DEFUN (ipv6_route_vrf,
       ipv6_route_vrf_cmd,
       "ipv6 route X:X::X:X/M (X:X::X:X|INTERFACE|null0) " VRF_CMD_STR,
       IP_STR
       "Establish static routes\n"
       "IPv6 destination prefix (e.g. 3ffe:506::/32)\n"
       "IPv6 gateway address\n"
       "IPv6 gateway interface name\n"
       "Null interface\n"
       VRF_CMD_HELP_STR)
{
  return static_ipv6_func (vty, 1, argv[0], argv[1], NULL, NULL, NULL, NULL, argv[2], NULL);
}

DEFUN (ipv6_route_tag_vrf,
       ipv6_route_tag_vrf_cmd,
<<<<<<< HEAD
       "ipv6 route X:X::X:X/M (X:X::X:X|INTERFACE) tag <1-4294967295> " VRF_CMD_STR,
=======
       "ipv6 route X:X::X:X/M (X:X::X:X|INTERFACE|null0) tag <1-65535> " VRF_CMD_STR,
>>>>>>> 36602be1
       IP_STR
       "Establish static routes\n"
       "IPv6 destination prefix (e.g. 3ffe:506::/32)\n"
       "IPv6 gateway address\n"
       "IPv6 gateway interface name\n"
       "Null interface\n"
       "Set tag for this route\n"
       "Tag value\n"
       VRF_CMD_HELP_STR)
{
  return static_ipv6_func (vty, 1, argv[0], argv[1], NULL, NULL, argv[2], NULL, argv[3], NULL);
}

DEFUN (ipv6_route_flags_vrf,
       ipv6_route_flags_vrf_cmd,
       "ipv6 route X:X::X:X/M (X:X::X:X|INTERFACE) (reject|blackhole) " VRF_CMD_STR,
       IP_STR
       "Establish static routes\n"
       "IPv6 destination prefix (e.g. 3ffe:506::/32)\n"
       "IPv6 gateway address\n"
       "IPv6 gateway interface name\n"
       "Emit an ICMP unreachable when matched\n"
       "Silently discard pkts when matched\n"
       VRF_CMD_HELP_STR)
{
  return static_ipv6_func (vty, 1, argv[0], argv[1], NULL, argv[2], NULL, NULL, argv[3], NULL);
}

DEFUN (ipv6_route_flags_tag_vrf,
       ipv6_route_flags_tag_vrf_cmd,
       "ipv6 route X:X::X:X/M (X:X::X:X|INTERFACE) (reject|blackhole) tag <1-4294967295> " VRF_CMD_STR,
       IP_STR
       "Establish static routes\n"
       "IPv6 destination prefix (e.g. 3ffe:506::/32)\n"
       "IPv6 gateway address\n"
       "IPv6 gateway interface name\n"
       "Emit an ICMP unreachable when matched\n"
       "Silently discard pkts when matched\n"
       "Set tag for this route\n"
       "Tag value\n"
       VRF_CMD_HELP_STR)
{
  return static_ipv6_func (vty, 1, argv[0], argv[1], NULL, argv[2], argv[3], NULL, argv[4], NULL);
}

DEFUN (ipv6_route_ifname_vrf,
       ipv6_route_ifname_vrf_cmd,
       "ipv6 route X:X::X:X/M X:X::X:X INTERFACE " VRF_CMD_STR,
       IP_STR
       "Establish static routes\n"
       "IPv6 destination prefix (e.g. 3ffe:506::/32)\n"
       "IPv6 gateway address\n"
       "IPv6 gateway interface name\n"
       VRF_CMD_HELP_STR)
{
  return static_ipv6_func (vty, 1, argv[0], argv[1], argv[2], NULL, NULL, NULL, argv[3], NULL);
}
DEFUN (ipv6_route_ifname_tag_vrf,
       ipv6_route_ifname_tag_vrf_cmd,
       "ipv6 route X:X::X:X/M X:X::X:X INTERFACE tag <1-4294967295> " VRF_CMD_STR,
       IP_STR
       "Establish static routes\n"
       "IPv6 destination prefix (e.g. 3ffe:506::/32)\n"
       "IPv6 gateway address\n"
       "IPv6 gateway interface name\n"
       "Set tag for this route\n"
       "Tag value\n"
       VRF_CMD_HELP_STR)
{
  return static_ipv6_func (vty, 1, argv[0], argv[1], argv[2], NULL, argv[3], NULL, argv[4], NULL);
}

DEFUN (ipv6_route_ifname_flags_vrf,
       ipv6_route_ifname_flags_vrf_cmd,
       "ipv6 route X:X::X:X/M X:X::X:X INTERFACE (reject|blackhole) " VRF_CMD_STR,
       IP_STR
       "Establish static routes\n"
       "IPv6 destination prefix (e.g. 3ffe:506::/32)\n"
       "IPv6 gateway address\n"
       "IPv6 gateway interface name\n"
       "Emit an ICMP unreachable when matched\n"
       "Silently discard pkts when matched\n"
       VRF_CMD_HELP_STR)
{
  return static_ipv6_func (vty, 1, argv[0], argv[1], argv[2], argv[3], NULL, NULL, argv[4], NULL);
}

DEFUN (ipv6_route_ifname_flags_tag_vrf,
       ipv6_route_ifname_flags_tag_vrf_cmd,
       "ipv6 route X:X::X:X/M X:X::X:X INTERFACE (reject|blackhole) tag <1-4294967295> " VRF_CMD_STR,
       IP_STR
       "Establish static routes\n"
       "IPv6 destination prefix (e.g. 3ffe:506::/32)\n"
       "IPv6 gateway address\n"
       "IPv6 gateway interface name\n"
       "Emit an ICMP unreachable when matched\n"
       "Silently discard pkts when matched\n"
       "Set tag for this route\n"
       "Tag value\n"
       VRF_CMD_HELP_STR)
{
  return static_ipv6_func (vty, 1, argv[0], argv[1], argv[2], argv[3], argv[4], NULL, argv[5], NULL);
}

DEFUN (ipv6_route_pref_vrf,
       ipv6_route_pref_vrf_cmd,
       "ipv6 route X:X::X:X/M (X:X::X:X|INTERFACE|null0) <1-255> " VRF_CMD_STR,
       IP_STR
       "Establish static routes\n"
       "IPv6 destination prefix (e.g. 3ffe:506::/32)\n"
       "IPv6 gateway address\n"
       "IPv6 gateway interface name\n"
       "Null interface\n"
       "Distance value for this prefix\n"
       VRF_CMD_HELP_STR)
{
  return static_ipv6_func (vty, 1, argv[0], argv[1], NULL, NULL, NULL, argv[2], argv[3], NULL);
}

DEFUN (ipv6_route_pref_tag_vrf,
       ipv6_route_pref_tag_vrf_cmd,
<<<<<<< HEAD
       "ipv6 route X:X::X:X/M (X:X::X:X|INTERFACE) tag <1-4294967295> <1-255> " VRF_CMD_STR,
=======
       "ipv6 route X:X::X:X/M (X:X::X:X|INTERFACE|null0) tag <1-65535> <1-255> " VRF_CMD_STR,
>>>>>>> 36602be1
       IP_STR
       "Establish static routes\n"
       "IPv6 destination prefix (e.g. 3ffe:506::/32)\n"
       "IPv6 gateway address\n"
       "IPv6 gateway interface name\n"
       "Null interface\n"
       "Set tag for this route\n"
       "Tag value\n"
       "Distance value for this prefix\n"
       VRF_CMD_HELP_STR)
{
  return static_ipv6_func (vty, 1, argv[0], argv[1], NULL, NULL, argv[2], argv[3], argv[4], NULL);
}

DEFUN (ipv6_route_flags_pref_vrf,
       ipv6_route_flags_pref_vrf_cmd,
       "ipv6 route X:X::X:X/M (X:X::X:X|INTERFACE) (reject|blackhole) <1-255> " VRF_CMD_STR,
       IP_STR
       "Establish static routes\n"
       "IPv6 destination prefix (e.g. 3ffe:506::/32)\n"
       "IPv6 gateway address\n"
       "IPv6 gateway interface name\n"
       "Emit an ICMP unreachable when matched\n"
       "Silently discard pkts when matched\n"
       "Distance value for this prefix\n"
       VRF_CMD_HELP_STR)
{
  return static_ipv6_func (vty, 1, argv[0], argv[1], NULL, argv[2], NULL, argv[3], argv[4], NULL);
}

DEFUN (ipv6_route_flags_pref_tag_vrf,
       ipv6_route_flags_pref_tag_vrf_cmd,
       "ipv6 route X:X::X:X/M (X:X::X:X|INTERFACE) (reject|blackhole) tag <1-4294967295> <1-255> " VRF_CMD_STR,
       IP_STR
       "Establish static routes\n"
       "IPv6 destination prefix (e.g. 3ffe:506::/32)\n"
       "IPv6 gateway address\n"
       "IPv6 gateway interface name\n"
       "Emit an ICMP unreachable when matched\n"
       "Silently discard pkts when matched\n"
       "Set tag for this route\n"
       "Tag value\n"
       "Distance value for this prefix\n"
       VRF_CMD_HELP_STR)
{
  return static_ipv6_func (vty, 1, argv[0], argv[1], NULL, argv[2], argv[3], argv[4], argv[5], NULL);
}

DEFUN (ipv6_route_ifname_pref_vrf,
       ipv6_route_ifname_pref_vrf_cmd,
       "ipv6 route X:X::X:X/M X:X::X:X INTERFACE <1-255> " VRF_CMD_STR,
       IP_STR
       "Establish static routes\n"
       "IPv6 destination prefix (e.g. 3ffe:506::/32)\n"
       "IPv6 gateway address\n"
       "IPv6 gateway interface name\n"
       "Distance value for this prefix\n"
       VRF_CMD_HELP_STR)
{
  return static_ipv6_func (vty, 1, argv[0], argv[1], argv[2], NULL, NULL, argv[3], argv[4], NULL);
}

DEFUN (ipv6_route_ifname_pref_tag_vrf,
       ipv6_route_ifname_pref_tag_vrf_cmd,
       "ipv6 route X:X::X:X/M X:X::X:X INTERFACE tag <1-4294967295> <1-255> " VRF_CMD_STR,
       IP_STR
       "Establish static routes\n"
       "IPv6 destination prefix (e.g. 3ffe:506::/32)\n"
       "IPv6 gateway address\n"
       "IPv6 gateway interface name\n"
       "Set tag for this route\n"
       "Tag value\n"
       "Distance value for this prefix\n"
       VRF_CMD_HELP_STR)
{
  return static_ipv6_func (vty, 1, argv[0], argv[1], argv[2], NULL, argv[3], argv[4], argv[5], NULL);
}

DEFUN (ipv6_route_ifname_flags_pref_vrf,
       ipv6_route_ifname_flags_pref_vrf_cmd,
       "ipv6 route X:X::X:X/M X:X::X:X INTERFACE (reject|blackhole) <1-255> " VRF_CMD_STR,
       IP_STR
       "Establish static routes\n"
       "IPv6 destination prefix (e.g. 3ffe:506::/32)\n"
       "IPv6 gateway address\n"
       "IPv6 gateway interface name\n"
       "Emit an ICMP unreachable when matched\n"
       "Silently discard pkts when matched\n"
       "Distance value for this prefix\n"
       VRF_CMD_HELP_STR)
{
  return static_ipv6_func (vty, 1, argv[0], argv[1], argv[2], argv[3], NULL, argv[4], argv[5], NULL);
}

DEFUN (ipv6_route_ifname_flags_pref_tag_vrf,
       ipv6_route_ifname_flags_pref_tag_vrf_cmd,
       "ipv6 route X:X::X:X/M X:X::X:X INTERFACE (reject|blackhole) tag <1-4294967295> <1-255> " VRF_CMD_STR,
       IP_STR
       "Establish static routes\n"
       "IPv6 destination prefix (e.g. 3ffe:506::/32)\n"
       "IPv6 gateway address\n"
       "IPv6 gateway interface name\n"
       "Emit an ICMP unreachable when matched\n"
       "Silently discard pkts when matched\n"
       "Set tag for this route\n"
       "Tag value\n"
       "Distance value for this prefix\n"
       VRF_CMD_HELP_STR)
{
  return static_ipv6_func (vty, 1, argv[0], argv[1], argv[2], argv[3], argv[4], argv[5], argv[6], NULL);
}

DEFUN (no_ipv6_route_vrf,
       no_ipv6_route_vrf_cmd,
       "no ipv6 route X:X::X:X/M (X:X::X:X|INTERFACE|null0) " VRF_CMD_STR,
       NO_STR
       IP_STR
       "Establish static routes\n"
       "IPv6 destination prefix (e.g. 3ffe:506::/32)\n"
       "IPv6 gateway address\n"
       "IPv6 gateway interface name\n"
       "Null interface\n"
       VRF_CMD_HELP_STR)
{
  return static_ipv6_func (vty, 0, argv[0], argv[1], NULL, NULL, NULL, NULL, argv[2], NULL);
}

DEFUN (no_ipv6_route_tag_vrf,
       no_ipv6_route_tag_vrf_cmd,
<<<<<<< HEAD
       "no ipv6 route X:X::X:X/M (X:X::X:X|INTERFACE) tag <1-4294967295> " VRF_CMD_STR,
=======
       "no ipv6 route X:X::X:X/M (X:X::X:X|INTERFACE|null0) tag <1-65535> " VRF_CMD_STR,
>>>>>>> 36602be1
       NO_STR
       IP_STR
       "Establish static routes\n"
       "IPv6 destination prefix (e.g. 3ffe:506::/32)\n"
       "IPv6 gateway address\n"
       "IPv6 gateway interface name\n"
       "Null interface\n"
       "Set tag for this route\n"
       "Tag value\n"
       VRF_CMD_HELP_STR)
{
  return static_ipv6_func (vty, 0, argv[0], argv[1], NULL, NULL, argv[2], NULL, argv[3], NULL);
}

DEFUN (no_ipv6_route_flags_vrf,
       no_ipv6_route_flags_vrf_cmd,
       "no ipv6 route X:X::X:X/M (X:X::X:X|INTERFACE) (reject|blackhole) " VRF_CMD_STR,
       NO_STR
       IP_STR
       "Establish static routes\n"
       "IPv6 destination prefix (e.g. 3ffe:506::/32)\n"
       "IPv6 gateway address\n"
       "IPv6 gateway interface name\n"
       "Emit an ICMP unreachable when matched\n"
       "Silently discard pkts when matched\n"
       VRF_CMD_HELP_STR)
{
  return static_ipv6_func (vty, 0, argv[0], argv[1], NULL, argv[2], NULL, NULL, argv[3], NULL);
}

DEFUN (no_ipv6_route_flags_tag_vrf,
       no_ipv6_route_flags_tag_vrf_cmd,
       "no ipv6 route X:X::X:X/M (X:X::X:X|INTERFACE) (reject|blackhole) tag <1-4294967295> " VRF_CMD_STR,
       NO_STR
       IP_STR
       "Establish static routes\n"
       "IPv6 destination prefix (e.g. 3ffe:506::/32)\n"
       "IPv6 gateway address\n"
       "IPv6 gateway interface name\n"
       "Emit an ICMP unreachable when matched\n"
       "Silently discard pkts when matched\n"
       "Set tag for this route\n"
       "Tag value\n"
       VRF_CMD_HELP_STR)
{
  return static_ipv6_func (vty, 0, argv[0], argv[1], NULL, argv[2], argv[3], NULL, argv[4], NULL);
}

DEFUN (no_ipv6_route_ifname_vrf,
       no_ipv6_route_ifname_vrf_cmd,
       "no ipv6 route X:X::X:X/M X:X::X:X INTERFACE " VRF_CMD_STR,
       NO_STR
       IP_STR
       "Establish static routes\n"
       "IPv6 destination prefix (e.g. 3ffe:506::/32)\n"
       "IPv6 gateway address\n"
       "IPv6 gateway interface name\n"
       VRF_CMD_HELP_STR)
{
  return static_ipv6_func (vty, 0, argv[0], argv[1], argv[2], NULL, NULL, NULL, argv[3], NULL);
}

DEFUN (no_ipv6_route_ifname_tag_vrf,
       no_ipv6_route_ifname_tag_vrf_cmd,
       "no ipv6 route X:X::X:X/M X:X::X:X INTERFACE tag <1-4294967295> " VRF_CMD_STR,
       NO_STR
       IP_STR
       "Establish static routes\n"
       "IPv6 destination prefix (e.g. 3ffe:506::/32)\n"
       "IPv6 gateway address\n"
       "IPv6 gateway interface name\n"
       "Set tag for this route\n"
       "Tag value\n"
       VRF_CMD_HELP_STR)
{
  return static_ipv6_func (vty, 0, argv[0], argv[1], argv[2], NULL, argv[3], NULL, argv[4], NULL);
}

DEFUN (no_ipv6_route_ifname_flags_vrf,
       no_ipv6_route_ifname_flags_vrf_cmd,
       "no ipv6 route X:X::X:X/M X:X::X:X INTERFACE (reject|blackhole) " VRF_CMD_STR,
       NO_STR
       IP_STR
       "Establish static routes\n"
       "IPv6 destination prefix (e.g. 3ffe:506::/32)\n"
       "IPv6 gateway address\n"
       "IPv6 gateway interface name\n"
       "Emit an ICMP unreachable when matched\n"
       "Silently discard pkts when matched\n"
       VRF_CMD_HELP_STR)
{
  return static_ipv6_func (vty, 0, argv[0], argv[1], argv[2], argv[3], NULL, NULL, argv[4], NULL);
}

DEFUN (no_ipv6_route_ifname_flags_tag_vrf,
       no_ipv6_route_ifname_flags_tag_vrf_cmd,
       "no ipv6 route X:X::X:X/M X:X::X:X INTERFACE (reject|blackhole) tag <1-4294967295> " VRF_CMD_STR,
       NO_STR
       IP_STR
       "Establish static routes\n"
       "IPv6 destination prefix (e.g. 3ffe:506::/32)\n"
       "IPv6 gateway address\n"
       "IPv6 gateway interface name\n"
       "Emit an ICMP unreachable when matched\n"
       "Silently discard pkts when matched\n"
       "Set tag for this route\n"
       "Tag value\n"
       VRF_CMD_HELP_STR)
{
  return static_ipv6_func (vty, 0, argv[0], argv[1], argv[2], argv[3], argv[4], NULL, argv[5], NULL);
}

DEFUN (no_ipv6_route_pref_vrf,
       no_ipv6_route_pref_vrf_cmd,
       "no ipv6 route X:X::X:X/M (X:X::X:X|INTERFACE|null0) <1-255> " VRF_CMD_STR,
       NO_STR
       IP_STR
       "Establish static routes\n"
       "IPv6 destination prefix (e.g. 3ffe:506::/32)\n"
       "IPv6 gateway address\n"
       "IPv6 gateway interface name\n"
       "Null interface\n"
       "Distance value for this prefix\n"
       VRF_CMD_HELP_STR)
{
  return static_ipv6_func (vty, 0, argv[0], argv[1], NULL, NULL, NULL, argv[2], argv[3], NULL);
}

DEFUN (no_ipv6_route_pref_tag_vrf,
       no_ipv6_route_pref_tag_vrf_cmd,
<<<<<<< HEAD
       "no ipv6 route X:X::X:X/M (X:X::X:X|INTERFACE) tag <1-4294967295> <1-255> " VRF_CMD_STR,
=======
       "no ipv6 route X:X::X:X/M (X:X::X:X|INTERFACE|null0) tag <1-65535> <1-255> " VRF_CMD_STR,
>>>>>>> 36602be1
       NO_STR
       IP_STR
       "Establish static routes\n"
       "IPv6 destination prefix (e.g. 3ffe:506::/32)\n"
       "IPv6 gateway address\n"
       "IPv6 gateway interface name\n"
       "Null interface\n"
       "Set tag for this route\n"
       "Tag value\n"
       "Distance value for this prefix\n"
       VRF_CMD_HELP_STR)
{
  return static_ipv6_func (vty, 0, argv[0], argv[1], NULL, NULL, argv[2], argv[3], argv[4], NULL);
}

DEFUN (no_ipv6_route_flags_pref_vrf,
       no_ipv6_route_flags_pref_vrf_cmd,
       "no ipv6 route X:X::X:X/M (X:X::X:X|INTERFACE) (reject|blackhole) <1-255> " VRF_CMD_STR,
       NO_STR
       IP_STR
       "Establish static routes\n"
       "IPv6 destination prefix (e.g. 3ffe:506::/32)\n"
       "IPv6 gateway address\n"
       "IPv6 gateway interface name\n"
       "Emit an ICMP unreachable when matched\n"
       "Silently discard pkts when matched\n"
       "Distance value for this prefix\n"
       VRF_CMD_HELP_STR)
{
  /* We do not care about argv[2] */
  return static_ipv6_func (vty, 0, argv[0], argv[1], NULL, argv[2], NULL, argv[3], argv[4], NULL);
}

DEFUN (no_ipv6_route_flags_pref_tag_vrf,
       no_ipv6_route_flags_pref_tag_vrf_cmd,
       "no ipv6 route X:X::X:X/M (X:X::X:X|INTERFACE) (reject|blackhole) tag <1-4294967295> <1-255> " VRF_CMD_STR,
       NO_STR
       IP_STR
       "Establish static routes\n"
       "IPv6 destination prefix (e.g. 3ffe:506::/32)\n"
       "IPv6 gateway address\n"
       "IPv6 gateway interface name\n"
       "Emit an ICMP unreachable when matched\n"
       "Silently discard pkts when matched\n"
       "Set tag for this route\n"
       "Tag value\n"
       "Distance value for this prefix\n"
       VRF_CMD_HELP_STR)
{
  /* We do not care about argv[2] */
  return static_ipv6_func (vty, 0, argv[0], argv[1], NULL, argv[2], argv[3], argv[4], argv[5], NULL);
}

DEFUN (no_ipv6_route_ifname_pref_vrf,
       no_ipv6_route_ifname_pref_vrf_cmd,
       "no ipv6 route X:X::X:X/M X:X::X:X INTERFACE <1-255> " VRF_CMD_STR,
       NO_STR
       IP_STR
       "Establish static routes\n"
       "IPv6 destination prefix (e.g. 3ffe:506::/32)\n"
       "IPv6 gateway address\n"
       "IPv6 gateway interface name\n"
       "Distance value for this prefix\n"
       VRF_CMD_HELP_STR)
{
  return static_ipv6_func (vty, 0, argv[0], argv[1], argv[2], NULL, NULL, argv[3], argv[4], NULL);
}

DEFUN (no_ipv6_route_ifname_pref_tag_vrf,
       no_ipv6_route_ifname_pref_tag_vrf_cmd,
       "no ipv6 route X:X::X:X/M X:X::X:X INTERFACE tag <1-4294967295> <1-255> " VRF_CMD_STR,
       NO_STR
       IP_STR
       "Establish static routes\n"
       "IPv6 destination prefix (e.g. 3ffe:506::/32)\n"
       "IPv6 gateway address\n"
       "IPv6 gateway interface name\n"
       "Set tag for this route\n"
       "Tag value\n"
       "Distance value for this prefix\n"
       VRF_CMD_HELP_STR)
{
  return static_ipv6_func (vty, 0, argv[0], argv[1], argv[2], NULL, argv[3], argv[4], argv[5], NULL);
}

DEFUN (no_ipv6_route_ifname_flags_pref_vrf,
       no_ipv6_route_ifname_flags_pref_vrf_cmd,
       "no ipv6 route X:X::X:X/M X:X::X:X INTERFACE (reject|blackhole) <1-255> " VRF_CMD_STR,
       NO_STR
       IP_STR
       "Establish static routes\n"
       "IPv6 destination prefix (e.g. 3ffe:506::/32)\n"
       "IPv6 gateway address\n"
       "IPv6 gateway interface name\n"
       "Emit an ICMP unreachable when matched\n"
       "Silently discard pkts when matched\n"
       "Distance value for this prefix\n"
       VRF_CMD_HELP_STR)
{
  return static_ipv6_func (vty, 0, argv[0], argv[1], argv[2], argv[3], NULL, argv[4], argv[5], NULL);
}

DEFUN (no_ipv6_route_ifname_flags_pref_tag_vrf,
       no_ipv6_route_ifname_flags_pref_tag_vrf_cmd,
       "no ipv6 route X:X::X:X/M X:X::X:X INTERFACE (reject|blackhole) tag <1-4294967295> <1-255> " VRF_CMD_STR,
       NO_STR
       IP_STR
       "Establish static routes\n"
       "IPv6 destination prefix (e.g. 3ffe:506::/32)\n"
       "IPv6 gateway address\n"
       "IPv6 gateway interface name\n"
       "Emit an ICMP unreachable when matched\n"
       "Silently discard pkts when matched\n"
       "Set tag for this route\n"
       "Tag value\n"
       "Distance value for this prefix\n"
       VRF_CMD_HELP_STR)
{
  return static_ipv6_func (vty, 0, argv[0], argv[1], argv[2], argv[3], argv[4], argv[5], argv[6], NULL);
}

DEFUN (show_ipv6_route,
       show_ipv6_route_cmd,
       "show ipv6 route {json}",
       SHOW_STR
       IP_STR
       "IPv6 routing table\n")
{
  struct route_table *table;
  struct route_node *rn;
  struct rib *rib;
  int first = 1;
  vrf_id_t vrf_id = VRF_DEFAULT;
  struct zebra_vrf *zvrf = NULL;
  char buf[BUFSIZ];
  json_object *json = NULL;
  json_object *json_prefix = NULL;
  u_char uj = use_json(argc, argv);

  if (argc > 0 && argv[0] && strcmp(argv[0], "json") != 0)
    {
     if (!(zvrf = zebra_vrf_list_lookup_by_name (argv[0])))
        {
          if (uj)
            vty_out (vty, "{}%s", VTY_NEWLINE);
          else
            vty_out (vty, "vrf %s not defined%s", argv[0], VTY_NEWLINE);
          return CMD_SUCCESS;
        }

      if (zvrf->vrf_id == VRF_UNKNOWN)
        {
          if (uj)
            vty_out (vty, "{}%s", VTY_NEWLINE);
          else
            vty_out (vty, "vrf %s inactive%s", argv[0], VTY_NEWLINE);
          return CMD_SUCCESS;
        }
      else
        vrf_id = zvrf->vrf_id;
    }

  table = zebra_vrf_table (AFI_IP6, SAFI_UNICAST, vrf_id);
  if (! table)
    {
      if (uj)
        vty_out (vty, "{}%s", VTY_NEWLINE);
      return CMD_SUCCESS;
    }

  if (uj)
    {
      json = json_object_new_object();

      /* Show all IPv6 route. */
      for (rn = route_top (table); rn; rn = route_next (rn))
        {
          RNODE_FOREACH_RIB (rn, rib)
            {
              if (!json_prefix)
                json_prefix = json_object_new_array();
              vty_show_ip_route (vty, rn, rib, json_prefix);
            }

          if (json_prefix)
            {
              prefix2str (&rn->p, buf, sizeof buf);
              json_object_object_add(json, buf, json_prefix);
              json_prefix = NULL;
            }
        }

      vty_out (vty, "%s%s", json_object_to_json_string_ext(json, JSON_C_TO_STRING_PRETTY), VTY_NEWLINE);
      json_object_free(json);
    }
  else
    {
      /* Show all IPv6 route. */
      for (rn = route_top (table); rn; rn = route_next (rn))
        {
          RNODE_FOREACH_RIB (rn, rib)
            {
              if (first)
                {
                  vty_out (vty, SHOW_ROUTE_V6_HEADER);
                  first = 0;
                }
              vty_show_ip_route (vty, rn, rib, NULL);
            }
        }
    }

  return CMD_SUCCESS;
}

ALIAS (show_ipv6_route,
       show_ipv6_route_vrf_cmd,
       "show ipv6 route  " VRF_CMD_STR " {json}",
       SHOW_STR
       IP_STR
       "IPv6 routing table\n"
       VRF_CMD_HELP_STR)

DEFUN (show_ipv6_route_tag,
       show_ipv6_route_tag_cmd,
       "show ipv6 route tag <1-4294967295>",
       SHOW_STR
       IP_STR
       "IPv6 routing table\n"
       "Show only routes with tag\n"
       "Tag value\n")
{
  struct route_table *table;
  struct route_node *rn;
  struct rib *rib;
  int first = 1;
  route_tag_t tag = 0;
  vrf_id_t vrf_id = VRF_DEFAULT;

  if (argc > 1)
    {
      VRF_GET_ID (vrf_id, argv[0]);
      tag = atol(argv[1]);
    }
  else
    tag = atol(argv[0]);

  table = zebra_vrf_table (AFI_IP6, SAFI_UNICAST, vrf_id);
  if (! table)
    return CMD_SUCCESS;

  /* Show all IPv6 routes with matching tag value. */
  for (rn = route_top (table); rn; rn = route_next (rn))
    RNODE_FOREACH_RIB (rn, rib)
      {
        if (rib->tag != tag)
          continue;

	if (first)
	  {
	    vty_out (vty, SHOW_ROUTE_V6_HEADER);
	    first = 0;
	  }
	vty_show_ip_route (vty, rn, rib, NULL);
      }
  return CMD_SUCCESS;
}

ALIAS (show_ipv6_route_tag,
       show_ipv6_route_vrf_tag_cmd,
       "show ipv6 route " VRF_CMD_STR " tag <1-4294967295>",
       SHOW_STR
       IP_STR
       "IPv6 routing table\n"
       VRF_CMD_HELP_STR
       "Show only routes with tag\n"
       "Tag value\n")

DEFUN (show_ipv6_route_prefix_longer,
       show_ipv6_route_prefix_longer_cmd,
       "show ipv6 route X:X::X:X/M longer-prefixes",
       SHOW_STR
       IP_STR
       "IPv6 routing table\n"
       "IPv6 prefix\n"
       "Show route matching the specified Network/Mask pair only\n")
{
  struct route_table *table;
  struct route_node *rn;
  struct rib *rib;
  struct prefix p;
  int ret;
  int first = 1;
  vrf_id_t vrf_id = VRF_DEFAULT;

  if (argc > 1)
    {
      VRF_GET_ID (vrf_id, argv[0]);
      ret = str2prefix (argv[1], &p);
    }
  else
    ret = str2prefix (argv[0], &p);

  if (! ret)
    {
      vty_out (vty, "%% Malformed Prefix%s", VTY_NEWLINE);
      return CMD_WARNING;
    }

  table = zebra_vrf_table (AFI_IP6, SAFI_UNICAST, vrf_id);
  if (! table)
    return CMD_SUCCESS;

  /* Show matched type IPv6 routes. */
  for (rn = route_top (table); rn; rn = route_next (rn))
    RNODE_FOREACH_RIB (rn, rib)
      if (prefix_match (&p, &rn->p))
	{
	  if (first)
	    {
	      vty_out (vty, SHOW_ROUTE_V6_HEADER);
	      first = 0;
	    }
	  vty_show_ip_route (vty, rn, rib, NULL);
	}
  return CMD_SUCCESS;
}

ALIAS (show_ipv6_route_prefix_longer,
       show_ipv6_route_vrf_prefix_longer_cmd,
       "show ipv6 route " VRF_CMD_STR " X:X::X:X/M longer-prefixes",
       SHOW_STR
       IP_STR
       "IPv6 routing table\n"
       VRF_CMD_HELP_STR
       "IPv6 prefix\n"
       "Show route matching the specified Network/Mask pair only\n")

DEFUN (show_ipv6_route_protocol,
       show_ipv6_route_protocol_cmd,
       "show ipv6 route " QUAGGA_IP6_REDIST_STR_ZEBRA,
       SHOW_STR
       IP_STR
       "IP routing table\n"
	QUAGGA_IP6_REDIST_HELP_STR_ZEBRA)
{
  int type;
  struct route_table *table;
  struct route_node *rn;
  struct rib *rib;
  int first = 1;
  vrf_id_t vrf_id = VRF_DEFAULT;

  if ( argc >1 )
    {
      VRF_GET_ID (vrf_id, argv[0]);
      type = proto_redistnum (AFI_IP6, argv[1]);
    }
  else
    type = proto_redistnum (AFI_IP6, argv[0]);

  if (type < 0)
    {
      vty_out (vty, "Unknown route type%s", VTY_NEWLINE);
      return CMD_WARNING;
    }

  table = zebra_vrf_table (AFI_IP6, SAFI_UNICAST, vrf_id);
  if (! table)
    return CMD_SUCCESS;

  /* Show matched type IPv6 routes. */
  for (rn = route_top (table); rn; rn = route_next (rn))
    RNODE_FOREACH_RIB (rn, rib)
      if (rib->type == type)
	{
	  if (first)
	    {
	      vty_out (vty, SHOW_ROUTE_V6_HEADER);
	      first = 0;
	    }
	  vty_show_ip_route (vty, rn, rib, NULL);
	}
  return CMD_SUCCESS;
}

ALIAS (show_ipv6_route_protocol,
       show_ipv6_route_vrf_protocol_cmd,
       "show ipv6 route "  VRF_CMD_STR "  " QUAGGA_IP6_REDIST_STR_ZEBRA,
       SHOW_STR
       IP_STR
       "IP routing table\n"
       VRF_CMD_HELP_STR
       QUAGGA_IP6_REDIST_HELP_STR_ZEBRA)

DEFUN (show_ipv6_route_addr,
       show_ipv6_route_addr_cmd,
       "show ipv6 route X:X::X:X",
       SHOW_STR
       IP_STR
       "IPv6 routing table\n"
       "IPv6 Address\n")
{
  int ret;
  struct prefix_ipv6 p;
  struct route_table *table;
  struct route_node *rn;
  vrf_id_t vrf_id = VRF_DEFAULT;

  if (argc > 1 )
    {
      VRF_GET_ID (vrf_id, argv[0]);
      ret = str2prefix_ipv6 (argv[1], &p);
    }
  else
    ret = str2prefix_ipv6 (argv[0], &p);

  if (ret <= 0)
    {
      vty_out (vty, "Malformed IPv6 address%s", VTY_NEWLINE);
      return CMD_WARNING;
    }

  table = zebra_vrf_table (AFI_IP6, SAFI_UNICAST, vrf_id);
  if (! table)
    return CMD_SUCCESS;

  rn = route_node_match (table, (struct prefix *) &p);
  if (! rn)
    {
      vty_out (vty, "%% Network not in table%s", VTY_NEWLINE);
      return CMD_WARNING;
    }

  vty_show_ip_route_detail (vty, rn, 0);

  route_unlock_node (rn);

  return CMD_SUCCESS;
}

ALIAS (show_ipv6_route_addr,
       show_ipv6_route_vrf_addr_cmd,
       "show ipv6 route " VRF_CMD_STR " X:X::X:X",
       SHOW_STR
       IP_STR
       "IPv6 routing table\n"
       VRF_CMD_HELP_STR
       "IPv6 Address\n")

DEFUN (show_ipv6_route_prefix,
       show_ipv6_route_prefix_cmd,
       "show ipv6 route X:X::X:X/M",
       SHOW_STR
       IP_STR
       "IPv6 routing table\n"
       "IPv6 prefix\n")
{
  int ret;
  struct prefix_ipv6 p;
  struct route_table *table;
  struct route_node *rn;
  vrf_id_t vrf_id = VRF_DEFAULT;

  if (argc > 1)
    {
      VRF_GET_ID (vrf_id, argv[0]);
      ret = str2prefix_ipv6 (argv[1], &p);
    }
  else
    ret = str2prefix_ipv6 (argv[0], &p);

  if (ret <= 0)
    {
      vty_out (vty, "Malformed IPv6 prefix%s", VTY_NEWLINE);
      return CMD_WARNING;
    }

  table = zebra_vrf_table (AFI_IP6, SAFI_UNICAST, vrf_id);
  if (! table)
    return CMD_SUCCESS;

  rn = route_node_match (table, (struct prefix *) &p);
  if (! rn || rn->p.prefixlen != p.prefixlen)
    {
      vty_out (vty, "%% Network not in table%s", VTY_NEWLINE);
      return CMD_WARNING;
    }

  vty_show_ip_route_detail (vty, rn, 0);

  route_unlock_node (rn);

  return CMD_SUCCESS;
}

ALIAS (show_ipv6_route_prefix,
       show_ipv6_route_vrf_prefix_cmd,
       "show ipv6 route " VRF_CMD_STR " X:X::X:X/M ",
       SHOW_STR
       IP_STR
       "IPv6 routing table\n"
       VRF_CMD_HELP_STR
       "IPv6 prefix\n")

/* Show route summary.  */
DEFUN (show_ipv6_route_summary,
       show_ipv6_route_summary_cmd,
       "show ipv6 route summary",
       SHOW_STR
       IP_STR
       "IPv6 routing table\n"
       "Summary of all IPv6 routes\n")
{
  struct route_table *table;
  vrf_id_t vrf_id = VRF_DEFAULT;

  if (argc > 0)
    VRF_GET_ID (vrf_id, argv[0]);

  table = zebra_vrf_table (AFI_IP6, SAFI_UNICAST, vrf_id);
  if (! table)
    return CMD_SUCCESS;

  vty_show_ip_route_summary (vty, table);

  return CMD_SUCCESS;
}

ALIAS (show_ipv6_route_summary,
       show_ipv6_route_vrf_summary_cmd,
       "show ipv6 route " VRF_CMD_STR " summary",
       SHOW_STR
       IP_STR
       "IPv6 routing table\n"
       VRF_CMD_HELP_STR
       "Summary of all IPv6 routes\n")

/* Show ipv6 route summary prefix.  */
DEFUN (show_ipv6_route_summary_prefix,
       show_ipv6_route_summary_prefix_cmd,
       "show ipv6 route summary prefix",
       SHOW_STR
       IP_STR
       "IPv6 routing table\n"
       "Summary of all IPv6 routes\n"
       "Prefix routes\n")
{
  struct route_table *table;
  vrf_id_t vrf_id = VRF_DEFAULT;

  if (argc > 0)
    VRF_GET_ID (vrf_id, argv[0]);

  table = zebra_vrf_table (AFI_IP6, SAFI_UNICAST, vrf_id);
  if (! table)
    return CMD_SUCCESS;

  vty_show_ip_route_summary_prefix (vty, table);

  return CMD_SUCCESS;
}

ALIAS (show_ipv6_route_summary_prefix,
       show_ipv6_route_vrf_summary_prefix_cmd,
       "show ipv6 route " VRF_CMD_STR " summary prefix",
       SHOW_STR
       IP_STR
       "IPv6 routing table\n"
       VRF_CMD_HELP_STR
       "Summary of all IPv6 routes\n"
       "Prefix routes\n")

/*
 * Show IPv6 mroute command.Used to dump
 * the Multicast routing table.
 */

DEFUN (show_ipv6_mroute,
       show_ipv6_mroute_cmd,
       "show ipv6 mroute",
       SHOW_STR
       IP_STR
       "IPv6 Multicast routing table\n")
{
  struct route_table *table;
  struct route_node *rn;
  struct rib *rib;
  int first = 1;
  vrf_id_t vrf_id = VRF_DEFAULT;

  if (argc > 0)
    VRF_GET_ID (vrf_id, argv[0]);

  table = zebra_vrf_table (AFI_IP6, SAFI_MULTICAST, vrf_id);
  if (! table)
    return CMD_SUCCESS;

  /* Show all IPv6 route. */
  for (rn = route_top (table); rn; rn = route_next (rn))
    RNODE_FOREACH_RIB (rn, rib)
      {
       if (first)
         {
	   vty_out (vty, SHOW_ROUTE_V6_HEADER);
           first = 0;
         }
       vty_show_ip_route (vty, rn, rib, NULL);
      }
  return CMD_SUCCESS;
}

ALIAS (show_ipv6_mroute,
       show_ipv6_mroute_vrf_cmd,
       "show ipv6 mroute  " VRF_CMD_STR,
       SHOW_STR
       IP_STR
       "IPv6 Multicast routing table\n"
       VRF_CMD_HELP_STR)

DEFUN (show_ipv6_route_vrf_all,
       show_ipv6_route_vrf_all_cmd,
       "show ipv6 route " VRF_ALL_CMD_STR,
       SHOW_STR
       IP_STR
       "IPv6 routing table\n"
       VRF_ALL_CMD_HELP_STR)
{
  struct route_table *table;
  struct route_node *rn;
  struct rib *rib;
  struct zebra_vrf *zvrf;
  vrf_iter_t iter;
  int first = 1;
  int vrf_header = 1;

  for (iter = vrf_first (); iter != VRF_ITER_INVALID; iter = vrf_next (iter))
    {
      if ((zvrf = vrf_iter2info (iter)) == NULL ||
          (table = zvrf->table[AFI_IP6][SAFI_UNICAST]) == NULL)
        continue;

      /* Show all IPv6 route. */
      for (rn = route_top (table); rn; rn = route_next (rn))
        RNODE_FOREACH_RIB (rn, rib)
          {
            if (first)
              {
                vty_out (vty, SHOW_ROUTE_V6_HEADER);
                first = 0;
              }

            if (vrf_header)
              {
                vty_out (vty, "%sVRF %s:%s", VTY_NEWLINE, zvrf->name, VTY_NEWLINE);
                vrf_header = 0;
              }
            vty_show_ip_route (vty, rn, rib, NULL);
          }
      vrf_header = 1;
    }

  return CMD_SUCCESS;
}

DEFUN (show_ipv6_route_vrf_all_tag,
       show_ipv6_route_vrf_all_tag_cmd,
       "show ipv6 route " VRF_ALL_CMD_STR " tag <1-4294967295>",
       SHOW_STR
       IP_STR
       "IPv6 routing table\n"
       VRF_ALL_CMD_HELP_STR
       "Show only routes with tag\n"
       "Tag value\n")
{
  struct route_table *table;
  struct route_node *rn;
  struct rib *rib;
  struct zebra_vrf *zvrf;
  vrf_iter_t iter;
  int first = 1;
  int vrf_header = 1;
  route_tag_t tag = 0;

  if (argv[0])
    tag = atol(argv[0]);

  for (iter = vrf_first (); iter != VRF_ITER_INVALID; iter = vrf_next (iter))
    {
      if ((zvrf = vrf_iter2info (iter)) == NULL ||
          (table = zvrf->table[AFI_IP][SAFI_UNICAST]) == NULL)
        continue;

      /* Show all IPv6 routes with matching tag value. */
      for (rn = route_top (table); rn; rn = route_next (rn))
        RNODE_FOREACH_RIB (rn, rib)
          {
            if (rib->tag != tag)
              continue;

            if (first)
              {
                vty_out (vty, SHOW_ROUTE_V6_HEADER);
                first = 0;
              }

            if (vrf_header)
              {
                vty_out (vty, "%sVRF %s:%s", VTY_NEWLINE, zvrf->name, VTY_NEWLINE);
                vrf_header = 0;
              }
            vty_show_ip_route (vty, rn, rib, NULL);
          }
      vrf_header = 1;
    }

  return CMD_SUCCESS;
}

DEFUN (show_ipv6_route_vrf_all_prefix_longer,
       show_ipv6_route_vrf_all_prefix_longer_cmd,
       "show ipv6 route " VRF_ALL_CMD_STR " X:X::X:X/M longer-prefixes",
       SHOW_STR
       IP_STR
       "IPv6 routing table\n"
       VRF_ALL_CMD_HELP_STR
       "IPv6 prefix\n"
       "Show route matching the specified Network/Mask pair only\n")
{
  struct route_table *table;
  struct route_node *rn;
  struct rib *rib;
  struct prefix p;
  struct zebra_vrf *zvrf;
  vrf_iter_t iter;
  int ret;
  int first = 1;
  int vrf_header = 1;

  ret = str2prefix (argv[0], &p);
  if (! ret)
    {
      vty_out (vty, "%% Malformed Prefix%s", VTY_NEWLINE);
      return CMD_WARNING;
    }

  for (iter = vrf_first (); iter != VRF_ITER_INVALID; iter = vrf_next (iter))
    {
      if ((zvrf = vrf_iter2info (iter)) == NULL ||
          (table = zvrf->table[AFI_IP6][SAFI_UNICAST]) == NULL)
        continue;

      /* Show matched type IPv6 routes. */
      for (rn = route_top (table); rn; rn = route_next (rn))
        RNODE_FOREACH_RIB (rn, rib)
          if (prefix_match (&p, &rn->p))
            {
              if (first)
                {
                  vty_out (vty, SHOW_ROUTE_V6_HEADER);
                  first = 0;
                }

            if (vrf_header)
              {
                vty_out (vty, "%sVRF %s:%s", VTY_NEWLINE, zvrf->name, VTY_NEWLINE);
                vrf_header = 0;
              }
              vty_show_ip_route (vty, rn, rib, NULL);
            }
      vrf_header = 1;
    }

  return CMD_SUCCESS;
}

DEFUN (show_ipv6_route_vrf_all_protocol,
       show_ipv6_route_vrf_all_protocol_cmd,
       "show ipv6 route " VRF_ALL_CMD_STR " " QUAGGA_IP6_REDIST_STR_ZEBRA,
       SHOW_STR
       IP_STR
       "IP routing table\n"
       VRF_ALL_CMD_HELP_STR
       QUAGGA_IP6_REDIST_HELP_STR_ZEBRA)
{
  int type;
  struct route_table *table;
  struct route_node *rn;
  struct rib *rib;
  struct zebra_vrf *zvrf;
  vrf_iter_t iter;
  int first = 1;
  int vrf_header = 1;

  type = proto_redistnum (AFI_IP6, argv[0]);
  if (type < 0)
    {
      vty_out (vty, "Unknown route type%s", VTY_NEWLINE);
      return CMD_WARNING;
    }

  for (iter = vrf_first (); iter != VRF_ITER_INVALID; iter = vrf_next (iter))
    {
      if ((zvrf = vrf_iter2info (iter)) == NULL ||
          (table = zvrf->table[AFI_IP6][SAFI_UNICAST]) == NULL)
        continue;

      /* Show matched type IPv6 routes. */
      for (rn = route_top (table); rn; rn = route_next (rn))
        RNODE_FOREACH_RIB (rn, rib)
          if (rib->type == type)
            {
              if (first)
                {
                  vty_out (vty, SHOW_ROUTE_V6_HEADER);
                  first = 0;
                }

            if (vrf_header)
              {
                vty_out (vty, "%sVRF %s:%s", VTY_NEWLINE, zvrf->name, VTY_NEWLINE);
                vrf_header = 0;
              }
              vty_show_ip_route (vty, rn, rib, NULL);
            }
      vrf_header = 1;
    }

  return CMD_SUCCESS;
}

DEFUN (show_ipv6_route_vrf_all_addr,
       show_ipv6_route_vrf_all_addr_cmd,
       "show ipv6 route " VRF_ALL_CMD_STR " X:X::X:X",
       SHOW_STR
       IP_STR
       "IPv6 routing table\n"
       VRF_ALL_CMD_HELP_STR
       "IPv6 Address\n")
{
  int ret;
  struct prefix_ipv6 p;
  struct route_table *table;
  struct route_node *rn;
  struct zebra_vrf *zvrf;
  vrf_iter_t iter;

  ret = str2prefix_ipv6 (argv[0], &p);
  if (ret <= 0)
    {
      vty_out (vty, "Malformed IPv6 address%s", VTY_NEWLINE);
      return CMD_WARNING;
    }

  for (iter = vrf_first (); iter != VRF_ITER_INVALID; iter = vrf_next (iter))
    {
      if ((zvrf = vrf_iter2info (iter)) == NULL ||
          (table = zvrf->table[AFI_IP6][SAFI_UNICAST]) == NULL)
        continue;

      rn = route_node_match (table, (struct prefix *) &p);
      if (! rn)
        continue;

      vty_show_ip_route_detail (vty, rn, 0);

      route_unlock_node (rn);
    }

  return CMD_SUCCESS;
}

DEFUN (show_ipv6_route_vrf_all_prefix,
       show_ipv6_route_vrf_all_prefix_cmd,
       "show ipv6 route " VRF_ALL_CMD_STR " X:X::X:X/M",
       SHOW_STR
       IP_STR
       "IPv6 routing table\n"
       VRF_ALL_CMD_HELP_STR
       "IPv6 prefix\n")
{
  int ret;
  struct prefix_ipv6 p;
  struct route_table *table;
  struct route_node *rn;
  struct zebra_vrf *zvrf;
  vrf_iter_t iter;

  ret = str2prefix_ipv6 (argv[0], &p);
  if (ret <= 0)
    {
      vty_out (vty, "Malformed IPv6 prefix%s", VTY_NEWLINE);
      return CMD_WARNING;
    }

  for (iter = vrf_first (); iter != VRF_ITER_INVALID; iter = vrf_next (iter))
    {
      if ((zvrf = vrf_iter2info (iter)) == NULL ||
          (table = zvrf->table[AFI_IP6][SAFI_UNICAST]) == NULL)
        continue;

      rn = route_node_match (table, (struct prefix *) &p);
      if (! rn)
        continue;
      if (rn->p.prefixlen != p.prefixlen)
        {
          route_unlock_node (rn);
          continue;
        }

      vty_show_ip_route_detail (vty, rn, 0);

      route_unlock_node (rn);
    }

  return CMD_SUCCESS;
}

DEFUN (show_ipv6_route_vrf_all_summary,
       show_ipv6_route_vrf_all_summary_cmd,
       "show ipv6 route " VRF_ALL_CMD_STR " summary",
       SHOW_STR
       IP_STR
       "IPv6 routing table\n"
       VRF_ALL_CMD_HELP_STR
       "Summary of all IPv6 routes\n")
{
  struct zebra_vrf *zvrf;
  vrf_iter_t iter;

  for (iter = vrf_first (); iter != VRF_ITER_INVALID; iter = vrf_next (iter))
    if ((zvrf = vrf_iter2info (iter)) != NULL)
      vty_show_ip_route_summary (vty, zvrf->table[AFI_IP6][SAFI_UNICAST]);

  return CMD_SUCCESS;
}

DEFUN (show_ipv6_mroute_vrf_all,
       show_ipv6_mroute_vrf_all_cmd,
       "show ipv6 mroute " VRF_ALL_CMD_STR,
       SHOW_STR
       IP_STR
       "IPv6 Multicast routing table\n"
       VRF_ALL_CMD_HELP_STR)
{
  struct route_table *table;
  struct route_node *rn;
  struct rib *rib;
  struct zebra_vrf *zvrf;
  vrf_iter_t iter;
  int first = 1;

  for (iter = vrf_first (); iter != VRF_ITER_INVALID; iter = vrf_next (iter))
    {
      if ((zvrf = vrf_iter2info (iter)) == NULL ||
          (table = zvrf->table[AFI_IP6][SAFI_UNICAST]) == NULL)
        continue;

      /* Show all IPv6 route. */
      for (rn = route_top (table); rn; rn = route_next (rn))
        RNODE_FOREACH_RIB (rn, rib)
          {
           if (first)
             {
               vty_out (vty, SHOW_ROUTE_V6_HEADER);
               first = 0;
             }
           vty_show_ip_route (vty, rn, rib, NULL);
          }
    }
  return CMD_SUCCESS;
}

DEFUN (show_ipv6_route_vrf_all_summary_prefix,
       show_ipv6_route_vrf_all_summary_prefix_cmd,
       "show ipv6 route " VRF_ALL_CMD_STR " summary prefix",
       SHOW_STR
       IP_STR
       "IPv6 routing table\n"
       VRF_ALL_CMD_HELP_STR
       "Summary of all IPv6 routes\n"
       "Prefix routes\n")
{
  struct zebra_vrf *zvrf;
  vrf_iter_t iter;

  for (iter = vrf_first (); iter != VRF_ITER_INVALID; iter = vrf_next (iter))
    if ((zvrf = vrf_iter2info (iter)) != NULL)
      vty_show_ip_route_summary_prefix (vty, zvrf->table[AFI_IP6][SAFI_UNICAST]);

  return CMD_SUCCESS;
}

/* Write IPv6 static route configuration. */
static int
static_config_ipv6 (struct vty *vty)
{
  struct route_node *rn;
  struct static_route *si;
  int write = 0;
  char buf[PREFIX_STRLEN];
  struct route_table *stable;
  struct zebra_vrf *zvrf;
  struct listnode *node;

  for (ALL_LIST_ELEMENTS_RO (zvrf_list, node, zvrf))
    {
      if ((stable = zvrf->stable[AFI_IP6][SAFI_UNICAST]) == NULL)
        continue;

      for (rn = route_top (stable); rn; rn = route_next (rn))
        for (si = rn->info; si; si = si->next)
          {
            vty_out (vty, "ipv6 route %s", prefix2str (&rn->p, buf, sizeof buf));

	    switch (si->type)
	      {
	      case STATIC_IPV6_GATEWAY:
		vty_out (vty, " %s", inet_ntop (AF_INET6, &si->addr.ipv6, buf, BUFSIZ));
		break;
	      case STATIC_IFINDEX:
		vty_out (vty, " %s", si->ifname);
		break;
	      case STATIC_BLACKHOLE:
		vty_out (vty, " Null0" );
		break;
	      case STATIC_IPV6_GATEWAY_IFINDEX:
		vty_out (vty, " %s %s",
			 inet_ntop (AF_INET6, &si->addr.ipv6, buf, BUFSIZ),
			 ifindex2ifname_vrf (si->ifindex, si->vrf_id));
		break;
	      }

            /* flags are incompatible with STATIC_BLACKHOLE */
            if (si->type != STATIC_BLACKHOLE)
              {
                if (CHECK_FLAG(si->flags, ZEBRA_FLAG_REJECT))
                  vty_out (vty, " %s", "reject");
                if (CHECK_FLAG(si->flags, ZEBRA_FLAG_BLACKHOLE))
                  vty_out (vty, " %s", "blackhole");
              }

            if (si->tag)
              vty_out (vty, " tag %"ROUTE_TAG_PRI, si->tag);

            if (si->distance != ZEBRA_STATIC_DISTANCE_DEFAULT)
              vty_out (vty, " %d", si->distance);

            if (si->vrf_id != VRF_DEFAULT)
              {
                vty_out (vty, " vrf %s", zvrf->name);
              }

            /* Label information */
            if (si->snh_label.num_labels)
              vty_out (vty, " label %s",
                       mpls_label2str (si->snh_label.num_labels,
                                       si->snh_label.label, buf, sizeof buf));

            vty_out (vty, "%s", VTY_NEWLINE);

            write = 1;
          }
    }
  return write;
}
#endif /* HAVE_IPV6 */

DEFUN (allow_external_route_update,
       allow_external_route_update_cmd,
       "allow-external-route-update",
       "Allow Quagga routes to be overwritten by external processes")
{
  allow_delete = 1;

  return CMD_SUCCESS;
}

DEFUN (no_allow_external_route_update,
       no_allow_external_route_update_cmd,
       "no allow-external-route-update",
       "Allow Quagga routes to be overwritten by external processes")
{
  allow_delete = 0;

  return CMD_SUCCESS;
}

/* show vrf */
DEFUN (show_vrf,
       show_vrf_cmd,
       "show vrf",
       SHOW_STR
       "VRF\n")
{
  struct zebra_vrf *zvrf;
  struct listnode *node;

  for (ALL_LIST_ELEMENTS_RO (zvrf_list, node, zvrf))
    {
      if (!zvrf->vrf_id)
        continue;

     vty_out (vty, "vrf %s ", zvrf->name);
     if (zvrf->vrf_id == VRF_UNKNOWN)
       vty_out (vty, "inactive");
     else
       vty_out (vty, "id %u table %u", zvrf->vrf_id, zvrf->table_id);
     vty_out (vty, "%s", VTY_NEWLINE);

    }

  return CMD_SUCCESS;
}

/* Static ip route configuration write function. */
static int
zebra_ip_config (struct vty *vty)
{
  int write = 0;

  write += static_config_ipv4 (vty, SAFI_UNICAST, "ip route");
  write += static_config_ipv4 (vty, SAFI_MULTICAST, "ip mroute");
#ifdef HAVE_IPV6
  write += static_config_ipv6 (vty);
#endif /* HAVE_IPV6 */

  write += zebra_import_table_config (vty);
  return write;
}

DEFUN (ip_zebra_import_table_distance,
       ip_zebra_import_table_distance_cmd,
       "ip import-table <1-252> distance <1-255>",
       IP_STR
       "import routes from non-main kernel table\n"
       "kernel routing table id\n"
       "Distance for imported routes\n"
       "Default distance value\n")
{
  u_int32_t table_id = 0;
  int distance = ZEBRA_TABLE_DISTANCE_DEFAULT;

  if (argc)
    VTY_GET_INTEGER("table", table_id, argv[0]);

  if (!is_zebra_valid_kernel_table(table_id))
    {
      vty_out(vty, "Invalid routing table ID, %d. Must be in range 1-252%s",
	      table_id, VTY_NEWLINE);
      return CMD_WARNING;
    }

  if (is_zebra_main_routing_table(table_id))
    {
      vty_out(vty, "Invalid routing table ID, %d. Must be non-default table%s",
	      table_id, VTY_NEWLINE);
      return CMD_WARNING;
    }

  if (argc > 1)
    VTY_GET_INTEGER_RANGE("distance", distance, argv[1], 1, 255);
  return (zebra_import_table(AFI_IP, table_id, distance, NULL, 1));

}

ALIAS (ip_zebra_import_table_distance,
       ip_zebra_import_table_cmd,
       "ip import-table <1-252>",
       IP_STR
       "import routes from non-main kernel table\n"
       "kernel routing table id\n")

DEFUN (ip_zebra_import_table_distance_routemap,
       ip_zebra_import_table_distance_routemap_cmd,
       "ip import-table <1-252> distance <1-255> route-map WORD",
       IP_STR
       "import routes from non-main kernel table\n"
       "kernel routing table id\n"
       "Distance for imported routes\n"
       "Default distance value\n"
       "route-map for filtering\n"
       "route-map name\n")
{
  u_int32_t table_id = 0;
  int distance = ZEBRA_TABLE_DISTANCE_DEFAULT;
  const char *rmap_name;

  if (argc)
    VTY_GET_INTEGER("table", table_id, argv[0]);

  if (!is_zebra_valid_kernel_table(table_id))
    {
      vty_out(vty, "Invalid routing table ID, %d. Must be in range 1-252%s",
	      table_id, VTY_NEWLINE);
      return CMD_WARNING;
    }

  if (is_zebra_main_routing_table(table_id))
    {
      vty_out(vty, "Invalid routing table ID, %d. Must be non-default table%s",
	      table_id, VTY_NEWLINE);
      return CMD_WARNING;
    }

  if (argc > 2)
    {
      VTY_GET_INTEGER_RANGE("distance", distance, argv[1], 1, 255);
      rmap_name =  XSTRDUP (MTYPE_ROUTE_MAP_NAME, argv[2]);
    }
  else
    rmap_name = XSTRDUP (MTYPE_ROUTE_MAP_NAME, argv[1]);

  return (zebra_import_table(AFI_IP, table_id, distance, rmap_name, 1));
}

ALIAS (ip_zebra_import_table_distance_routemap,
       ip_zebra_import_table_routemap_cmd,
       "ip import-table <1-252> route-map WORD",
       IP_STR
       "import routes from non-main kernel table\n"
       "kernel routing table id\n"
       "route-map for filtering\n"
       "route-map name\n")

DEFUN (no_ip_zebra_import_table,
       no_ip_zebra_import_table_cmd,
       "no ip import-table <1-252> {route-map NAME}",
       NO_STR
       IP_STR
       "import routes from non-main kernel table\n"
       "kernel routing table id\n")
{
  u_int32_t table_id = 0;

  if (argc)
    VTY_GET_INTEGER("table", table_id, argv[0]);

  if (!is_zebra_valid_kernel_table(table_id))
    {
      vty_out(vty, "Invalid routing table ID. Must be in range 1-252%s",
	      VTY_NEWLINE);
      return CMD_WARNING;
    }

  if (is_zebra_main_routing_table(table_id))
    {
      vty_out(vty, "Invalid routing table ID, %d. Must be non-default table%s",
	      table_id, VTY_NEWLINE);
      return CMD_WARNING;
    }

  if (!is_zebra_import_table_enabled(AFI_IP, table_id))
    return CMD_SUCCESS;

  return (zebra_import_table(AFI_IP, table_id, 0, NULL, 0));
}

ALIAS (no_ip_zebra_import_table,
       no_ip_zebra_import_table_distance_cmd,
       "no ip import-table <1-252> distance <1-255> {route-map NAME}",
       IP_STR
       "import routes from non-main kernel table to main table"
       "kernel routing table id\n"
       "distance to be used\n")

static int
config_write_protocol (struct vty *vty)
{
  if (allow_delete)
    vty_out(vty, "allow-external-route-update%s", VTY_NEWLINE);

  if (zebra_rnh_ip_default_route)
    vty_out(vty, "ip nht resolve-via-default%s", VTY_NEWLINE);

  if (zebra_rnh_ipv6_default_route)
    vty_out(vty, "ipv6 nht resolve-via-default%s", VTY_NEWLINE);

  enum multicast_mode ipv4_multicast_mode = multicast_mode_ipv4_get ();

  if (ipv4_multicast_mode != MCAST_NO_CONFIG)
    vty_out (vty, "ip multicast rpf-lookup-mode %s%s",
             ipv4_multicast_mode == MCAST_URIB_ONLY ? "urib-only" :
             ipv4_multicast_mode == MCAST_MRIB_ONLY ? "mrib-only" :
             ipv4_multicast_mode == MCAST_MIX_MRIB_FIRST ? "mrib-then-urib" :
             ipv4_multicast_mode == MCAST_MIX_DISTANCE ? "lower-distance" :
             "longer-prefix",
             VTY_NEWLINE);

  zebra_routemap_config_write_protocol(vty);

  return 1;
}

/* IP node for static routes. */
static struct cmd_node ip_node = { IP_NODE,  "",  1 };
static struct cmd_node protocol_node = { PROTOCOL_NODE, "", 1 };

/* Route VTY.  */
void
zebra_vty_init (void)
{
  install_node (&ip_node, zebra_ip_config);
  install_node (&protocol_node, config_write_protocol);

  install_element (CONFIG_NODE, &allow_external_route_update_cmd);
  install_element (CONFIG_NODE, &no_allow_external_route_update_cmd);
  install_element (CONFIG_NODE, &ip_mroute_cmd);
  install_element (CONFIG_NODE, &ip_mroute_dist_cmd);
  install_element (CONFIG_NODE, &no_ip_mroute_cmd);
  install_element (CONFIG_NODE, &no_ip_mroute_dist_cmd);
  install_element (CONFIG_NODE, &ip_multicast_mode_cmd);
  install_element (CONFIG_NODE, &no_ip_multicast_mode_cmd);
  install_element (CONFIG_NODE, &no_ip_multicast_mode_noarg_cmd);
  install_element (CONFIG_NODE, &ip_route_cmd);
  install_element (CONFIG_NODE, &ip_route_tag_cmd);
  install_element (CONFIG_NODE, &ip_route_flags_cmd);
  install_element (CONFIG_NODE, &ip_route_flags_tag_cmd);
  install_element (CONFIG_NODE, &ip_route_flags2_cmd);
  install_element (CONFIG_NODE, &ip_route_flags2_tag_cmd);
  install_element (CONFIG_NODE, &ip_route_mask_cmd);
  install_element (CONFIG_NODE, &ip_route_mask_tag_cmd);
  install_element (CONFIG_NODE, &ip_route_mask_flags_cmd);
  install_element (CONFIG_NODE, &ip_route_mask_flags_tag_cmd);
  install_element (CONFIG_NODE, &ip_route_mask_flags2_cmd);
  install_element (CONFIG_NODE, &ip_route_mask_flags2_tag_cmd);
  install_element (CONFIG_NODE, &no_ip_route_cmd);
  install_element (CONFIG_NODE, &no_ip_route_tag_cmd);
  install_element (CONFIG_NODE, &no_ip_route_flags_cmd);
  install_element (CONFIG_NODE, &no_ip_route_flags_tag_cmd);
  install_element (CONFIG_NODE, &no_ip_route_flags2_cmd);
  install_element (CONFIG_NODE, &no_ip_route_flags2_tag_cmd);
  install_element (CONFIG_NODE, &no_ip_route_mask_cmd);
  install_element (CONFIG_NODE, &no_ip_route_mask_tag_cmd);
  install_element (CONFIG_NODE, &no_ip_route_mask_flags_cmd);
  install_element (CONFIG_NODE, &no_ip_route_mask_flags_tag_cmd);
  install_element (CONFIG_NODE, &no_ip_route_mask_flags2_cmd);
  install_element (CONFIG_NODE, &no_ip_route_mask_flags2_tag_cmd);
  install_element (CONFIG_NODE, &ip_route_distance_cmd);
  install_element (CONFIG_NODE, &ip_route_tag_distance_cmd);
  install_element (CONFIG_NODE, &ip_route_flags_distance_cmd);
  install_element (CONFIG_NODE, &ip_route_flags_tag_distance_cmd);
  install_element (CONFIG_NODE, &ip_route_flags_distance2_cmd);
  install_element (CONFIG_NODE, &ip_route_flags_tag_distance2_cmd);
  install_element (CONFIG_NODE, &ip_route_mask_distance_cmd);
  install_element (CONFIG_NODE, &ip_route_mask_tag_distance_cmd);
  install_element (CONFIG_NODE, &ip_route_mask_flags_distance_cmd);
  install_element (CONFIG_NODE, &ip_route_mask_flags_tag_distance_cmd);
  install_element (CONFIG_NODE, &ip_route_mask_flags_distance2_cmd);
  install_element (CONFIG_NODE, &ip_route_mask_flags_tag_distance2_cmd);
  install_element (CONFIG_NODE, &no_ip_route_distance_cmd);
  install_element (CONFIG_NODE, &no_ip_route_tag_distance_cmd);
  install_element (CONFIG_NODE, &no_ip_route_flags_distance_cmd);
  install_element (CONFIG_NODE, &no_ip_route_flags_tag_distance_cmd);
  install_element (CONFIG_NODE, &no_ip_route_flags_distance2_cmd);
  install_element (CONFIG_NODE, &no_ip_route_flags_tag_distance2_cmd);
  install_element (CONFIG_NODE, &no_ip_route_mask_distance_cmd);
  install_element (CONFIG_NODE, &no_ip_route_mask_tag_distance_cmd);
  install_element (CONFIG_NODE, &no_ip_route_mask_flags_distance_cmd);
  install_element (CONFIG_NODE, &no_ip_route_mask_flags_tag_distance_cmd);
  install_element (CONFIG_NODE, &no_ip_route_mask_flags_distance2_cmd);
  install_element (CONFIG_NODE, &no_ip_route_mask_flags_tag_distance2_cmd);
  install_element (CONFIG_NODE, &ip_zebra_import_table_cmd);
  install_element (CONFIG_NODE, &ip_zebra_import_table_distance_cmd);
  install_element (CONFIG_NODE, &ip_zebra_import_table_routemap_cmd);
  install_element (CONFIG_NODE, &ip_zebra_import_table_distance_routemap_cmd);
  install_element (CONFIG_NODE, &no_ip_zebra_import_table_cmd);
  install_element (CONFIG_NODE, &no_ip_zebra_import_table_distance_cmd);

  install_element (VIEW_NODE, &show_vrf_cmd);
  install_element (VIEW_NODE, &show_ip_route_cmd);
  install_element (VIEW_NODE, &show_ip_route_ospf_instance_cmd);
  install_element (VIEW_NODE, &show_ip_route_tag_cmd);
  install_element (VIEW_NODE, &show_ip_nht_cmd);
  install_element (VIEW_NODE, &show_ip_nht_vrf_cmd);
  install_element (VIEW_NODE, &show_ip_nht_vrf_all_cmd);
  install_element (VIEW_NODE, &show_ipv6_nht_cmd);
  install_element (VIEW_NODE, &show_ipv6_nht_vrf_cmd);
  install_element (VIEW_NODE, &show_ipv6_nht_vrf_all_cmd);
  install_element (VIEW_NODE, &show_ip_route_addr_cmd);
  install_element (VIEW_NODE, &show_ip_route_prefix_cmd);
  install_element (VIEW_NODE, &show_ip_route_prefix_longer_cmd);
  install_element (VIEW_NODE, &show_ip_route_protocol_cmd);
  install_element (VIEW_NODE, &show_ip_route_supernets_cmd);
  install_element (VIEW_NODE, &show_ip_route_summary_cmd);
  install_element (VIEW_NODE, &show_ip_route_summary_prefix_cmd);

  install_element (VIEW_NODE, &show_ip_rpf_cmd);
  install_element (VIEW_NODE, &show_ip_rpf_addr_cmd);

  /* Commands for VRF */

  install_element (CONFIG_NODE, &ip_route_vrf_cmd);
  install_element (CONFIG_NODE, &ip_route_tag_vrf_cmd);
  install_element (CONFIG_NODE, &ip_route_flags_vrf_cmd);
  install_element (CONFIG_NODE, &ip_route_flags_tag_vrf_cmd);
  install_element (CONFIG_NODE, &ip_route_flags2_vrf_cmd);
  install_element (CONFIG_NODE, &ip_route_flags2_tag_vrf_cmd);
  install_element (CONFIG_NODE, &ip_route_mask_vrf_cmd);
  install_element (CONFIG_NODE, &ip_route_mask_tag_vrf_cmd);
  install_element (CONFIG_NODE, &ip_route_mask_flags_vrf_cmd);
  install_element (CONFIG_NODE, &ip_route_mask_flags_tag_vrf_cmd);
  install_element (CONFIG_NODE, &ip_route_mask_flags2_vrf_cmd);
  install_element (CONFIG_NODE, &ip_route_mask_flags2_tag_vrf_cmd);
  install_element (CONFIG_NODE, &no_ip_route_vrf_cmd);
  install_element (CONFIG_NODE, &no_ip_route_tag_vrf_cmd);
  install_element (CONFIG_NODE, &no_ip_route_flags_vrf_cmd);
  install_element (CONFIG_NODE, &no_ip_route_flags_tag_vrf_cmd);
  install_element (CONFIG_NODE, &no_ip_route_flags2_vrf_cmd);
  install_element (CONFIG_NODE, &no_ip_route_flags2_tag_vrf_cmd);
  install_element (CONFIG_NODE, &no_ip_route_mask_vrf_cmd);
  install_element (CONFIG_NODE, &no_ip_route_mask_tag_vrf_cmd);
  install_element (CONFIG_NODE, &no_ip_route_mask_flags_vrf_cmd);
  install_element (CONFIG_NODE, &no_ip_route_mask_flags_tag_vrf_cmd);
  install_element (CONFIG_NODE, &no_ip_route_mask_flags2_vrf_cmd);
  install_element (CONFIG_NODE, &no_ip_route_mask_flags2_tag_vrf_cmd);
  install_element (CONFIG_NODE, &ip_route_distance_vrf_cmd);
  install_element (CONFIG_NODE, &ip_route_tag_distance_vrf_cmd);
  install_element (CONFIG_NODE, &ip_route_flags_distance_vrf_cmd);
  install_element (CONFIG_NODE, &ip_route_flags_tag_distance_vrf_cmd);
  install_element (CONFIG_NODE, &ip_route_flags_distance2_vrf_cmd);
  install_element (CONFIG_NODE, &ip_route_flags_tag_distance2_vrf_cmd);
  install_element (CONFIG_NODE, &ip_route_mask_distance_vrf_cmd);
  install_element (CONFIG_NODE, &ip_route_mask_tag_distance_vrf_cmd);
  install_element (CONFIG_NODE, &ip_route_mask_flags_distance_vrf_cmd);
  install_element (CONFIG_NODE, &ip_route_mask_flags_tag_distance_vrf_cmd);
  install_element (CONFIG_NODE, &ip_route_mask_flags_distance2_vrf_cmd);
  install_element (CONFIG_NODE, &ip_route_mask_flags_tag_distance2_vrf_cmd);
  install_element (CONFIG_NODE, &no_ip_route_distance_vrf_cmd);
  install_element (CONFIG_NODE, &no_ip_route_tag_distance_vrf_cmd);
  install_element (CONFIG_NODE, &no_ip_route_flags_distance_vrf_cmd);
  install_element (CONFIG_NODE, &no_ip_route_flags_tag_distance_vrf_cmd);
  install_element (CONFIG_NODE, &no_ip_route_flags_distance2_vrf_cmd);
  install_element (CONFIG_NODE, &no_ip_route_flags_tag_distance2_vrf_cmd);
  install_element (CONFIG_NODE, &no_ip_route_mask_distance_vrf_cmd);
  install_element (CONFIG_NODE, &no_ip_route_mask_tag_distance_vrf_cmd);
  install_element (CONFIG_NODE, &no_ip_route_mask_flags_distance_vrf_cmd);
  install_element (CONFIG_NODE, &no_ip_route_mask_flags_tag_distance_vrf_cmd);
  install_element (CONFIG_NODE, &no_ip_route_mask_flags_distance2_vrf_cmd);
  install_element (CONFIG_NODE, &no_ip_route_mask_flags_tag_distance2_vrf_cmd);

  install_element (VIEW_NODE, &show_ip_route_vrf_cmd);
  install_element (VIEW_NODE, &show_ip_route_vrf_addr_cmd);
  install_element (VIEW_NODE, &show_ip_route_vrf_tag_cmd);
  install_element (VIEW_NODE, &show_ip_route_vrf_prefix_cmd);
  install_element (VIEW_NODE, &show_ip_route_vrf_prefix_longer_cmd);
  install_element (VIEW_NODE, &show_ip_route_vrf_protocol_cmd);
  install_element (VIEW_NODE, &show_ip_route_vrf_supernets_cmd);
  install_element (VIEW_NODE, &show_ip_route_vrf_summary_cmd);
  install_element (VIEW_NODE, &show_ip_route_vrf_summary_prefix_cmd);

  install_element (VIEW_NODE, &show_ip_route_vrf_all_cmd);
  install_element (VIEW_NODE, &show_ip_route_vrf_all_tag_cmd);
  install_element (VIEW_NODE, &show_ip_route_vrf_all_addr_cmd);
  install_element (VIEW_NODE, &show_ip_route_vrf_all_prefix_cmd);
  install_element (VIEW_NODE, &show_ip_route_vrf_all_prefix_longer_cmd);
  install_element (VIEW_NODE, &show_ip_route_vrf_all_protocol_cmd);
  install_element (VIEW_NODE, &show_ip_route_vrf_all_supernets_cmd);
  install_element (VIEW_NODE, &show_ip_route_vrf_all_summary_cmd);
  install_element (VIEW_NODE, &show_ip_route_vrf_all_summary_prefix_cmd);

#ifdef HAVE_IPV6
  install_element (CONFIG_NODE, &ipv6_route_cmd);
  install_element (CONFIG_NODE, &ipv6_route_flags_cmd);
  install_element (CONFIG_NODE, &ipv6_route_ifname_cmd);
  install_element (CONFIG_NODE, &ipv6_route_ifname_flags_cmd);
  install_element (CONFIG_NODE, &no_ipv6_route_cmd);
  install_element (CONFIG_NODE, &no_ipv6_route_flags_cmd);
  install_element (CONFIG_NODE, &no_ipv6_route_ifname_cmd);
  install_element (CONFIG_NODE, &no_ipv6_route_ifname_flags_cmd);
  install_element (CONFIG_NODE, &ipv6_route_pref_cmd);
  install_element (CONFIG_NODE, &ipv6_route_flags_pref_cmd);
  install_element (CONFIG_NODE, &ipv6_route_ifname_pref_cmd);
  install_element (CONFIG_NODE, &ipv6_route_ifname_flags_pref_cmd);
  install_element (CONFIG_NODE, &no_ipv6_route_pref_cmd);
  install_element (CONFIG_NODE, &no_ipv6_route_flags_pref_cmd);
  install_element (CONFIG_NODE, &no_ipv6_route_ifname_pref_cmd);
  install_element (CONFIG_NODE, &no_ipv6_route_ifname_flags_pref_cmd);
  install_element (CONFIG_NODE, &ipv6_route_tag_cmd);
  install_element (CONFIG_NODE, &ipv6_route_flags_tag_cmd);
  install_element (CONFIG_NODE, &ipv6_route_ifname_tag_cmd);
  install_element (CONFIG_NODE, &ipv6_route_ifname_flags_tag_cmd);
  install_element (CONFIG_NODE, &ipv6_route_pref_tag_cmd);
  install_element (CONFIG_NODE, &ipv6_route_flags_pref_tag_cmd);
  install_element (CONFIG_NODE, &ipv6_route_ifname_pref_tag_cmd);
  install_element (CONFIG_NODE, &ipv6_route_ifname_flags_pref_tag_cmd);
  install_element (CONFIG_NODE, &no_ipv6_route_tag_cmd);
  install_element (CONFIG_NODE, &no_ipv6_route_flags_tag_cmd);
  install_element (CONFIG_NODE, &no_ipv6_route_ifname_tag_cmd);
  install_element (CONFIG_NODE, &no_ipv6_route_ifname_flags_tag_cmd);
  install_element (CONFIG_NODE, &no_ipv6_route_pref_tag_cmd);
  install_element (CONFIG_NODE, &no_ipv6_route_flags_pref_tag_cmd);
  install_element (CONFIG_NODE, &no_ipv6_route_ifname_pref_tag_cmd);
  install_element (CONFIG_NODE, &no_ipv6_route_ifname_flags_pref_tag_cmd);
  install_element (CONFIG_NODE, &ip_nht_default_route_cmd);
  install_element (CONFIG_NODE, &no_ip_nht_default_route_cmd);
  install_element (CONFIG_NODE, &ipv6_nht_default_route_cmd);
  install_element (CONFIG_NODE, &no_ipv6_nht_default_route_cmd);
  install_element (VIEW_NODE, &show_ipv6_route_cmd);
  install_element (VIEW_NODE, &show_ipv6_route_tag_cmd);
  install_element (VIEW_NODE, &show_ipv6_route_summary_cmd);
  install_element (VIEW_NODE, &show_ipv6_route_summary_prefix_cmd);
  install_element (VIEW_NODE, &show_ipv6_route_protocol_cmd);
  install_element (VIEW_NODE, &show_ipv6_route_addr_cmd);
  install_element (VIEW_NODE, &show_ipv6_route_prefix_cmd);
  install_element (VIEW_NODE, &show_ipv6_route_prefix_longer_cmd);

  install_element (VIEW_NODE, &show_ipv6_mroute_cmd);

  /* Commands for VRF */

  install_element (CONFIG_NODE, &ipv6_route_vrf_cmd);
  install_element (CONFIG_NODE, &ipv6_route_flags_vrf_cmd);
  install_element (CONFIG_NODE, &ipv6_route_ifname_vrf_cmd);
  install_element (CONFIG_NODE, &ipv6_route_ifname_flags_vrf_cmd);
  install_element (CONFIG_NODE, &no_ipv6_route_vrf_cmd);
  install_element (CONFIG_NODE, &no_ipv6_route_flags_vrf_cmd);
  install_element (CONFIG_NODE, &no_ipv6_route_ifname_vrf_cmd);
  install_element (CONFIG_NODE, &no_ipv6_route_ifname_flags_vrf_cmd);
  install_element (CONFIG_NODE, &ipv6_route_pref_vrf_cmd);
  install_element (CONFIG_NODE, &ipv6_route_flags_pref_vrf_cmd);
  install_element (CONFIG_NODE, &ipv6_route_ifname_pref_vrf_cmd);
  install_element (CONFIG_NODE, &ipv6_route_ifname_flags_pref_vrf_cmd);
  install_element (CONFIG_NODE, &no_ipv6_route_pref_vrf_cmd);
  install_element (CONFIG_NODE, &no_ipv6_route_flags_pref_vrf_cmd);
  install_element (CONFIG_NODE, &no_ipv6_route_ifname_pref_vrf_cmd);
  install_element (CONFIG_NODE, &no_ipv6_route_ifname_flags_pref_vrf_cmd);
  install_element (CONFIG_NODE, &ipv6_route_tag_vrf_cmd);
  install_element (CONFIG_NODE, &ipv6_route_flags_tag_vrf_cmd);
  install_element (CONFIG_NODE, &ipv6_route_ifname_tag_vrf_cmd);
  install_element (CONFIG_NODE, &ipv6_route_ifname_flags_tag_vrf_cmd);
  install_element (CONFIG_NODE, &ipv6_route_pref_tag_vrf_cmd);
  install_element (CONFIG_NODE, &ipv6_route_flags_pref_tag_vrf_cmd);
  install_element (CONFIG_NODE, &ipv6_route_ifname_pref_tag_vrf_cmd);
  install_element (CONFIG_NODE, &ipv6_route_ifname_flags_pref_tag_vrf_cmd);
  install_element (CONFIG_NODE, &no_ipv6_route_tag_vrf_cmd);
  install_element (CONFIG_NODE, &no_ipv6_route_flags_tag_vrf_cmd);
  install_element (CONFIG_NODE, &no_ipv6_route_ifname_tag_vrf_cmd);
  install_element (CONFIG_NODE, &no_ipv6_route_ifname_flags_tag_vrf_cmd);
  install_element (CONFIG_NODE, &no_ipv6_route_pref_tag_vrf_cmd);
  install_element (CONFIG_NODE, &no_ipv6_route_flags_pref_tag_vrf_cmd);
  install_element (CONFIG_NODE, &no_ipv6_route_ifname_pref_tag_vrf_cmd);
  install_element (CONFIG_NODE, &no_ipv6_route_ifname_flags_pref_tag_vrf_cmd);


  install_element (VIEW_NODE, &show_ipv6_route_vrf_cmd);
  install_element (VIEW_NODE, &show_ipv6_route_vrf_tag_cmd);
  install_element (VIEW_NODE, &show_ipv6_route_vrf_summary_cmd);
  install_element (VIEW_NODE, &show_ipv6_route_vrf_summary_prefix_cmd);
  install_element (VIEW_NODE, &show_ipv6_route_vrf_protocol_cmd);
  install_element (VIEW_NODE, &show_ipv6_route_vrf_addr_cmd);
  install_element (VIEW_NODE, &show_ipv6_route_vrf_prefix_cmd);
  install_element (VIEW_NODE, &show_ipv6_route_vrf_prefix_longer_cmd);

  install_element (VIEW_NODE, &show_ipv6_route_vrf_all_cmd);
  install_element (VIEW_NODE, &show_ipv6_route_vrf_all_tag_cmd);
  install_element (VIEW_NODE, &show_ipv6_route_vrf_all_summary_cmd);
  install_element (VIEW_NODE, &show_ipv6_route_vrf_all_summary_prefix_cmd);
  install_element (VIEW_NODE, &show_ipv6_route_vrf_all_protocol_cmd);
  install_element (VIEW_NODE, &show_ipv6_route_vrf_all_addr_cmd);
  install_element (VIEW_NODE, &show_ipv6_route_vrf_all_prefix_cmd);
  install_element (VIEW_NODE, &show_ipv6_route_vrf_all_prefix_longer_cmd);

  install_element (VIEW_NODE, &show_ipv6_mroute_vrf_cmd);

  install_element (VIEW_NODE, &show_ipv6_mroute_vrf_all_cmd);
#endif /* HAVE_IPV6 */
}<|MERGE_RESOLUTION|>--- conflicted
+++ resolved
@@ -70,7 +70,7 @@
   struct zebra_vrf *zvrf = NULL;
   unsigned int ifindex = 0;
   const char *ifname = NULL;
-  u_char type = STATIC_IPV4_BLACKHOLE;
+  u_char type = STATIC_BLACKHOLE;
   struct static_nh_label snh_label;
 
   memset (&snh_label, 0, sizeof (struct static_nh_label));
@@ -3742,7 +3742,7 @@
   struct prefix p;
   struct in6_addr *gate = NULL;
   struct in6_addr gate_addr;
-  u_char type = 0;
+  u_char type = STATIC_BLACKHOLE;
   u_char flag = 0;
   route_tag_t tag = 0;
   unsigned int ifindex = 0;
@@ -3783,7 +3783,6 @@
       return CMD_WARNING;
     }
 
-<<<<<<< HEAD
   /* Labels */
   memset (&snh_label, 0, sizeof (struct static_nh_label));
   if (label_str)
@@ -3796,8 +3795,6 @@
         }
     }
 
-  if (ifname)
-=======
   /* Null0 static route.  */
   if ((gate_str != NULL) && (strncasecmp (gate_str, "Null0", strlen (gate_str)) == 0))
     {
@@ -3807,10 +3804,11 @@
           return CMD_WARNING;
         }
       if (add_cmd)
-        static_add_ipv6 (&p, STATIC_BLACKHOLE, NULL, ifindex, ifname,
-                         ZEBRA_FLAG_BLACKHOLE, tag, distance, zvrf);
+        static_add_route (AFI_IP6, SAFI_UNICAST, type, &p, NULL, ifindex, ifname,
+			  ZEBRA_FLAG_BLACKHOLE, tag, distance, zvrf, &snh_label);
       else
-        static_delete_ipv6 (&p, STATIC_BLACKHOLE, NULL, ifindex, tag, distance, zvrf);
+        static_delete_route (AFI_IP6, SAFI_UNICAST, type, &p,  NULL, ifindex, tag,
+			     distance, zvrf, &snh_label);
       return CMD_SUCCESS;
     }
 
@@ -3832,7 +3830,6 @@
   }
 
  if (ifname)
->>>>>>> 36602be1
     {
       /* When ifname is specified.  It must be come with gateway
          address. */
@@ -3898,11 +3895,7 @@
 
 DEFUN (ipv6_route_tag,
        ipv6_route_tag_cmd,
-<<<<<<< HEAD
-       "ipv6 route X:X::X:X/M (X:X::X:X|INTERFACE) tag <1-4294967295>",
-=======
-       "ipv6 route X:X::X:X/M (X:X::X:X|INTERFACE|null0) tag <1-65535>",
->>>>>>> 36602be1
+       "ipv6 route X:X::X:X/M (X:X::X:X|INTERFACE|null0) tag <1-4294967295>",
        IP_STR
        "Establish static routes\n"
        "IPv6 destination prefix (e.g. 3ffe:506::/32)\n"
@@ -4016,11 +4009,7 @@
 
 DEFUN (ipv6_route_pref_tag,
        ipv6_route_pref_tag_cmd,
-<<<<<<< HEAD
-       "ipv6 route X:X::X:X/M (X:X::X:X|INTERFACE) tag <1-4294967295> <1-255>",
-=======
-       "ipv6 route X:X::X:X/M (X:X::X:X|INTERFACE|null0) tag <1-65535> <1-255>",
->>>>>>> 36602be1
+       "ipv6 route X:X::X:X/M (X:X::X:X|INTERFACE|null0) tag <1-4294967295> <1-255>",
        IP_STR
        "Establish static routes\n"
        "IPv6 destination prefix (e.g. 3ffe:506::/32)\n"
@@ -4142,11 +4131,7 @@
 
 DEFUN (no_ipv6_route_tag,
        no_ipv6_route_tag_cmd,
-<<<<<<< HEAD
-       "no ipv6 route X:X::X:X/M (X:X::X:X|INTERFACE) tag <1-4294967295>",
-=======
-       "no ipv6 route X:X::X:X/M (X:X::X:X|INTERFACE|null0) tag <1-65535>",
->>>>>>> 36602be1
+       "no ipv6 route X:X::X:X/M (X:X::X:X|INTERFACE|null0) tag <1-4294967295>",
        NO_STR
        IP_STR
        "Establish static routes\n"
@@ -4269,11 +4254,7 @@
 
 DEFUN (no_ipv6_route_pref_tag,
        no_ipv6_route_pref_tag_cmd,
-<<<<<<< HEAD
-       "no ipv6 route X:X::X:X/M (X:X::X:X|INTERFACE) tag <1-4294967295> <1-255>",
-=======
-       "no ipv6 route X:X::X:X/M (X:X::X:X|INTERFACE|null0) tag <1-65535> <1-255>",
->>>>>>> 36602be1
+       "no ipv6 route X:X::X:X/M (X:X::X:X|INTERFACE|null0) tag <1-4294967295> <1-255>",
        NO_STR
        IP_STR
        "Establish static routes\n"
@@ -4404,11 +4385,7 @@
 
 DEFUN (ipv6_route_tag_vrf,
        ipv6_route_tag_vrf_cmd,
-<<<<<<< HEAD
-       "ipv6 route X:X::X:X/M (X:X::X:X|INTERFACE) tag <1-4294967295> " VRF_CMD_STR,
-=======
-       "ipv6 route X:X::X:X/M (X:X::X:X|INTERFACE|null0) tag <1-65535> " VRF_CMD_STR,
->>>>>>> 36602be1
+       "ipv6 route X:X::X:X/M (X:X::X:X|INTERFACE|null0) tag <1-4294967295> " VRF_CMD_STR,
        IP_STR
        "Establish static routes\n"
        "IPv6 destination prefix (e.g. 3ffe:506::/32)\n"
@@ -4530,11 +4507,7 @@
 
 DEFUN (ipv6_route_pref_tag_vrf,
        ipv6_route_pref_tag_vrf_cmd,
-<<<<<<< HEAD
-       "ipv6 route X:X::X:X/M (X:X::X:X|INTERFACE) tag <1-4294967295> <1-255> " VRF_CMD_STR,
-=======
-       "ipv6 route X:X::X:X/M (X:X::X:X|INTERFACE|null0) tag <1-65535> <1-255> " VRF_CMD_STR,
->>>>>>> 36602be1
+       "ipv6 route X:X::X:X/M (X:X::X:X|INTERFACE|null0) tag <1-4294967295> <1-255> " VRF_CMD_STR,
        IP_STR
        "Establish static routes\n"
        "IPv6 destination prefix (e.g. 3ffe:506::/32)\n"
@@ -4664,11 +4637,7 @@
 
 DEFUN (no_ipv6_route_tag_vrf,
        no_ipv6_route_tag_vrf_cmd,
-<<<<<<< HEAD
-       "no ipv6 route X:X::X:X/M (X:X::X:X|INTERFACE) tag <1-4294967295> " VRF_CMD_STR,
-=======
-       "no ipv6 route X:X::X:X/M (X:X::X:X|INTERFACE|null0) tag <1-65535> " VRF_CMD_STR,
->>>>>>> 36602be1
+       "no ipv6 route X:X::X:X/M (X:X::X:X|INTERFACE|null0) tag <1-4294967295> " VRF_CMD_STR,
        NO_STR
        IP_STR
        "Establish static routes\n"
@@ -4799,11 +4768,7 @@
 
 DEFUN (no_ipv6_route_pref_tag_vrf,
        no_ipv6_route_pref_tag_vrf_cmd,
-<<<<<<< HEAD
-       "no ipv6 route X:X::X:X/M (X:X::X:X|INTERFACE) tag <1-4294967295> <1-255> " VRF_CMD_STR,
-=======
-       "no ipv6 route X:X::X:X/M (X:X::X:X|INTERFACE|null0) tag <1-65535> <1-255> " VRF_CMD_STR,
->>>>>>> 36602be1
+       "no ipv6 route X:X::X:X/M (X:X::X:X|INTERFACE|null0) tag <1-4294967295> <1-255> " VRF_CMD_STR,
        NO_STR
        IP_STR
        "Establish static routes\n"
