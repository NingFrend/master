/*
 * Code for encoding/decoding FPM messages that are in netlink format.
 *
 * Copyright (C) 1997, 98, 99 Kunihiro Ishiguro
 * Copyright (C) 2012 by Open Source Routing.
 * Copyright (C) 2012 by Internet Systems Consortium, Inc. ("ISC")
 *
 * This file is part of GNU Zebra.
 *
 * GNU Zebra is free software; you can redistribute it and/or modify it
 * under the terms of the GNU General Public License as published by the
 * Free Software Foundation; either version 2, or (at your option) any
 * later version.
 *
 * GNU Zebra is distributed in the hope that it will be useful, but
 * WITHOUT ANY WARRANTY; without even the implied warranty of
 * MERCHANTABILITY or FITNESS FOR A PARTICULAR PURPOSE.  See the GNU
 * General Public License for more details.
 *
 * You should have received a copy of the GNU General Public License along
 * with this program; see the file COPYING; if not, write to the Free Software
 * Foundation, Inc., 51 Franklin St, Fifth Floor, Boston, MA 02110-1301 USA
 */

#include <zebra.h>

#ifdef HAVE_NETLINK

#include "log.h"
#include "rib.h"
#include "vty.h"
#include "prefix.h"

#include "zebra/zserv.h"
#include "zebra/zebra_router.h"
#include "zebra/zebra_dplane.h"
#include "zebra/zebra_ns.h"
#include "zebra/zebra_vrf.h"
#include "zebra/kernel_netlink.h"
#include "zebra/rt_netlink.h"
#include "nexthop.h"

#include "zebra/zebra_fpm_private.h"
#include "zebra/zebra_vxlan_private.h"

/*
 * addr_to_a
 *
 * Returns string representation of an address of the given AF.
 */
static inline const char *addr_to_a(uint8_t af, void *addr)
{
	if (!addr)
		return "<No address>";

	switch (af) {

	case AF_INET:
		return inet_ntoa(*((struct in_addr *)addr));
	case AF_INET6:
		return inet6_ntoa(*((struct in6_addr *)addr));
	default:
		return "<Addr in unknown AF>";
	}
}

/*
 * prefix_addr_to_a
 *
 * Convience wrapper that returns a human-readable string for the
 * address in a prefix.
 */
static const char *prefix_addr_to_a(struct prefix *prefix)
{
	if (!prefix)
		return "<No address>";

	return addr_to_a(prefix->family, &prefix->u.prefix);
}

/*
 * af_addr_size
 *
 * The size of an address in a given address family.
 */
static size_t af_addr_size(uint8_t af)
{
	switch (af) {

	case AF_INET:
		return 4;
	case AF_INET6:
		return 16;
	default:
		assert(0);
		return 16;
	}
}

/*
 * We plan to use RTA_ENCAP_TYPE attribute for VxLAN encap as well.
 * Currently, values 0 to 8 for this attribute are used by lwtunnel_encap_types
 * So, we cannot use these values for VxLAN encap.
 */
enum fpm_nh_encap_type_t {
	FPM_NH_ENCAP_NONE = 0,
	FPM_NH_ENCAP_VXLAN = 100,
	FPM_NH_ENCAP_MAX,
};

/*
 * fpm_nh_encap_type_to_str
 */
static const char *fpm_nh_encap_type_to_str(enum fpm_nh_encap_type_t encap_type)
{
	switch (encap_type) {
	case FPM_NH_ENCAP_NONE:
		return "none";

	case FPM_NH_ENCAP_VXLAN:
		return "VxLAN";

	case FPM_NH_ENCAP_MAX:
		return "invalid";
	}

	return "invalid";
}

struct vxlan_encap_info_t {
	vni_t vni;
};

enum vxlan_encap_info_type_t {
	VXLAN_VNI = 0,
};

struct fpm_nh_encap_info_t {
	enum fpm_nh_encap_type_t encap_type;
	union {
		struct vxlan_encap_info_t vxlan_encap;
	};
};

/*
 * netlink_nh_info
 *
 * Holds information about a single nexthop for netlink. These info
 * structures are transient and may contain pointers into rib
 * data structures for convenience.
 */
struct netlink_nh_info {
	uint32_t if_index;
	union g_addr *gateway;

	/*
	 * Information from the struct nexthop from which this nh was
	 * derived. For debug purposes only.
	 */
	int recursive;
	enum nexthop_types_t type;
	struct fpm_nh_encap_info_t encap_info;
};

/*
 * netlink_route_info
 *
 * A structure for holding information for a netlink route message.
 */
struct netlink_route_info {
	uint16_t nlmsg_type;
	uint8_t rtm_type;
	uint32_t rtm_table;
	uint8_t rtm_protocol;
	uint8_t af;
	struct prefix *prefix;
	uint32_t *metric;
	unsigned int num_nhs;

	/*
	 * Nexthop structures
	 */
	struct netlink_nh_info nhs[MULTIPATH_NUM];
	union g_addr *pref_src;
};

/*
 * netlink_route_info_add_nh
 *
 * Add information about the given nexthop to the given route info
 * structure.
 *
 * Returns true if a nexthop was added, false otherwise.
 */
static int netlink_route_info_add_nh(struct netlink_route_info *ri,
				     struct nexthop *nexthop,
				     struct route_entry *re)
{
	struct netlink_nh_info nhi;
	union g_addr *src;
	zebra_l3vni_t *zl3vni = NULL;

	memset(&nhi, 0, sizeof(nhi));
	src = NULL;

	if (ri->num_nhs >= (int)array_size(ri->nhs))
		return 0;

	nhi.recursive = nexthop->rparent ? 1 : 0;
	nhi.type = nexthop->type;
	nhi.if_index = nexthop->ifindex;

	if (nexthop->type == NEXTHOP_TYPE_IPV4
	    || nexthop->type == NEXTHOP_TYPE_IPV4_IFINDEX) {
		nhi.gateway = &nexthop->gate;
		if (nexthop->src.ipv4.s_addr != INADDR_ANY)
			src = &nexthop->src;
	}

	if (nexthop->type == NEXTHOP_TYPE_IPV6
	    || nexthop->type == NEXTHOP_TYPE_IPV6_IFINDEX) {
		nhi.gateway = &nexthop->gate;
	}

	if (nexthop->type == NEXTHOP_TYPE_IFINDEX) {
		if (nexthop->src.ipv4.s_addr != INADDR_ANY)
			src = &nexthop->src;
	}

	if (!nhi.gateway && nhi.if_index == 0)
		return 0;

	if (re && CHECK_FLAG(re->flags, ZEBRA_FLAG_EVPN_ROUTE)) {
		nhi.encap_info.encap_type = FPM_NH_ENCAP_VXLAN;

		zl3vni = zl3vni_from_vrf(nexthop->vrf_id);
		if (zl3vni && is_l3vni_oper_up(zl3vni)) {

			/* Add VNI to VxLAN encap info */
			nhi.encap_info.vxlan_encap.vni = zl3vni->vni;
		}
	}

	/*
	 * We have a valid nhi. Copy the structure over to the route_info.
	 */
	ri->nhs[ri->num_nhs] = nhi;
	ri->num_nhs++;

	if (src && !ri->pref_src)
		ri->pref_src = src;

	return 1;
}

/*
 * netlink_proto_from_route_type
 */
static uint8_t netlink_proto_from_route_type(int type)
{
	switch (type) {
	case ZEBRA_ROUTE_KERNEL:
	case ZEBRA_ROUTE_CONNECT:
		return RTPROT_KERNEL;

	default:
		return RTPROT_ZEBRA;
	}
}

/*
 * netlink_route_info_fill
 *
 * Fill out the route information object from the given route.
 *
 * Returns true on success and false on failure.
 */
static int netlink_route_info_fill(struct netlink_route_info *ri, int cmd,
				   rib_dest_t *dest, struct route_entry *re)
{
	struct nexthop *nexthop;
	struct zebra_vrf *zvrf;

	memset(ri, 0, sizeof(*ri));

	ri->prefix = rib_dest_prefix(dest);
	ri->af = rib_dest_af(dest);

	ri->nlmsg_type = cmd;
	zvrf = rib_dest_vrf(dest);
	if (zvrf)
		ri->rtm_table = zvrf->table_id;
	ri->rtm_protocol = RTPROT_UNSPEC;

	/*
	 * An RTM_DELROUTE need not be accompanied by any nexthops,
	 * particularly in our communication with the FPM.
	 */
	if (cmd == RTM_DELROUTE && !re)
		return 1;

	if (!re) {
		zfpm_debug("%s: Expected non-NULL re pointer", __func__);
		return 0;
	}

	ri->rtm_protocol = netlink_proto_from_route_type(re->type);
	ri->rtm_type = RTN_UNICAST;
	ri->metric = &re->metric;

	for (ALL_NEXTHOPS(re->nhe->nhg, nexthop)) {
		if (ri->num_nhs >= zrouter.multipath_num)
			break;

		if (CHECK_FLAG(nexthop->flags, NEXTHOP_FLAG_RECURSIVE))
			continue;

		if (nexthop->type == NEXTHOP_TYPE_BLACKHOLE) {
			switch (nexthop->bh_type) {
			case BLACKHOLE_ADMINPROHIB:
				ri->rtm_type = RTN_PROHIBIT;
				break;
			case BLACKHOLE_REJECT:
				ri->rtm_type = RTN_UNREACHABLE;
				break;
			case BLACKHOLE_NULL:
			default:
				ri->rtm_type = RTN_BLACKHOLE;
				break;
			}
		}

		if ((cmd == RTM_NEWROUTE
		     && CHECK_FLAG(nexthop->flags, NEXTHOP_FLAG_ACTIVE))
		    || (cmd == RTM_DELROUTE
			&& CHECK_FLAG(re->status, ROUTE_ENTRY_INSTALLED))) {
			netlink_route_info_add_nh(ri, nexthop, re);
		}
	}

	/* If there is no useful nexthop then return. */
	if (ri->rtm_type != RTN_BLACKHOLE && ri->num_nhs == 0) {
		zfpm_debug("netlink_encode_route(): No useful nexthop.");
		return 0;
	}

	return 1;
}

/*
 * netlink_route_info_encode
 *
 * Returns the number of bytes written to the buffer. 0 or a negative
 * value indicates an error.
 */
static int netlink_route_info_encode(struct netlink_route_info *ri,
				     char *in_buf, size_t in_buf_len)
{
	size_t bytelen;
	unsigned int nexthop_num = 0;
	size_t buf_offset;
	struct netlink_nh_info *nhi;
	enum fpm_nh_encap_type_t encap;
	struct rtattr *nest, *inner_nest;
	struct rtnexthop *rtnh;
	struct vxlan_encap_info_t *vxlan;
<<<<<<< HEAD
	int nest_len;
	struct in6_addr ipv6;
=======
>>>>>>> fd2edd5a

	struct {
		struct nlmsghdr n;
		struct rtmsg r;
		char buf[1];
	} * req;

	req = (void *)in_buf;

	buf_offset = ((char *)req->buf) - ((char *)req);

	if (in_buf_len < buf_offset) {
		assert(0);
		return 0;
	}

	memset(req, 0, buf_offset);

	bytelen = af_addr_size(ri->af);

	req->n.nlmsg_len = NLMSG_LENGTH(sizeof(struct rtmsg));
	req->n.nlmsg_flags = NLM_F_CREATE | NLM_F_REQUEST;
	req->n.nlmsg_type = ri->nlmsg_type;
	req->r.rtm_family = ri->af;

	/*
	 * rtm_table field is a uchar field which can accomodate table_id less
	 * than 256.
	 * To support table id greater than 255, if the table_id is greater than
	 * 255, set rtm_table to RT_TABLE_UNSPEC and add RTA_TABLE attribute
	 * with 32 bit value as the table_id.
	 */
	if (ri->rtm_table < 256)
		req->r.rtm_table = ri->rtm_table;
	else {
		req->r.rtm_table = RT_TABLE_UNSPEC;
		nl_attr_put32(&req->n, in_buf_len, RTA_TABLE, ri->rtm_table);
	}

	req->r.rtm_dst_len = ri->prefix->prefixlen;
	req->r.rtm_protocol = ri->rtm_protocol;
	req->r.rtm_scope = RT_SCOPE_UNIVERSE;

	nl_attr_put(&req->n, in_buf_len, RTA_DST, &ri->prefix->u.prefix,
		    bytelen);

	req->r.rtm_type = ri->rtm_type;

	/* Metric. */
	if (ri->metric)
		nl_attr_put32(&req->n, in_buf_len, RTA_PRIORITY, *ri->metric);

	if (ri->num_nhs == 0)
		goto done;

	if (ri->num_nhs == 1) {
		nhi = &ri->nhs[0];
		if (nhi->gateway) {
<<<<<<< HEAD
			if (nhi->type == NEXTHOP_TYPE_IPV4_IFINDEX
			    && ri->af == AF_INET6) {
				ipv4_to_ipv4_mapped_ipv6(&ipv6,
							 nhi->gateway->ipv4);
				addattr_l(&req->n, in_buf_len, RTA_GATEWAY,
					  &ipv6, bytelen);
			} else
				addattr_l(&req->n, in_buf_len, RTA_GATEWAY,
					  nhi->gateway, bytelen);
=======
			nl_attr_put(&req->n, in_buf_len, RTA_GATEWAY,
				    nhi->gateway, bytelen);
>>>>>>> fd2edd5a
		}

		if (nhi->if_index) {
			nl_attr_put32(&req->n, in_buf_len, RTA_OIF,
				      nhi->if_index);
		}

		encap = nhi->encap_info.encap_type;
		switch (encap) {
		case FPM_NH_ENCAP_NONE:
		case FPM_NH_ENCAP_MAX:
			break;
		case FPM_NH_ENCAP_VXLAN:
			nl_attr_put16(&req->n, in_buf_len, RTA_ENCAP_TYPE,
				      encap);
			vxlan = &nhi->encap_info.vxlan_encap;
			nest = nl_attr_nest(&req->n, in_buf_len, RTA_ENCAP);
			nl_attr_put32(&req->n, in_buf_len, VXLAN_VNI,
				      vxlan->vni);
			nl_attr_nest_end(&req->n, nest);
			break;
		}

		goto done;
	}

	/*
	 * Multipath case.
	 */
	nest = nl_attr_nest(&req->n, in_buf_len, RTA_MULTIPATH);

	for (nexthop_num = 0; nexthop_num < ri->num_nhs; nexthop_num++) {
		rtnh = nl_attr_rtnh(&req->n, in_buf_len);
		nhi = &ri->nhs[nexthop_num];

		if (nhi->gateway)
			nl_attr_put(&req->n, in_buf_len, RTA_GATEWAY,
				    nhi->gateway, bytelen);

		if (nhi->if_index) {
			rtnh->rtnh_ifindex = nhi->if_index;
		}

		encap = nhi->encap_info.encap_type;
		switch (encap) {
		case FPM_NH_ENCAP_NONE:
		case FPM_NH_ENCAP_MAX:
			break;
		case FPM_NH_ENCAP_VXLAN:
			nl_attr_put16(&req->n, in_buf_len, RTA_ENCAP_TYPE,
				      encap);
			vxlan = &nhi->encap_info.vxlan_encap;
			inner_nest =
				nl_attr_nest(&req->n, in_buf_len, RTA_ENCAP);
			nl_attr_put32(&req->n, in_buf_len, VXLAN_VNI,
				      vxlan->vni);
			nl_attr_nest_end(&req->n, inner_nest);
			break;
		}

		nl_attr_rtnh_end(&req->n, rtnh);
	}

	nl_attr_nest_end(&req->n, nest);
	assert(nest->rta_len > RTA_LENGTH(0));

done:

	if (ri->pref_src) {
		nl_attr_put(&req->n, in_buf_len, RTA_PREFSRC, &ri->pref_src,
			    bytelen);
	}

	assert(req->n.nlmsg_len < in_buf_len);
	return req->n.nlmsg_len;
}

/*
 * zfpm_log_route_info
 *
 * Helper function to log the information in a route_info structure.
 */
static void zfpm_log_route_info(struct netlink_route_info *ri,
				const char *label)
{
	struct netlink_nh_info *nhi;
	unsigned int i;

	zfpm_debug("%s : %s %s/%d, Proto: %s, Metric: %u", label,
		   nl_msg_type_to_str(ri->nlmsg_type),
		   prefix_addr_to_a(ri->prefix), ri->prefix->prefixlen,
		   nl_rtproto_to_str(ri->rtm_protocol),
		   ri->metric ? *ri->metric : 0);

	for (i = 0; i < ri->num_nhs; i++) {
		nhi = &ri->nhs[i];
		zfpm_debug("  Intf: %u, Gateway: %s, Recursive: %s, Type: %s, Encap type: %s",
			   nhi->if_index, addr_to_a(ri->af, nhi->gateway),
			   nhi->recursive ? "yes" : "no",
			   nexthop_type_to_str(nhi->type),
			   fpm_nh_encap_type_to_str(nhi->encap_info.encap_type)
			   );
	}
}

/*
 * zfpm_netlink_encode_route
 *
 * Create a netlink message corresponding to the given route in the
 * given buffer space.
 *
 * Returns the number of bytes written to the buffer. 0 or a negative
 * value indicates an error.
 */
int zfpm_netlink_encode_route(int cmd, rib_dest_t *dest, struct route_entry *re,
			      char *in_buf, size_t in_buf_len)
{
	struct netlink_route_info ri_space, *ri;

	ri = &ri_space;

	if (!netlink_route_info_fill(ri, cmd, dest, re))
		return 0;

	zfpm_log_route_info(ri, __func__);

	return netlink_route_info_encode(ri, in_buf, in_buf_len);
}

/*
 * zfpm_netlink_encode_mac
 *
 * Create a netlink message corresponding to the given MAC.
 *
 * Returns the number of bytes written to the buffer. 0 or a negative
 * value indicates an error.
 */
int zfpm_netlink_encode_mac(struct fpm_mac_info_t *mac, char *in_buf,
			    size_t in_buf_len)
{
	char buf1[ETHER_ADDR_STRLEN];
	size_t buf_offset;

	struct macmsg {
		struct nlmsghdr hdr;
		struct ndmsg ndm;
		char buf[0];
	} *req;
	req = (void *)in_buf;

	buf_offset = offsetof(struct macmsg, buf);
	if (in_buf_len < buf_offset)
		return 0;
	memset(req, 0, buf_offset);

	/* Construct nlmsg header */
	req->hdr.nlmsg_len = NLMSG_LENGTH(sizeof(struct ndmsg));
	req->hdr.nlmsg_type = CHECK_FLAG(mac->fpm_flags, ZEBRA_MAC_DELETE_FPM) ?
				RTM_DELNEIGH : RTM_NEWNEIGH;
	req->hdr.nlmsg_flags = NLM_F_REQUEST;
	if (req->hdr.nlmsg_type == RTM_NEWNEIGH)
		req->hdr.nlmsg_flags |= (NLM_F_CREATE | NLM_F_REPLACE);

	/* Construct ndmsg */
	req->ndm.ndm_family = AF_BRIDGE;
	req->ndm.ndm_ifindex = mac->vxlan_if;

	req->ndm.ndm_state = NUD_REACHABLE;
	req->ndm.ndm_flags |= NTF_SELF | NTF_MASTER;
	if (CHECK_FLAG(mac->zebra_flags,
		(ZEBRA_MAC_STICKY | ZEBRA_MAC_REMOTE_DEF_GW)))
		req->ndm.ndm_state |= NUD_NOARP;
	else
		req->ndm.ndm_flags |= NTF_EXT_LEARNED;

	/* Add attributes */
	nl_attr_put(&req->hdr, in_buf_len, NDA_LLADDR, &mac->macaddr, 6);
	nl_attr_put(&req->hdr, in_buf_len, NDA_DST, &mac->r_vtep_ip, 4);
	nl_attr_put32(&req->hdr, in_buf_len, NDA_MASTER, mac->svi_if);
	nl_attr_put32(&req->hdr, in_buf_len, NDA_VNI, mac->vni);

	assert(req->hdr.nlmsg_len < in_buf_len);

	zfpm_debug("Tx %s family %s ifindex %u MAC %s DEST %s",
		   nl_msg_type_to_str(req->hdr.nlmsg_type),
		   nl_family_to_str(req->ndm.ndm_family), req->ndm.ndm_ifindex,
		   prefix_mac2str(&mac->macaddr, buf1, sizeof(buf1)),
		   inet_ntoa(mac->r_vtep_ip));

	return req->hdr.nlmsg_len;
}

#endif /* HAVE_NETLINK */<|MERGE_RESOLUTION|>--- conflicted
+++ resolved
@@ -364,12 +364,7 @@
 	struct rtattr *nest, *inner_nest;
 	struct rtnexthop *rtnh;
 	struct vxlan_encap_info_t *vxlan;
-<<<<<<< HEAD
-	int nest_len;
 	struct in6_addr ipv6;
-=======
->>>>>>> fd2edd5a
-
 	struct {
 		struct nlmsghdr n;
 		struct rtmsg r;
@@ -427,20 +422,15 @@
 	if (ri->num_nhs == 1) {
 		nhi = &ri->nhs[0];
 		if (nhi->gateway) {
-<<<<<<< HEAD
 			if (nhi->type == NEXTHOP_TYPE_IPV4_IFINDEX
 			    && ri->af == AF_INET6) {
 				ipv4_to_ipv4_mapped_ipv6(&ipv6,
 							 nhi->gateway->ipv4);
-				addattr_l(&req->n, in_buf_len, RTA_GATEWAY,
+				nl_attr_put(&req->n, in_buf_len, RTA_GATEWAY,
 					  &ipv6, bytelen);
 			} else
-				addattr_l(&req->n, in_buf_len, RTA_GATEWAY,
-					  nhi->gateway, bytelen);
-=======
-			nl_attr_put(&req->n, in_buf_len, RTA_GATEWAY,
+        nl_attr_put(&req->n, in_buf_len, RTA_GATEWAY,
 				    nhi->gateway, bytelen);
->>>>>>> fd2edd5a
 		}
 
 		if (nhi->if_index) {
