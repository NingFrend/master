# This stage builds an rpm from the source
FROM centos:centos7 as centos-7-builder
RUN yum install -y epel-release
RUN yum install -y rpm-build autoconf automake libtool make \
        readline-devel texinfo net-snmp-devel groff pkgconfig \
        json-c-devel pam-devel bison flex pytest c-ares-devel \
<<<<<<< HEAD
        python3-devel python3-sphinx libcap-devel protobuf-c-devel \
=======
        python3-devel python3-sphinx libcap-devel systemd-devel \
>>>>>>> 23a12208
        https://ci1.netdef.org/artifact/LIBYANG-LIBYANGV2/shared/build-2/CentOS-7-x86_64-Packages/libyang2-2.0.0.10.g2eb910e4-1.el7.x86_64.rpm \
        https://ci1.netdef.org/artifact/LIBYANG-LIBYANGV2/shared/build-2/CentOS-7-x86_64-Packages/libyang2-devel-2.0.0.10.g2eb910e4-1.el7.x86_64.rpm \
        https://ci1.netdef.org/artifact/RPKI-RTRLIB/shared/build-00146/CentOS-7-x86_64-Packages/librtr-0.8.0-1.el7.x86_64.rpm \
        https://ci1.netdef.org/artifact/RPKI-RTRLIB/shared/build-00146/CentOS-7-x86_64-Packages/librtr-devel-0.8.0-1.el7.x86_64.rpm

COPY . /src
ARG PKGVER

RUN echo '%_smp_mflags %( echo "-j$(/usr/bin/getconf _NPROCESSORS_ONLN)"; )' >> /root/.rpmmacros \
    && cd /src \
    && ./bootstrap.sh \
    && ./configure \
        --enable-rpki \
        --enable-numeric-version \
        --with-pkg-extra-version="_git$PKGVER" \
    && make dist \
    && cd / \
    && mkdir -p /rpmbuild/{SOURCES,SPECS} \
    && cp /src/frr*.tar.gz /rpmbuild/SOURCES \
    && cp /src/redhat/frr.spec /rpmbuild/SPECS \
    && rpmbuild \
        --define "_topdir /rpmbuild" \
        -ba /rpmbuild/SPECS/frr.spec

# This stage installs frr from the rpm
FROM centos:centos7
RUN mkdir -p /pkgs/rpm \
    && yum install -y https://ci1.netdef.org/artifact/LIBYANG-LIBYANGV2/shared/build-2/CentOS-7-x86_64-Packages/libyang2-2.0.0.10.g2eb910e4-1.el7.x86_64.rpm \
        https://ci1.netdef.org/artifact/RPKI-RTRLIB/shared/build-00146/CentOS-7-x86_64-Packages/librtr-0.8.0-1.el7.x86_64.rpm

COPY --from=centos-7-builder /rpmbuild/RPMS/ /pkgs/rpm/

RUN yum install -y /pkgs/rpm/*/*.rpm \
    && rm -rf /pkgs

# Own the config / PID files
RUN mkdir -p /var/run/frr
RUN chown -R frr:frr /etc/frr /var/run/frr

# Add tini because no CentOS7 package
ENV TINI_VERSION v0.19.0
ADD https://github.com/krallin/tini/releases/download/${TINI_VERSION}/tini /sbin/tini
RUN chmod +x /sbin/tini

# Simple init manager for reaping processes and forwarding signals
ENTRYPOINT ["/sbin/tini", "--"]

# Default CMD starts watchfrr
COPY docker/centos-7/docker-start /usr/lib/frr/docker-start
CMD ["/usr/lib/frr/docker-start"]<|MERGE_RESOLUTION|>--- conflicted
+++ resolved
@@ -4,11 +4,7 @@
 RUN yum install -y rpm-build autoconf automake libtool make \
         readline-devel texinfo net-snmp-devel groff pkgconfig \
         json-c-devel pam-devel bison flex pytest c-ares-devel \
-<<<<<<< HEAD
-        python3-devel python3-sphinx libcap-devel protobuf-c-devel \
-=======
-        python3-devel python3-sphinx libcap-devel systemd-devel \
->>>>>>> 23a12208
+        python3-devel python3-sphinx libcap-devel protobuf-c-devel systemd-devel \
         https://ci1.netdef.org/artifact/LIBYANG-LIBYANGV2/shared/build-2/CentOS-7-x86_64-Packages/libyang2-2.0.0.10.g2eb910e4-1.el7.x86_64.rpm \
         https://ci1.netdef.org/artifact/LIBYANG-LIBYANGV2/shared/build-2/CentOS-7-x86_64-Packages/libyang2-devel-2.0.0.10.g2eb910e4-1.el7.x86_64.rpm \
         https://ci1.netdef.org/artifact/RPKI-RTRLIB/shared/build-00146/CentOS-7-x86_64-Packages/librtr-0.8.0-1.el7.x86_64.rpm \
