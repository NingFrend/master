--- conflicted
+++ resolved
@@ -267,22 +267,9 @@
         """
         log.info('Loading Config object from vtysh show running')
 
-<<<<<<< HEAD
-        try:
-            config_text = subprocess.check_output(
-                bindir + "/vtysh --config_dir " + confdir + " -c 'show run " + daemon + "' | /usr/bin/tail -n +4 | " + bindir + "/vtysh --config_dir " + confdir + " -m -f -",
-                shell=True, stderr=subprocess.STDOUT)
-        except subprocess.CalledProcessError as e:
-            ve = VtyshMarkException(e)
-            ve.output = e.output
-            raise ve
-
-        for line in config_text.decode('utf-8').split('\n'):
-=======
         config_text = self.vtysh.mark_show_run(daemon)
 
         for line in config_text.split('\n'):
->>>>>>> df7ab485
             line = line.strip()
 
             if (line == 'Building configuration...' or
@@ -1268,35 +1255,6 @@
     return (lines_to_add, lines_to_del)
 
 
-<<<<<<< HEAD
-
-def vtysh_config_available(bindir, confdir):
-    """
-    Return False if no frr daemon is running or some other vtysh session is
-    in 'configuration terminal' mode which will prevent us from making any
-    configuration changes.
-    """
-
-    try:
-        cmd = [str(bindir + '/vtysh'), '--config_dir', confdir, '-c', 'conf t']
-        output = subprocess.check_output(cmd, stderr=subprocess.STDOUT).strip()
-
-        if 'VTY configuration is locked by other VTY' in output.decode('utf-8'):
-            print(output)
-            log.error("'%s' returned\n%s\n" % (' '.join(cmd), output))
-            return False
-
-    except subprocess.CalledProcessError as e:
-        msg = "vtysh could not connect with any frr daemons"
-        print(msg)
-        log.error(msg)
-        return False
-
-    return True
-
-
-=======
->>>>>>> df7ab485
 if __name__ == '__main__':
     # Command line options
     parser = argparse.ArgumentParser(description='Dynamically apply diff in frr configs')
@@ -1558,11 +1516,7 @@
 
                     while True:
                         try:
-<<<<<<< HEAD
-                            _ = subprocess.check_output(cmd, stderr=subprocess.STDOUT)
-=======
                             vtysh(['configure'] + cmd)
->>>>>>> df7ab485
 
                         except VtyshException:
 
@@ -1612,15 +1566,9 @@
                             fh.write(line + '\n')
 
                     try:
-<<<<<<< HEAD
-                        subprocess.check_output([str(args.bindir + '/vtysh'), '--config_dir', args.confdir, '-f', filename], stderr=subprocess.STDOUT)
-                    except subprocess.CalledProcessError as e:
-                        log.warning("frr-reload.py failed due to\n%s" % e.output)
-=======
                         vtysh.exec_file(filename)
                     except VtyshException as e:
                         log.warning("frr-reload.py failed due to\n%s" % e.args)
->>>>>>> df7ab485
                         reload_ok = False
                     os.unlink(filename)
 
