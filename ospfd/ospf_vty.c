/* OSPF VTY interface.
 * Copyright (C) 2005 6WIND <alain.ritoux@6wind.com>
 * Copyright (C) 2000 Toshiaki Takada
 *
 * This file is part of GNU Zebra.
 *
 * GNU Zebra is free software; you can redistribute it and/or modify it
 * under the terms of the GNU General Public License as published by the
 * Free Software Foundation; either version 2, or (at your option) any
 * later version.
 *
 * GNU Zebra is distributed in the hope that it will be useful, but
 * WITHOUT ANY WARRANTY; without even the implied warranty of
 * MERCHANTABILITY or FITNESS FOR A PARTICULAR PURPOSE.  See the GNU
 * General Public License for more details.
 *
 * You should have received a copy of the GNU General Public License along
 * with this program; see the file COPYING; if not, write to the Free Software
 * Foundation, Inc., 51 Franklin St, Fifth Floor, Boston, MA 02110-1301 USA
 */

#include <zebra.h>
#include <string.h>

#include "printfrr.h"
#include "monotime.h"
#include "memory.h"
#include "thread.h"
#include "prefix.h"
#include "table.h"
#include "vty.h"
#include "command.h"
#include "plist.h"
#include "log.h"
#include "zclient.h"
#include <lib/json.h>
#include "defaults.h"
#include "lib/printfrr.h"

#include "ospfd/ospfd.h"
#include "ospfd/ospf_asbr.h"
#include "ospfd/ospf_lsa.h"
#include "ospfd/ospf_lsdb.h"
#include "ospfd/ospf_ism.h"
#include "ospfd/ospf_interface.h"
#include "ospfd/ospf_nsm.h"
#include "ospfd/ospf_neighbor.h"
#include "ospfd/ospf_flood.h"
#include "ospfd/ospf_abr.h"
#include "ospfd/ospf_spf.h"
#include "ospfd/ospf_route.h"
#include "ospfd/ospf_zebra.h"
/*#include "ospfd/ospf_routemap.h" */
#include "ospfd/ospf_vty.h"
#include "ospfd/ospf_dump.h"
#include "ospfd/ospf_bfd.h"
#include "ospfd/ospf_ldp_sync.h"


FRR_CFG_DEFAULT_BOOL(OSPF_LOG_ADJACENCY_CHANGES,
	{ .val_bool = true, .match_profile = "datacenter", },
	{ .val_bool = false },
<<<<<<< HEAD
)
=======
);
>>>>>>> f44e7a37

static const char *const ospf_network_type_str[] = {
	"Null",	"POINTOPOINT", "BROADCAST", "NBMA", "POINTOMULTIPOINT",
	"VIRTUALLINK", "LOOPBACK"};

/* Utility functions. */
int str2area_id(const char *str, struct in_addr *area_id, int *area_id_fmt)
{
	char *ep;

	area_id->s_addr = htonl(strtoul(str, &ep, 10));
	if (*ep && !inet_aton(str, area_id))
		return -1;

	*area_id_fmt =
		*ep ? OSPF_AREA_ID_FMT_DOTTEDQUAD : OSPF_AREA_ID_FMT_DECIMAL;

	return 0;
}

static void area_id2str(char *buf, int length, struct in_addr *area_id,
			int area_id_fmt)
{
	if (area_id_fmt == OSPF_AREA_ID_FMT_DOTTEDQUAD)
		inet_ntop(AF_INET, area_id, buf, length);
	else
		snprintf(buf, length, "%lu",
			 (unsigned long)ntohl(area_id->s_addr));
}

static int str2metric(const char *str, int *metric)
{
	/* Sanity check. */
	if (str == NULL)
		return 0;

	*metric = strtol(str, NULL, 10);
	if (*metric < 0 || *metric > 16777214) {
		/* vty_out (vty, "OSPF metric value is invalid\n"); */
		return 0;
	}

	return 1;
}

static int str2metric_type(const char *str, int *metric_type)
{
	/* Sanity check. */
	if (str == NULL)
		return 0;

	if (strncmp(str, "1", 1) == 0)
		*metric_type = EXTERNAL_METRIC_TYPE_1;
	else if (strncmp(str, "2", 1) == 0)
		*metric_type = EXTERNAL_METRIC_TYPE_2;
	else
		return 0;

	return 1;
}

int ospf_oi_count(struct interface *ifp)
{
	struct route_node *rn;
	int i = 0;

	for (rn = route_top(IF_OIFS(ifp)); rn; rn = route_next(rn))
		if (rn->info)
			i++;

	return i;
}

#define OSPF_FIND_VRF_ARGS(argv, argc, idx_vrf, vrf_name, all_vrf)             \
	if (argv_find(argv, argc, "vrf", &idx_vrf)) {                          \
		vrf_name = argv[idx_vrf + 1]->arg;                             \
		all_vrf = strmatch(vrf_name, "all");                           \
	}

static int ospf_router_cmd_parse(struct vty *vty, struct cmd_token *argv[],
				 const int argc, unsigned short *instance,
				 const char **vrf_name)
{
	int idx_vrf = 0, idx_inst = 0;

	*instance = 0;
	if (argv_find(argv, argc, "(1-65535)", &idx_inst)) {
		if (ospf_instance == 0) {
			vty_out(vty,
				"%% OSPF is not running in instance mode\n");
			return CMD_WARNING_CONFIG_FAILED;
		}

		*instance = strtoul(argv[idx_inst]->arg, NULL, 10);
	}

	*vrf_name = NULL;
	if (argv_find(argv, argc, "vrf", &idx_vrf)) {
		if (ospf_instance != 0) {
			vty_out(vty,
				"%% VRF is not supported in instance mode\n");
			return CMD_WARNING_CONFIG_FAILED;
		}

		*vrf_name = argv[idx_vrf + 1]->arg;
		if (*vrf_name && strmatch(*vrf_name, VRF_DEFAULT_NAME))
			*vrf_name = NULL;
	}

	return CMD_SUCCESS;
}

static void ospf_show_vrf_name(struct ospf *ospf, struct vty *vty,
			       json_object *json, uint8_t use_vrf)
{
	if (use_vrf) {
		if (json) {
			if (ospf->vrf_id == VRF_DEFAULT)
				json_object_string_add(json, "vrfName",
						       "default");
			else
				json_object_string_add(json, "vrfName",
						       ospf->name);
			json_object_int_add(json, "vrfId", ospf->vrf_id);
		} else {
			if (ospf->vrf_id == VRF_DEFAULT)
				vty_out(vty, "VRF Name: %s\n", "default");
			else if (ospf->name)
				vty_out(vty, "VRF Name: %s\n", ospf->name);
		}
	}
}

#ifndef VTYSH_EXTRACT_PL
#include "ospfd/ospf_vty_clippy.c"
#endif

DEFUN_NOSH (router_ospf,
       router_ospf_cmd,
       "router ospf [{(1-65535)|vrf NAME}]",
       "Enable a routing process\n"
       "Start OSPF configuration\n"
       "Instance ID\n"
       VRF_CMD_HELP_STR)
{
	unsigned short instance;
	const char *vrf_name;
	bool created = false;
	struct ospf *ospf;
	int ret;

	ret = ospf_router_cmd_parse(vty, argv, argc, &instance, &vrf_name);
	if (ret != CMD_SUCCESS)
		return ret;

	if (instance != ospf_instance) {
		VTY_PUSH_CONTEXT_NULL(OSPF_NODE);
		return CMD_NOT_MY_INSTANCE;
	}

	ospf = ospf_get(instance, vrf_name, &created);

	if (created)
		if (DFLT_OSPF_LOG_ADJACENCY_CHANGES)
			SET_FLAG(ospf->config, OSPF_LOG_ADJACENCY_CHANGES);

	if (IS_DEBUG_OSPF_EVENT)
		zlog_debug(
			"Config command 'router ospf %d' received, vrf %s id %u oi_running %u",
			ospf->instance, ospf->name ? ospf->name : "NIL",
			ospf->vrf_id, ospf->oi_running);

	VTY_PUSH_CONTEXT(OSPF_NODE, ospf);

	return ret;
}

DEFUN (no_router_ospf,
       no_router_ospf_cmd,
       "no router ospf [{(1-65535)|vrf NAME}]",
       NO_STR
       "Enable a routing process\n"
       "Start OSPF configuration\n"
       "Instance ID\n"
       VRF_CMD_HELP_STR)
{
	unsigned short instance;
	const char *vrf_name;
	struct ospf *ospf;
	int ret;

	ret = ospf_router_cmd_parse(vty, argv, argc, &instance, &vrf_name);
	if (ret != CMD_SUCCESS)
		return ret;

	if (instance != ospf_instance)
		return CMD_NOT_MY_INSTANCE;

	ospf = ospf_lookup(instance, vrf_name);
	if (ospf)
		ospf_finish(ospf);
	else
		ret = CMD_WARNING_CONFIG_FAILED;

	return ret;
}


DEFPY (ospf_router_id,
       ospf_router_id_cmd,
       "ospf router-id A.B.C.D",
       "OSPF specific commands\n"
       "router-id for the OSPF process\n"
       "OSPF router-id in IP address format\n")
{
	VTY_DECLVAR_INSTANCE_CONTEXT(ospf, ospf);

	struct listnode *node;
	struct ospf_area *area;

	ospf->router_id_static = router_id;

	for (ALL_LIST_ELEMENTS_RO(ospf->areas, node, area))
		if (area->full_nbrs) {
			vty_out(vty,
				"For this router-id change to take effect, use \"clear ip ospf process\" command\n");
			return CMD_SUCCESS;
		}

	ospf_router_id_update(ospf);

	return CMD_SUCCESS;
}

DEFUN_HIDDEN (ospf_router_id_old,
              ospf_router_id_old_cmd,
              "router-id A.B.C.D",
              "router-id for the OSPF process\n"
              "OSPF router-id in IP address format\n")
{
	VTY_DECLVAR_INSTANCE_CONTEXT(ospf, ospf);
	int idx_ipv4 = 1;
	struct listnode *node;
	struct ospf_area *area;
	struct in_addr router_id;
	int ret;

	ret = inet_aton(argv[idx_ipv4]->arg, &router_id);
	if (!ret) {
		vty_out(vty, "Please specify Router ID by A.B.C.D\n");
		return CMD_WARNING_CONFIG_FAILED;
	}

	ospf->router_id_static = router_id;

	for (ALL_LIST_ELEMENTS_RO(ospf->areas, node, area))
		if (area->full_nbrs) {
			vty_out(vty,
				"For this router-id change to take effect, use \"clear ip ospf process\" command\n");
			return CMD_SUCCESS;
		}

	ospf_router_id_update(ospf);

	return CMD_SUCCESS;
}

DEFPY (no_ospf_router_id,
       no_ospf_router_id_cmd,
       "no ospf router-id [A.B.C.D]",
       NO_STR
       "OSPF specific commands\n"
       "router-id for the OSPF process\n"
       "OSPF router-id in IP address format\n")
{
	VTY_DECLVAR_INSTANCE_CONTEXT(ospf, ospf);
	struct listnode *node;
	struct ospf_area *area;

	if (router_id_str) {
		if (!IPV4_ADDR_SAME(&ospf->router_id_static, &router_id)) {
			vty_out(vty, "%% OSPF router-id doesn't match\n");
			return CMD_WARNING_CONFIG_FAILED;
		}
	}

	ospf->router_id_static.s_addr = 0;

	for (ALL_LIST_ELEMENTS_RO(ospf->areas, node, area))
		if (area->full_nbrs) {
			vty_out(vty,
				"For this router-id change to take effect, use \"clear ip ospf process\" command\n");
			return CMD_SUCCESS;
		}

	ospf_router_id_update(ospf);

	return CMD_SUCCESS;
}


static void ospf_passive_interface_default_update(struct ospf *ospf,
						  uint8_t newval)
{
	struct listnode *ln;
	struct ospf_interface *oi;

	ospf->passive_interface_default = newval;

	/* update multicast memberships */
	for (ALL_LIST_ELEMENTS_RO(ospf->oiflist, ln, oi))
		ospf_if_set_multicast(oi);
}

static void ospf_passive_interface_update(struct interface *ifp,
					  struct ospf_if_params *params,
					  struct in_addr addr, uint8_t newval)
{
	struct route_node *rn;

	if (OSPF_IF_PARAM_CONFIGURED(params, passive_interface)) {
		if (params->passive_interface == newval)
			return;

		params->passive_interface = newval;
		UNSET_IF_PARAM(params, passive_interface);
		if (params != IF_DEF_PARAMS(ifp)) {
			ospf_free_if_params(ifp, addr);
			ospf_if_update_params(ifp, addr);
		}
	} else {
		params->passive_interface = newval;
		SET_IF_PARAM(params, passive_interface);
	}

	/*
	 * XXX We should call ospf_if_set_multicast on exactly those
	 * interfaces for which the passive property changed.  It is too much
	 * work to determine this set, so we do this for every interface.
	 * This is safe and reasonable because ospf_if_set_multicast uses a
	 * record of joined groups to avoid systems calls if the desired
	 * memberships match the current memership.
	 */

	for (rn = route_top(IF_OIFS(ifp)); rn; rn = route_next(rn)) {
		struct ospf_interface *oi = rn->info;

		if (oi)
			ospf_if_set_multicast(oi);
	}

	/*
	 * XXX It is not clear what state transitions the interface needs to
	 * undergo when going from active to passive and vice versa. Fixing
	 * this will require precise identification of interfaces having such a
	 * transition.
	 */
}

DEFUN (ospf_passive_interface_default,
       ospf_passive_interface_default_cmd,
       "passive-interface default",
       "Suppress routing updates on an interface\n"
       "Suppress routing updates on interfaces by default\n")
{
	VTY_DECLVAR_INSTANCE_CONTEXT(ospf, ospf);

	ospf_passive_interface_default_update(ospf, OSPF_IF_PASSIVE);

	return CMD_SUCCESS;
}

DEFUN_HIDDEN (ospf_passive_interface_addr,
       ospf_passive_interface_addr_cmd,
       "passive-interface IFNAME [A.B.C.D]",
       "Suppress routing updates on an interface\n"
       "Interface's name\n"
       "IPv4 address\n")
{
	VTY_DECLVAR_INSTANCE_CONTEXT(ospf, ospf);
	int idx_ipv4 = 2;
	struct interface *ifp = NULL;
	struct in_addr addr = {.s_addr = INADDR_ANY};
	struct ospf_if_params *params;
	int ret;

	vty_out(vty,
		"This command is deprecated, because it is not VRF-aware.\n");
	vty_out(vty,
		"Please, use \"ip ospf passive\" on an interface instead.\n");

	if (ospf->vrf_id != VRF_UNKNOWN)
		ifp = if_get_by_name(argv[1]->arg, ospf->vrf_id);

	if (ifp == NULL) {
		vty_out(vty, "interface %s not found.\n", (char *)argv[1]->arg);
		return CMD_WARNING_CONFIG_FAILED;
	}

	if (argc == 3) {
		ret = inet_aton(argv[idx_ipv4]->arg, &addr);
		if (!ret) {
			vty_out(vty,
				"Please specify interface address by A.B.C.D\n");
			return CMD_WARNING_CONFIG_FAILED;
		}

		params = ospf_get_if_params(ifp, addr);
		ospf_if_update_params(ifp, addr);
	} else {
		params = IF_DEF_PARAMS(ifp);
	}

	ospf_passive_interface_update(ifp, params, addr, OSPF_IF_PASSIVE);

	return CMD_SUCCESS;
}

DEFUN (no_ospf_passive_interface_default,
       no_ospf_passive_interface_default_cmd,
       "no passive-interface default",
       NO_STR
       "Allow routing updates on an interface\n"
       "Allow routing updates on interfaces by default\n")
{
	VTY_DECLVAR_INSTANCE_CONTEXT(ospf, ospf);

	ospf_passive_interface_default_update(ospf, OSPF_IF_ACTIVE);

	return CMD_SUCCESS;
}

DEFUN_HIDDEN (no_ospf_passive_interface,
       no_ospf_passive_interface_addr_cmd,
       "no passive-interface IFNAME [A.B.C.D]",
       NO_STR
       "Allow routing updates on an interface\n"
       "Interface's name\n"
       "IPv4 address\n")
{
	VTY_DECLVAR_INSTANCE_CONTEXT(ospf, ospf);
	int idx_ipv4 = 3;
	struct interface *ifp = NULL;
	struct in_addr addr = {.s_addr = INADDR_ANY};
	struct ospf_if_params *params;
	int ret;

	vty_out(vty,
		"This command is deprecated, because it is not VRF-aware.\n");
	vty_out(vty,
		"Please, use \"no ip ospf passive\" on an interface instead.\n");

	if (ospf->vrf_id != VRF_UNKNOWN)
		ifp = if_get_by_name(argv[2]->arg, ospf->vrf_id);

	if (ifp == NULL) {
		vty_out(vty, "interface %s not found.\n", (char *)argv[2]->arg);
		return CMD_WARNING_CONFIG_FAILED;
	}

	if (argc == 4) {
		ret = inet_aton(argv[idx_ipv4]->arg, &addr);
		if (!ret) {
			vty_out(vty,
				"Please specify interface address by A.B.C.D\n");
			return CMD_WARNING_CONFIG_FAILED;
		}
		params = ospf_lookup_if_params(ifp, addr);
		if (params == NULL)
			return CMD_SUCCESS;
	} else {
		params = IF_DEF_PARAMS(ifp);
	}

	ospf_passive_interface_update(ifp, params, addr, OSPF_IF_ACTIVE);

	return CMD_SUCCESS;
}


DEFUN (ospf_network_area,
       ospf_network_area_cmd,
       "network A.B.C.D/M area <A.B.C.D|(0-4294967295)>",
       "Enable routing on an IP network\n"
       "OSPF network prefix\n"
       "Set the OSPF area ID\n"
       "OSPF area ID in IP address format\n"
       "OSPF area ID as a decimal value\n")
{
	VTY_DECLVAR_INSTANCE_CONTEXT(ospf, ospf);
	int idx_ipv4_prefixlen = 1;
	int idx_ipv4_number = 3;
	struct prefix_ipv4 p;
	struct in_addr area_id;
	int ret, format;
	uint32_t count;

	if (ospf->instance) {
		vty_out(vty,
			"The network command is not supported in multi-instance ospf\n");
		return CMD_WARNING_CONFIG_FAILED;
	}

	count = ospf_count_area_params(ospf);
	if (count > 0) {
		vty_out(vty,
			"Please remove all ip ospf area x.x.x.x commands first.\n");
		if (IS_DEBUG_OSPF_EVENT)
			zlog_debug(
				"%s ospf vrf %s num of %u ip ospf area x config",
				__func__, ospf->name ? ospf->name : "NIL",
				count);
		return CMD_WARNING_CONFIG_FAILED;
	}

	/* Get network prefix and Area ID. */
	str2prefix_ipv4(argv[idx_ipv4_prefixlen]->arg, &p);
	VTY_GET_OSPF_AREA_ID(area_id, format, argv[idx_ipv4_number]->arg);

	ret = ospf_network_set(ospf, &p, area_id, format);
	if (ret == 0) {
		vty_out(vty, "There is already same network statement.\n");
		return CMD_WARNING_CONFIG_FAILED;
	}

	return CMD_SUCCESS;
}

DEFUN (no_ospf_network_area,
       no_ospf_network_area_cmd,
       "no network A.B.C.D/M area <A.B.C.D|(0-4294967295)>",
       NO_STR
       "Enable routing on an IP network\n"
       "OSPF network prefix\n"
       "Set the OSPF area ID\n"
       "OSPF area ID in IP address format\n"
       "OSPF area ID as a decimal value\n")
{
	VTY_DECLVAR_INSTANCE_CONTEXT(ospf, ospf);
	int idx_ipv4_prefixlen = 2;
	int idx_ipv4_number = 4;
	struct prefix_ipv4 p;
	struct in_addr area_id;
	int ret, format;

	if (ospf->instance) {
		vty_out(vty,
			"The network command is not supported in multi-instance ospf\n");
		return CMD_WARNING_CONFIG_FAILED;
	}

	/* Get network prefix and Area ID. */
	str2prefix_ipv4(argv[idx_ipv4_prefixlen]->arg, &p);
	VTY_GET_OSPF_AREA_ID(area_id, format, argv[idx_ipv4_number]->arg);

	ret = ospf_network_unset(ospf, &p, area_id);
	if (ret == 0) {
		vty_out(vty,
			"Can't find specified network area configuration.\n");
		return CMD_WARNING_CONFIG_FAILED;
	}

	return CMD_SUCCESS;
}

DEFUN (ospf_area_range,
       ospf_area_range_cmd,
       "area <A.B.C.D|(0-4294967295)> range A.B.C.D/M [advertise [cost (0-16777215)]]",
       "OSPF area parameters\n"
       "OSPF area ID in IP address format\n"
       "OSPF area ID as a decimal value\n"
       "Summarize routes matching address/mask (border routers only)\n"
       "Area range prefix\n"
       "Advertise this range (default)\n"
       "User specified metric for this range\n"
       "Advertised metric for this range\n")
{
	VTY_DECLVAR_INSTANCE_CONTEXT(ospf, ospf);
	int idx_ipv4_number = 1;
	int idx_ipv4_prefixlen = 3;
	int idx_cost = 6;
	struct prefix_ipv4 p;
	struct in_addr area_id;
	int format;
	uint32_t cost;

	VTY_GET_OSPF_AREA_ID(area_id, format, argv[idx_ipv4_number]->arg);
	str2prefix_ipv4(argv[idx_ipv4_prefixlen]->arg, &p);

	ospf_area_range_set(ospf, area_id, &p, OSPF_AREA_RANGE_ADVERTISE);
	ospf_area_display_format_set(ospf, ospf_area_get(ospf, area_id),
				     format);
	if (argc > 5) {
		cost = strtoul(argv[idx_cost]->arg, NULL, 10);
		ospf_area_range_cost_set(ospf, area_id, &p, cost);
	}

	return CMD_SUCCESS;
}

DEFUN (ospf_area_range_cost,
       ospf_area_range_cost_cmd,
       "area <A.B.C.D|(0-4294967295)> range A.B.C.D/M cost (0-16777215)",
       "OSPF area parameters\n"
       "OSPF area ID in IP address format\n"
       "OSPF area ID as a decimal value\n"
       "Summarize routes matching address/mask (border routers only)\n"
       "Area range prefix\n"
       "User specified metric for this range\n"
       "Advertised metric for this range\n")
{
	VTY_DECLVAR_INSTANCE_CONTEXT(ospf, ospf);
	int idx_ipv4_number = 1;
	int idx_ipv4_prefixlen = 3;
	int idx_cost = 5;
	struct prefix_ipv4 p;
	struct in_addr area_id;
	int format;
	uint32_t cost;

	VTY_GET_OSPF_AREA_ID(area_id, format, argv[idx_ipv4_number]->arg);
	str2prefix_ipv4(argv[idx_ipv4_prefixlen]->arg, &p);

	ospf_area_range_set(ospf, area_id, &p, OSPF_AREA_RANGE_ADVERTISE);
	ospf_area_display_format_set(ospf, ospf_area_get(ospf, area_id),
				     format);

	cost = strtoul(argv[idx_cost]->arg, NULL, 10);
	ospf_area_range_cost_set(ospf, area_id, &p, cost);

	return CMD_SUCCESS;
}

DEFUN (ospf_area_range_not_advertise,
       ospf_area_range_not_advertise_cmd,
       "area <A.B.C.D|(0-4294967295)> range A.B.C.D/M not-advertise",
       "OSPF area parameters\n"
       "OSPF area ID in IP address format\n"
       "OSPF area ID as a decimal value\n"
       "Summarize routes matching address/mask (border routers only)\n"
       "Area range prefix\n"
       "DoNotAdvertise this range\n")
{
	VTY_DECLVAR_INSTANCE_CONTEXT(ospf, ospf);
	int idx_ipv4_number = 1;
	int idx_ipv4_prefixlen = 3;
	struct prefix_ipv4 p;
	struct in_addr area_id;
	int format;

	VTY_GET_OSPF_AREA_ID(area_id, format, argv[idx_ipv4_number]->arg);
	str2prefix_ipv4(argv[idx_ipv4_prefixlen]->arg, &p);

	ospf_area_range_set(ospf, area_id, &p, 0);
	ospf_area_display_format_set(ospf, ospf_area_get(ospf, area_id),
				     format);
	ospf_area_range_substitute_unset(ospf, area_id, &p);

	return CMD_SUCCESS;
}

DEFUN (no_ospf_area_range,
       no_ospf_area_range_cmd,
       "no area <A.B.C.D|(0-4294967295)> range A.B.C.D/M [<cost (0-16777215)|advertise [cost (0-16777215)]|not-advertise>]",
       NO_STR
       "OSPF area parameters\n"
       "OSPF area ID in IP address format\n"
       "OSPF area ID as a decimal value\n"
       "Summarize routes matching address/mask (border routers only)\n"
       "Area range prefix\n"
       "User specified metric for this range\n"
       "Advertised metric for this range\n"
       "Advertise this range (default)\n"
       "User specified metric for this range\n"
       "Advertised metric for this range\n"
       "DoNotAdvertise this range\n")
{
	VTY_DECLVAR_INSTANCE_CONTEXT(ospf, ospf);
	int idx_ipv4_number = 2;
	int idx_ipv4_prefixlen = 4;
	struct prefix_ipv4 p;
	struct in_addr area_id;
	int format;

	VTY_GET_OSPF_AREA_ID(area_id, format, argv[idx_ipv4_number]->arg);
	str2prefix_ipv4(argv[idx_ipv4_prefixlen]->arg, &p);

	ospf_area_range_unset(ospf, area_id, &p);

	return CMD_SUCCESS;
}

DEFUN (ospf_area_range_substitute,
       ospf_area_range_substitute_cmd,
       "area <A.B.C.D|(0-4294967295)> range A.B.C.D/M substitute A.B.C.D/M",
       "OSPF area parameters\n"
       "OSPF area ID in IP address format\n"
       "OSPF area ID as a decimal value\n"
       "Summarize routes matching address/mask (border routers only)\n"
       "Area range prefix\n"
       "Announce area range as another prefix\n"
       "Network prefix to be announced instead of range\n")
{
	VTY_DECLVAR_INSTANCE_CONTEXT(ospf, ospf);
	int idx_ipv4_number = 1;
	int idx_ipv4_prefixlen = 3;
	int idx_ipv4_prefixlen_2 = 5;
	struct prefix_ipv4 p, s;
	struct in_addr area_id;
	int format;

	VTY_GET_OSPF_AREA_ID(area_id, format, argv[idx_ipv4_number]->arg);
	str2prefix_ipv4(argv[idx_ipv4_prefixlen]->arg, &p);
	str2prefix_ipv4(argv[idx_ipv4_prefixlen_2]->arg, &s);

	ospf_area_range_substitute_set(ospf, area_id, &p, &s);
	ospf_area_display_format_set(ospf, ospf_area_get(ospf, area_id),
				     format);

	return CMD_SUCCESS;
}

DEFUN (no_ospf_area_range_substitute,
       no_ospf_area_range_substitute_cmd,
       "no area <A.B.C.D|(0-4294967295)> range A.B.C.D/M substitute A.B.C.D/M",
       NO_STR
       "OSPF area parameters\n"
       "OSPF area ID in IP address format\n"
       "OSPF area ID as a decimal value\n"
       "Summarize routes matching address/mask (border routers only)\n"
       "Area range prefix\n"
       "Announce area range as another prefix\n"
       "Network prefix to be announced instead of range\n")
{
	VTY_DECLVAR_INSTANCE_CONTEXT(ospf, ospf);
	int idx_ipv4_number = 2;
	int idx_ipv4_prefixlen = 4;
	int idx_ipv4_prefixlen_2 = 6;
	struct prefix_ipv4 p, s;
	struct in_addr area_id;
	int format;

	VTY_GET_OSPF_AREA_ID(area_id, format, argv[idx_ipv4_number]->arg);
	str2prefix_ipv4(argv[idx_ipv4_prefixlen]->arg, &p);
	str2prefix_ipv4(argv[idx_ipv4_prefixlen_2]->arg, &s);

	ospf_area_range_substitute_unset(ospf, area_id, &p);

	return CMD_SUCCESS;
}


/* Command Handler Logic in VLink stuff is delicate!!

	ALTER AT YOUR OWN RISK!!!!

	Various dummy values are used to represent 'NoChange' state for
	VLink configuration NOT being changed by a VLink command, and
	special syntax is used within the command strings so that the
	typed in command verbs can be seen in the configuration command
	bacckend handler.  This is to drastically reduce the verbeage
	required to coe up with a reasonably compatible Cisco VLink command

	- Matthew Grant <grantma@anathoth.gen.nz>
	Wed, 21 Feb 2001 15:13:52 +1300
 */

/* Configuration data for virtual links
 */
struct ospf_vl_config_data {
	struct vty *vty;	/* vty stuff */
	struct in_addr area_id; /* area ID from command line */
	int area_id_fmt;	/* command line area ID format */
	struct in_addr vl_peer; /* command line vl_peer */
	int auth_type;		/* Authehntication type, if given */
	char *auth_key;		/* simple password if present */
	int crypto_key_id;      /* Cryptographic key ID */
	char *md5_key;		/* MD5 authentication key */
	int hello_interval;     /* Obvious what these are... */
	int retransmit_interval;
	int transmit_delay;
	int dead_interval;
};

static void ospf_vl_config_data_init(struct ospf_vl_config_data *vl_config,
				     struct vty *vty)
{
	memset(vl_config, 0, sizeof(struct ospf_vl_config_data));
	vl_config->auth_type = OSPF_AUTH_CMD_NOTSEEN;
	vl_config->vty = vty;
}

static struct ospf_vl_data *
ospf_find_vl_data(struct ospf *ospf, struct ospf_vl_config_data *vl_config)
{
	struct ospf_area *area;
	struct ospf_vl_data *vl_data;
	struct vty *vty;
	struct in_addr area_id;

	vty = vl_config->vty;
	area_id = vl_config->area_id;

	if (area_id.s_addr == OSPF_AREA_BACKBONE) {
		vty_out(vty,
			"Configuring VLs over the backbone is not allowed\n");
		return NULL;
	}
	area = ospf_area_get(ospf, area_id);
	ospf_area_display_format_set(ospf, area, vl_config->area_id_fmt);

	if (area->external_routing != OSPF_AREA_DEFAULT) {
		if (vl_config->area_id_fmt == OSPF_AREA_ID_FMT_DOTTEDQUAD)
			vty_out(vty, "Area %pI4 is %s\n", &area_id,
				area->external_routing == OSPF_AREA_NSSA
					? "nssa"
					: "stub");
		else
			vty_out(vty, "Area %ld is %s\n",
				(unsigned long)ntohl(area_id.s_addr),
				area->external_routing == OSPF_AREA_NSSA
					? "nssa"
					: "stub");
		return NULL;
	}

	if ((vl_data = ospf_vl_lookup(ospf, area, vl_config->vl_peer))
	    == NULL) {
		vl_data = ospf_vl_data_new(area, vl_config->vl_peer);
		if (vl_data->vl_oi == NULL) {
			vl_data->vl_oi = ospf_vl_new(ospf, vl_data);
			if (!vl_data->vl_oi) {
				ospf_vl_data_free(vl_data);
				vty_out(vty,
					"Can't create VL, check logs for more information\n");
				return NULL;
			}
			ospf_vl_add(ospf, vl_data);
			ospf_spf_calculate_schedule(ospf,
						    SPF_FLAG_CONFIG_CHANGE);
		}
	}
	return vl_data;
}


static int ospf_vl_set_security(struct ospf_vl_data *vl_data,
				struct ospf_vl_config_data *vl_config)
{
	struct crypt_key *ck;
	struct vty *vty;
	struct interface *ifp = vl_data->vl_oi->ifp;

	vty = vl_config->vty;

	if (vl_config->auth_type != OSPF_AUTH_CMD_NOTSEEN) {
		SET_IF_PARAM(IF_DEF_PARAMS(ifp), auth_type);
		IF_DEF_PARAMS(ifp)->auth_type = vl_config->auth_type;
	}

	if (vl_config->auth_key) {
		memset(IF_DEF_PARAMS(ifp)->auth_simple, 0,
		       OSPF_AUTH_SIMPLE_SIZE + 1);
		strlcpy((char *)IF_DEF_PARAMS(ifp)->auth_simple,
			vl_config->auth_key,
			sizeof(IF_DEF_PARAMS(ifp)->auth_simple));
	} else if (vl_config->md5_key) {
		if (ospf_crypt_key_lookup(IF_DEF_PARAMS(ifp)->auth_crypt,
					  vl_config->crypto_key_id)
		    != NULL) {
			vty_out(vty, "OSPF: Key %d already exists\n",
				vl_config->crypto_key_id);
			return CMD_WARNING;
		}
		ck = ospf_crypt_key_new();
		ck->key_id = vl_config->crypto_key_id;
		memset(ck->auth_key, 0, OSPF_AUTH_MD5_SIZE + 1);
		strlcpy((char *)ck->auth_key, vl_config->md5_key,
			sizeof(ck->auth_key));

		ospf_crypt_key_add(IF_DEF_PARAMS(ifp)->auth_crypt, ck);
	} else if (vl_config->crypto_key_id != 0) {
		/* Delete a key */

		if (ospf_crypt_key_lookup(IF_DEF_PARAMS(ifp)->auth_crypt,
					  vl_config->crypto_key_id)
		    == NULL) {
			vty_out(vty, "OSPF: Key %d does not exist\n",
				vl_config->crypto_key_id);
			return CMD_WARNING_CONFIG_FAILED;
		}

		ospf_crypt_key_delete(IF_DEF_PARAMS(ifp)->auth_crypt,
				      vl_config->crypto_key_id);
	}

	return CMD_SUCCESS;
}

static int ospf_vl_set_timers(struct ospf_vl_data *vl_data,
			      struct ospf_vl_config_data *vl_config)
{
	struct interface *ifp = vl_data->vl_oi->ifp;
	/* Virtual Link data initialised to defaults, so only set
	   if a value given */
	if (vl_config->hello_interval) {
		SET_IF_PARAM(IF_DEF_PARAMS(ifp), v_hello);
		IF_DEF_PARAMS(ifp)->v_hello = vl_config->hello_interval;
	}

	if (vl_config->dead_interval) {
		SET_IF_PARAM(IF_DEF_PARAMS(ifp), v_wait);
		IF_DEF_PARAMS(ifp)->v_wait = vl_config->dead_interval;
	}

	if (vl_config->retransmit_interval) {
		SET_IF_PARAM(IF_DEF_PARAMS(ifp), retransmit_interval);
		IF_DEF_PARAMS(ifp)->retransmit_interval =
			vl_config->retransmit_interval;
	}

	if (vl_config->transmit_delay) {
		SET_IF_PARAM(IF_DEF_PARAMS(ifp), transmit_delay);
		IF_DEF_PARAMS(ifp)->transmit_delay = vl_config->transmit_delay;
	}

	return CMD_SUCCESS;
}


/* The business end of all of the above */
static int ospf_vl_set(struct ospf *ospf, struct ospf_vl_config_data *vl_config)
{
	struct ospf_vl_data *vl_data;
	int ret;

	vl_data = ospf_find_vl_data(ospf, vl_config);
	if (!vl_data)
		return CMD_WARNING_CONFIG_FAILED;

	/* Process this one first as it can have a fatal result, which can
	   only logically occur if the virtual link exists already
	   Thus a command error does not result in a change to the
	   running configuration such as unexpectedly altered timer
	   values etc.*/
	ret = ospf_vl_set_security(vl_data, vl_config);
	if (ret != CMD_SUCCESS)
		return ret;

	/* Set any time based parameters, these area already range checked */

	ret = ospf_vl_set_timers(vl_data, vl_config);
	if (ret != CMD_SUCCESS)
		return ret;

	return CMD_SUCCESS;
}

/* This stuff exists to make specifying all the alias commands A LOT simpler
 */
#define VLINK_HELPSTR_IPADDR                                                   \
	"OSPF area parameters\n"                                               \
	"OSPF area ID in IP address format\n"                                  \
	"OSPF area ID as a decimal value\n"                                    \
	"Configure a virtual link\n"                                           \
	"Router ID of the remote ABR\n"

#define VLINK_HELPSTR_AUTHTYPE_SIMPLE                                          \
	"Enable authentication on this virtual link\n"                         \
	"dummy string \n"

#define VLINK_HELPSTR_AUTHTYPE_ALL                                             \
	VLINK_HELPSTR_AUTHTYPE_SIMPLE                                          \
	"Use null authentication\n"                                            \
	"Use message-digest authentication\n"

#define VLINK_HELPSTR_TIME_PARAM                                               \
	"Time between HELLO packets\n"                                         \
	"Seconds\n"                                                            \
	"Time between retransmitting lost link state advertisements\n"         \
	"Seconds\n"                                                            \
	"Link state transmit delay\n"                                          \
	"Seconds\n"                                                            \
	"Interval time after which a neighbor is declared down\n"              \
	"Seconds\n"

#define VLINK_HELPSTR_AUTH_SIMPLE                                              \
	"Authentication password (key)\n"                                      \
	"The OSPF password (key)\n"

#define VLINK_HELPSTR_AUTH_MD5                                                 \
	"Message digest authentication password (key)\n"                       \
	"Key ID\n"                                                             \
	"Use MD5 algorithm\n"                                                  \
	"The OSPF password (key)\n"

DEFUN (ospf_area_vlink,
       ospf_area_vlink_cmd,
       "area <A.B.C.D|(0-4294967295)> virtual-link A.B.C.D [authentication [<message-digest|null>]] [<message-digest-key (1-255) md5 KEY|authentication-key AUTH_KEY>]",
       VLINK_HELPSTR_IPADDR
       "Enable authentication on this virtual link\n"
       "Use message-digest authentication\n"
       "Use null authentication\n"
       VLINK_HELPSTR_AUTH_MD5
       VLINK_HELPSTR_AUTH_SIMPLE)
{
	VTY_DECLVAR_INSTANCE_CONTEXT(ospf, ospf);
	int idx_ipv4_number = 1;
	int idx_ipv4 = 3;
	struct ospf_vl_config_data vl_config;
	char auth_key[OSPF_AUTH_SIMPLE_SIZE + 1];
	char md5_key[OSPF_AUTH_MD5_SIZE + 1];
	int ret;
	int idx = 0;

	ospf_vl_config_data_init(&vl_config, vty);

	/* Read off first 2 parameters and check them */
	ret = str2area_id(argv[idx_ipv4_number]->arg, &vl_config.area_id,
			  &vl_config.area_id_fmt);
	if (ret < 0) {
		vty_out(vty, "OSPF area ID is invalid\n");
		return CMD_WARNING_CONFIG_FAILED;
	}

	ret = inet_aton(argv[idx_ipv4]->arg, &vl_config.vl_peer);
	if (!ret) {
		vty_out(vty, "Please specify valid Router ID as a.b.c.d\n");
		return CMD_WARNING_CONFIG_FAILED;
	}

	if (argc <= 4) {
		/* Thats all folks! - BUGS B. strikes again!!!*/

		return ospf_vl_set(ospf, &vl_config);
	}

	if (argv_find(argv, argc, "authentication", &idx)) {
		/* authentication  - this option can only occur
		at start of command line */
		vl_config.auth_type = OSPF_AUTH_SIMPLE;
	}

	if (argv_find(argv, argc, "message-digest", &idx)) {
		/* authentication message-digest */
		vl_config.auth_type = OSPF_AUTH_CRYPTOGRAPHIC;
	} else if (argv_find(argv, argc, "null", &idx)) {
		/* "authentication null" */
		vl_config.auth_type = OSPF_AUTH_NULL;
	}

	if (argv_find(argv, argc, "message-digest-key", &idx)) {
		vl_config.md5_key = NULL;
		vl_config.crypto_key_id = strtol(argv[idx + 1]->arg, NULL, 10);
		if (vl_config.crypto_key_id < 0)
			return CMD_WARNING_CONFIG_FAILED;

		strlcpy(md5_key, argv[idx + 3]->arg, sizeof(md5_key));
		vl_config.md5_key = md5_key;
	}

	if (argv_find(argv, argc, "authentication-key", &idx)) {
		strlcpy(auth_key, argv[idx + 1]->arg, sizeof(auth_key));
		vl_config.auth_key = auth_key;
	}

	/* Action configuration */

	return ospf_vl_set(ospf, &vl_config);
}

DEFUN (no_ospf_area_vlink,
       no_ospf_area_vlink_cmd,
       "no area <A.B.C.D|(0-4294967295)> virtual-link A.B.C.D [authentication [<message-digest|null>]] [<message-digest-key (1-255) md5 KEY|authentication-key AUTH_KEY>]",
       NO_STR
       VLINK_HELPSTR_IPADDR
       "Enable authentication on this virtual link\n"
       "Use message-digest authentication\n"
       "Use null authentication\n"
       VLINK_HELPSTR_AUTH_MD5
       VLINK_HELPSTR_AUTH_SIMPLE)
{
	VTY_DECLVAR_INSTANCE_CONTEXT(ospf, ospf);
	int idx_ipv4_number = 2;
	int idx_ipv4 = 4;
	struct ospf_area *area;
	struct ospf_vl_config_data vl_config;
	struct ospf_vl_data *vl_data = NULL;
	char auth_key[OSPF_AUTH_SIMPLE_SIZE + 1];
	int idx = 0;
	int ret, format;

	ospf_vl_config_data_init(&vl_config, vty);

	ret = str2area_id(argv[idx_ipv4_number]->arg, &vl_config.area_id,
			  &format);
	if (ret < 0) {
		vty_out(vty, "OSPF area ID is invalid\n");
		return CMD_WARNING_CONFIG_FAILED;
	}

	area = ospf_area_lookup_by_area_id(ospf, vl_config.area_id);
	if (!area) {
		vty_out(vty, "Area does not exist\n");
		return CMD_WARNING_CONFIG_FAILED;
	}

	ret = inet_aton(argv[idx_ipv4]->arg, &vl_config.vl_peer);
	if (!ret) {
		vty_out(vty, "Please specify valid Router ID as a.b.c.d\n");
		return CMD_WARNING_CONFIG_FAILED;
	}

	vl_data = ospf_vl_lookup(ospf, area, vl_config.vl_peer);
	if (!vl_data) {
		vty_out(vty, "Virtual link does not exist\n");
		return CMD_WARNING_CONFIG_FAILED;
	}

	if (argc <= 5) {
		/* Basic VLink no command */
		/* Thats all folks! - BUGS B. strikes again!!!*/
		ospf_vl_delete(ospf, vl_data);
		ospf_area_check_free(ospf, vl_config.area_id);
		return CMD_SUCCESS;
	}

	/* If we are down here, we are reseting parameters */
	/* Deal with other parameters */

	if (argv_find(argv, argc, "authentication", &idx)) {
		/* authentication  - this option can only occur
		at start of command line */
		vl_config.auth_type = OSPF_AUTH_NOTSET;
	}

	if (argv_find(argv, argc, "message-digest-key", &idx)) {
		vl_config.md5_key = NULL;
		vl_config.crypto_key_id = strtol(argv[idx + 1]->arg, NULL, 10);
		if (vl_config.crypto_key_id < 0)
			return CMD_WARNING_CONFIG_FAILED;
	}

	if (argv_find(argv, argc, "authentication-key", &idx)) {
		/* Reset authentication-key to 0 */
		memset(auth_key, 0, OSPF_AUTH_SIMPLE_SIZE + 1);
		vl_config.auth_key = auth_key;
	}

	/* Action configuration */

	return ospf_vl_set(ospf, &vl_config);
}

DEFUN (ospf_area_vlink_intervals,
       ospf_area_vlink_intervals_cmd,
       "area <A.B.C.D|(0-4294967295)> virtual-link A.B.C.D {hello-interval (1-65535)|retransmit-interval (1-65535)|transmit-delay (1-65535)|dead-interval (1-65535)}",
       VLINK_HELPSTR_IPADDR
       VLINK_HELPSTR_TIME_PARAM)
{
	VTY_DECLVAR_INSTANCE_CONTEXT(ospf, ospf);
	struct ospf_vl_config_data vl_config;
	int ret = 0;

	ospf_vl_config_data_init(&vl_config, vty);

	char *area_id = argv[1]->arg;
	char *router_id = argv[3]->arg;

	ret = str2area_id(area_id, &vl_config.area_id, &vl_config.area_id_fmt);
	if (ret < 0) {
		vty_out(vty, "OSPF area ID is invalid\n");
		return CMD_WARNING_CONFIG_FAILED;
	}

	ret = inet_aton(router_id, &vl_config.vl_peer);
	if (!ret) {
		vty_out(vty, "Please specify valid Router ID as a.b.c.d\n");
		return CMD_WARNING_CONFIG_FAILED;
	}

	for (int idx = 4; idx < argc; idx++) {
		if (strmatch(argv[idx]->text, "hello-interval"))
			vl_config.hello_interval =
				strtol(argv[++idx]->arg, NULL, 10);
		else if (strmatch(argv[idx]->text, "retransmit-interval"))
			vl_config.retransmit_interval =
				strtol(argv[++idx]->arg, NULL, 10);
		else if (strmatch(argv[idx]->text, "transmit-delay"))
			vl_config.transmit_delay =
				strtol(argv[++idx]->arg, NULL, 10);
		else if (strmatch(argv[idx]->text, "dead-interval"))
			vl_config.dead_interval =
				strtol(argv[++idx]->arg, NULL, 10);
	}

	/* Action configuration */
	return ospf_vl_set(ospf, &vl_config);
}

DEFUN (no_ospf_area_vlink_intervals,
       no_ospf_area_vlink_intervals_cmd,
       "no area <A.B.C.D|(0-4294967295)> virtual-link A.B.C.D {hello-interval (1-65535)|retransmit-interval (1-65535)|transmit-delay (1-65535)|dead-interval (1-65535)}",
       NO_STR
       VLINK_HELPSTR_IPADDR
       VLINK_HELPSTR_TIME_PARAM)
{
	VTY_DECLVAR_INSTANCE_CONTEXT(ospf, ospf);
	struct ospf_vl_config_data vl_config;
	int ret = 0;

	ospf_vl_config_data_init(&vl_config, vty);

	char *area_id = argv[2]->arg;
	char *router_id = argv[4]->arg;

	ret = str2area_id(area_id, &vl_config.area_id, &vl_config.area_id_fmt);
	if (ret < 0) {
		vty_out(vty, "OSPF area ID is invalid\n");
		return CMD_WARNING_CONFIG_FAILED;
	}

	ret = inet_aton(router_id, &vl_config.vl_peer);
	if (!ret) {
		vty_out(vty, "Please specify valid Router ID as a.b.c.d\n");
		return CMD_WARNING_CONFIG_FAILED;
	}

	for (int idx = 5; idx < argc; idx++) {
		if (strmatch(argv[idx]->text, "hello-interval"))
			vl_config.hello_interval = OSPF_HELLO_INTERVAL_DEFAULT;
		else if (strmatch(argv[idx]->text, "retransmit-interval"))
			vl_config.retransmit_interval =
				OSPF_RETRANSMIT_INTERVAL_DEFAULT;
		else if (strmatch(argv[idx]->text, "transmit-delay"))
			vl_config.transmit_delay = OSPF_TRANSMIT_DELAY_DEFAULT;
		else if (strmatch(argv[idx]->text, "dead-interval"))
			vl_config.dead_interval =
				OSPF_ROUTER_DEAD_INTERVAL_DEFAULT;
	}

	/* Action configuration */
	return ospf_vl_set(ospf, &vl_config);
}

DEFUN (ospf_area_shortcut,
       ospf_area_shortcut_cmd,
       "area <A.B.C.D|(0-4294967295)> shortcut <default|enable|disable>",
       "OSPF area parameters\n"
       "OSPF area ID in IP address format\n"
       "OSPF area ID as a decimal value\n"
       "Configure the area's shortcutting mode\n"
       "Set default shortcutting behavior\n"
       "Enable shortcutting through the area\n"
       "Disable shortcutting through the area\n")
{
	VTY_DECLVAR_INSTANCE_CONTEXT(ospf, ospf);
	int idx_ipv4_number = 1;
	int idx_enable_disable = 3;
	struct ospf_area *area;
	struct in_addr area_id;
	int mode;
	int format;

	VTY_GET_OSPF_AREA_ID_NO_BB("shortcut", area_id, format,
				   argv[idx_ipv4_number]->arg);

	area = ospf_area_get(ospf, area_id);
	ospf_area_display_format_set(ospf, area, format);

	if (strncmp(argv[idx_enable_disable]->arg, "de", 2) == 0)
		mode = OSPF_SHORTCUT_DEFAULT;
	else if (strncmp(argv[idx_enable_disable]->arg, "di", 2) == 0)
		mode = OSPF_SHORTCUT_DISABLE;
	else if (strncmp(argv[idx_enable_disable]->arg, "e", 1) == 0)
		mode = OSPF_SHORTCUT_ENABLE;
	else
		return CMD_WARNING_CONFIG_FAILED;

	ospf_area_shortcut_set(ospf, area, mode);

	if (ospf->abr_type != OSPF_ABR_SHORTCUT)
		vty_out(vty,
			"Shortcut area setting will take effect only when the router is configured as Shortcut ABR\n");

	return CMD_SUCCESS;
}

DEFUN (no_ospf_area_shortcut,
       no_ospf_area_shortcut_cmd,
       "no area <A.B.C.D|(0-4294967295)> shortcut <enable|disable>",
       NO_STR
       "OSPF area parameters\n"
       "OSPF area ID in IP address format\n"
       "OSPF area ID as a decimal value\n"
       "Deconfigure the area's shortcutting mode\n"
       "Deconfigure enabled shortcutting through the area\n"
       "Deconfigure disabled shortcutting through the area\n")
{
	VTY_DECLVAR_INSTANCE_CONTEXT(ospf, ospf);
	int idx_ipv4_number = 2;
	struct ospf_area *area;
	struct in_addr area_id;
	int format;

	VTY_GET_OSPF_AREA_ID_NO_BB("shortcut", area_id, format,
				   argv[idx_ipv4_number]->arg);

	area = ospf_area_lookup_by_area_id(ospf, area_id);
	if (!area)
		return CMD_SUCCESS;

	ospf_area_shortcut_unset(ospf, area);

	return CMD_SUCCESS;
}


DEFUN (ospf_area_stub,
       ospf_area_stub_cmd,
       "area <A.B.C.D|(0-4294967295)> stub",
       "OSPF area parameters\n"
       "OSPF area ID in IP address format\n"
       "OSPF area ID as a decimal value\n"
       "Configure OSPF area as stub\n")
{
	VTY_DECLVAR_INSTANCE_CONTEXT(ospf, ospf);
	int idx_ipv4_number = 1;
	struct in_addr area_id;
	int ret, format;

	VTY_GET_OSPF_AREA_ID_NO_BB("stub", area_id, format,
				   argv[idx_ipv4_number]->arg);

	ret = ospf_area_stub_set(ospf, area_id);
	ospf_area_display_format_set(ospf, ospf_area_get(ospf, area_id),
				     format);
	if (ret == 0) {
		vty_out(vty,
			"First deconfigure all virtual link through this area\n");
		return CMD_WARNING_CONFIG_FAILED;
	}

	/* Flush the external LSAs from the specified area */
	ospf_flush_lsa_from_area(ospf, area_id, OSPF_AS_EXTERNAL_LSA);
	ospf_area_no_summary_unset(ospf, area_id);

	return CMD_SUCCESS;
}

DEFUN (ospf_area_stub_no_summary,
       ospf_area_stub_no_summary_cmd,
       "area <A.B.C.D|(0-4294967295)> stub no-summary",
       "OSPF stub parameters\n"
       "OSPF area ID in IP address format\n"
       "OSPF area ID as a decimal value\n"
       "Configure OSPF area as stub\n"
       "Do not inject inter-area routes into stub\n")
{
	VTY_DECLVAR_INSTANCE_CONTEXT(ospf, ospf);
	int idx_ipv4_number = 1;
	struct in_addr area_id;
	int ret, format;

	VTY_GET_OSPF_AREA_ID_NO_BB("stub", area_id, format,
				   argv[idx_ipv4_number]->arg);

	ret = ospf_area_stub_set(ospf, area_id);
	ospf_area_display_format_set(ospf, ospf_area_get(ospf, area_id),
				     format);
	if (ret == 0) {
		vty_out(vty,
			"%% Area cannot be stub as it contains a virtual link\n");
		return CMD_WARNING_CONFIG_FAILED;
	}

	ospf_area_no_summary_set(ospf, area_id);

	return CMD_SUCCESS;
}

DEFUN (no_ospf_area_stub,
       no_ospf_area_stub_cmd,
       "no area <A.B.C.D|(0-4294967295)> stub",
       NO_STR
       "OSPF area parameters\n"
       "OSPF area ID in IP address format\n"
       "OSPF area ID as a decimal value\n"
       "Configure OSPF area as stub\n")
{
	VTY_DECLVAR_INSTANCE_CONTEXT(ospf, ospf);
	int idx_ipv4_number = 2;
	struct in_addr area_id;
	int format;

	VTY_GET_OSPF_AREA_ID_NO_BB("stub", area_id, format,
				   argv[idx_ipv4_number]->arg);

	ospf_area_stub_unset(ospf, area_id);
	ospf_area_no_summary_unset(ospf, area_id);

	return CMD_SUCCESS;
}

DEFUN (no_ospf_area_stub_no_summary,
       no_ospf_area_stub_no_summary_cmd,
       "no area <A.B.C.D|(0-4294967295)> stub no-summary",
       NO_STR
       "OSPF area parameters\n"
       "OSPF area ID in IP address format\n"
       "OSPF area ID as a decimal value\n"
       "Configure OSPF area as stub\n"
       "Do not inject inter-area routes into area\n")
{
	VTY_DECLVAR_INSTANCE_CONTEXT(ospf, ospf);
	int idx_ipv4_number = 2;
	struct in_addr area_id;
	int format;

	VTY_GET_OSPF_AREA_ID_NO_BB("stub", area_id, format,
				   argv[idx_ipv4_number]->arg);
	ospf_area_no_summary_unset(ospf, area_id);

	return CMD_SUCCESS;
}

static int ospf_area_nssa_cmd_handler(struct vty *vty, int argc,
				      struct cmd_token **argv, int cfg_nosum,
				      int nosum)
{
	VTY_DECLVAR_INSTANCE_CONTEXT(ospf, ospf);
	struct in_addr area_id;
	int ret, format;

	VTY_GET_OSPF_AREA_ID_NO_BB("NSSA", area_id, format, argv[1]->arg);

	ret = ospf_area_nssa_set(ospf, area_id);
	ospf_area_display_format_set(ospf, ospf_area_get(ospf, area_id),
				     format);
	if (ret == 0) {
		vty_out(vty,
			"%% Area cannot be nssa as it contains a virtual link\n");
		return CMD_WARNING_CONFIG_FAILED;
	}

	if (argc > 3) {
		if (strncmp(argv[3]->text, "translate-c", 11) == 0)
			ospf_area_nssa_translator_role_set(
				ospf, area_id, OSPF_NSSA_ROLE_CANDIDATE);
		else if (strncmp(argv[3]->text, "translate-n", 11) == 0)
			ospf_area_nssa_translator_role_set(
				ospf, area_id, OSPF_NSSA_ROLE_NEVER);
		else if (strncmp(argv[3]->text, "translate-a", 11) == 0)
			ospf_area_nssa_translator_role_set(
				ospf, area_id, OSPF_NSSA_ROLE_ALWAYS);
	} else {
		ospf_area_nssa_translator_role_set(ospf, area_id,
						   OSPF_NSSA_ROLE_CANDIDATE);
	}

	if (cfg_nosum) {
		if (nosum)
			ospf_area_no_summary_set(ospf, area_id);
		else
			ospf_area_no_summary_unset(ospf, area_id);
	}

	/* Flush the external LSA for the specified area */
	ospf_flush_lsa_from_area(ospf, area_id, OSPF_AS_EXTERNAL_LSA);
	ospf_schedule_abr_task(ospf);
	ospf_schedule_asbr_nssa_redist_update(ospf);

	return CMD_SUCCESS;
}


DEFUN (ospf_area_nssa_translate,
       ospf_area_nssa_translate_cmd,
       "area <A.B.C.D|(0-4294967295)> nssa <translate-candidate|translate-never|translate-always>",
       "OSPF area parameters\n"
       "OSPF area ID in IP address format\n"
       "OSPF area ID as a decimal value\n"
       "Configure OSPF area as nssa\n"
       "Configure NSSA-ABR for translate election (default)\n"
       "Configure NSSA-ABR to never translate\n"
       "Configure NSSA-ABR to always translate\n")
{
	return ospf_area_nssa_cmd_handler(vty, argc, argv, 0, 0);
}

DEFUN (ospf_area_nssa,
       ospf_area_nssa_cmd,
       "area <A.B.C.D|(0-4294967295)> nssa",
       "OSPF area parameters\n"
       "OSPF area ID in IP address format\n"
       "OSPF area ID as a decimal value\n"
       "Configure OSPF area as nssa\n")
{
	return ospf_area_nssa_cmd_handler(vty, argc, argv, 0, 0);
}

DEFUN(ospf_area_nssa_suppress_fa, ospf_area_nssa_suppress_fa_cmd,
      "area <A.B.C.D|(0-4294967295)> nssa suppress-fa",
      "OSPF area parameters\n"
      "OSPF area ID in IP address format\n"
      "OSPF area ID as a decimal value\n"
      "Configure OSPF area as nssa\n"
      "Suppress forwarding address\n")
{
	int idx_ipv4_number = 1;
	struct in_addr area_id;
	int format;

	VTY_DECLVAR_INSTANCE_CONTEXT(ospf, ospf);
	VTY_GET_OSPF_AREA_ID_NO_BB("NSSA", area_id, format,
				   argv[idx_ipv4_number]->arg);

	ospf_area_display_format_set(ospf, ospf_area_get(ospf, area_id),
				     format);
	ospf_area_nssa_suppress_fa_set(ospf, area_id);

	ospf_schedule_abr_task(ospf);

	return CMD_SUCCESS;
}

DEFUN(no_ospf_area_nssa_suppress_fa, no_ospf_area_nssa_suppress_fa_cmd,
      "no area <A.B.C.D|(0-4294967295)> nssa suppress-fa",
      NO_STR
      "OSPF area parameters\n"
      "OSPF area ID in IP address format\n"
      "OSPF area ID as a decimal value\n"
      "Configure OSPF area as nssa\n"
      "Suppress forwarding address\n")
{
	int idx_ipv4_number = 2;
	struct in_addr area_id;
	int format;

	VTY_DECLVAR_INSTANCE_CONTEXT(ospf, ospf);

	VTY_GET_OSPF_AREA_ID_NO_BB("nssa", area_id, format,
				   argv[idx_ipv4_number]->arg);

	ospf_area_display_format_set(ospf, ospf_area_get(ospf, area_id),
				     format);
	ospf_area_nssa_suppress_fa_unset(ospf, area_id);

	ospf_schedule_abr_task(ospf);

	return CMD_SUCCESS;
}

DEFUN (ospf_area_nssa_no_summary,
       ospf_area_nssa_no_summary_cmd,
       "area <A.B.C.D|(0-4294967295)> nssa no-summary",
       "OSPF area parameters\n"
       "OSPF area ID in IP address format\n"
       "OSPF area ID as a decimal value\n"
       "Configure OSPF area as nssa\n"
       "Do not inject inter-area routes into nssa\n")
{
	int idx_ipv4_number = 1;
	struct in_addr area_id;
	int format;

	VTY_DECLVAR_INSTANCE_CONTEXT(ospf, ospf);
	VTY_GET_OSPF_AREA_ID_NO_BB("NSSA", area_id, format,
				   argv[idx_ipv4_number]->arg);

	ospf_area_display_format_set(ospf, ospf_area_get(ospf, area_id),
				     format);
	ospf_area_nssa_no_summary_set(ospf, area_id);

	ospf_schedule_abr_task(ospf);

	return CMD_SUCCESS;
}

DEFUN (no_ospf_area_nssa_no_summary,
       no_ospf_area_nssa_no_summary_cmd,
       "no area <A.B.C.D|(0-4294967295)> nssa no-summary",
       NO_STR
       "OSPF area parameters\n"
       "OSPF area ID in IP address format\n"
       "OSPF area ID as a decimal value\n"
       "Configure OSPF area as nssa\n"
       "Do not inject inter-area routes into nssa\n")
{
	int idx_ipv4_number = 2;
	struct in_addr area_id;
	int format;

	VTY_DECLVAR_INSTANCE_CONTEXT(ospf, ospf);

	VTY_GET_OSPF_AREA_ID_NO_BB("nssa", area_id, format,
				   argv[idx_ipv4_number]->arg);

	ospf_area_display_format_set(ospf, ospf_area_get(ospf, area_id),
				     format);
	ospf_area_no_summary_unset(ospf, area_id);

	ospf_schedule_abr_task(ospf);

	return CMD_SUCCESS;
}

DEFUN (no_ospf_area_nssa,
       no_ospf_area_nssa_cmd,
       "no area <A.B.C.D|(0-4294967295)> nssa [<translate-candidate|translate-never|translate-always>]",
       NO_STR
       "OSPF area parameters\n"
       "OSPF area ID in IP address format\n"
       "OSPF area ID as a decimal value\n"
       "Configure OSPF area as nssa\n"
       "Configure NSSA-ABR for translate election (default)\n"
       "Configure NSSA-ABR to never translate\n"
       "Configure NSSA-ABR to always translate\n")
{
	VTY_DECLVAR_INSTANCE_CONTEXT(ospf, ospf);
	int idx_ipv4_number = 2;
	struct in_addr area_id;
	int format;

	VTY_GET_OSPF_AREA_ID_NO_BB("NSSA", area_id, format,
				   argv[idx_ipv4_number]->arg);

	/* Flush the NSSA LSA for the specified area */
	ospf_flush_lsa_from_area(ospf, area_id, OSPF_AS_NSSA_LSA);
	ospf_area_nssa_unset(ospf, area_id, argc);

	ospf_schedule_abr_task(ospf);

	return CMD_SUCCESS;
}


DEFUN (ospf_area_default_cost,
       ospf_area_default_cost_cmd,
       "area <A.B.C.D|(0-4294967295)> default-cost (0-16777215)",
       "OSPF area parameters\n"
       "OSPF area ID in IP address format\n"
       "OSPF area ID as a decimal value\n"
       "Set the summary-default cost of a NSSA or stub area\n"
       "Stub's advertised default summary cost\n")
{
	VTY_DECLVAR_INSTANCE_CONTEXT(ospf, ospf);
	int idx_ipv4_number = 1;
	int idx_number = 3;
	struct ospf_area *area;
	struct in_addr area_id;
	uint32_t cost;
	int format;
	struct prefix_ipv4 p;

	VTY_GET_OSPF_AREA_ID_NO_BB("default-cost", area_id, format,
				   argv[idx_ipv4_number]->arg);
	cost = strtoul(argv[idx_number]->arg, NULL, 10);

	area = ospf_area_get(ospf, area_id);
	ospf_area_display_format_set(ospf, area, format);

	if (area->external_routing == OSPF_AREA_DEFAULT) {
		vty_out(vty, "The area is neither stub, nor NSSA\n");
		return CMD_WARNING_CONFIG_FAILED;
	}

	area->default_cost = cost;

	p.family = AF_INET;
	p.prefix.s_addr = OSPF_DEFAULT_DESTINATION;
	p.prefixlen = 0;
	if (IS_DEBUG_OSPF_EVENT)
		zlog_debug(
			"ospf_abr_announce_stub_defaults(): announcing 0.0.0.0/0 to area %pI4",
			&area->area_id);
	ospf_abr_announce_network_to_area(&p, area->default_cost, area);

	return CMD_SUCCESS;
}

DEFUN (no_ospf_area_default_cost,
       no_ospf_area_default_cost_cmd,
       "no area <A.B.C.D|(0-4294967295)> default-cost (0-16777215)",
       NO_STR
       "OSPF area parameters\n"
       "OSPF area ID in IP address format\n"
       "OSPF area ID as a decimal value\n"
       "Set the summary-default cost of a NSSA or stub area\n"
       "Stub's advertised default summary cost\n")
{
	VTY_DECLVAR_INSTANCE_CONTEXT(ospf, ospf);
	int idx_ipv4_number = 2;
	struct ospf_area *area;
	struct in_addr area_id;
	int format;
	struct prefix_ipv4 p;

	VTY_GET_OSPF_AREA_ID_NO_BB("default-cost", area_id, format,
				   argv[idx_ipv4_number]->arg);

	area = ospf_area_lookup_by_area_id(ospf, area_id);
	if (area == NULL)
		return CMD_SUCCESS;

	if (area->external_routing == OSPF_AREA_DEFAULT) {
		vty_out(vty, "The area is neither stub, nor NSSA\n");
		return CMD_WARNING_CONFIG_FAILED;
	}

	area->default_cost = 1;

	p.family = AF_INET;
	p.prefix.s_addr = OSPF_DEFAULT_DESTINATION;
	p.prefixlen = 0;
	if (IS_DEBUG_OSPF_EVENT)
		zlog_debug(
			"ospf_abr_announce_stub_defaults(): announcing 0.0.0.0/0 to area %pI4",
			&area->area_id);
	ospf_abr_announce_network_to_area(&p, area->default_cost, area);


	ospf_area_check_free(ospf, area_id);

	return CMD_SUCCESS;
}

DEFUN (ospf_area_export_list,
       ospf_area_export_list_cmd,
       "area <A.B.C.D|(0-4294967295)> export-list NAME",
       "OSPF area parameters\n"
       "OSPF area ID in IP address format\n"
       "OSPF area ID as a decimal value\n"
       "Set the filter for networks announced to other areas\n"
       "Name of the access-list\n")
{
	VTY_DECLVAR_INSTANCE_CONTEXT(ospf, ospf);
	int idx_ipv4_number = 1;
	struct ospf_area *area;
	struct in_addr area_id;
	int format;

	VTY_GET_OSPF_AREA_ID(area_id, format, argv[idx_ipv4_number]->arg);

	area = ospf_area_get(ospf, area_id);
	ospf_area_display_format_set(ospf, area, format);
	ospf_area_export_list_set(ospf, area, argv[3]->arg);

	return CMD_SUCCESS;
}

DEFUN (no_ospf_area_export_list,
       no_ospf_area_export_list_cmd,
       "no area <A.B.C.D|(0-4294967295)> export-list NAME",
       NO_STR
       "OSPF area parameters\n"
       "OSPF area ID in IP address format\n"
       "OSPF area ID as a decimal value\n"
       "Unset the filter for networks announced to other areas\n"
       "Name of the access-list\n")
{
	VTY_DECLVAR_INSTANCE_CONTEXT(ospf, ospf);
	int idx_ipv4_number = 2;
	struct ospf_area *area;
	struct in_addr area_id;
	int format;

	VTY_GET_OSPF_AREA_ID(area_id, format, argv[idx_ipv4_number]->arg);

	area = ospf_area_lookup_by_area_id(ospf, area_id);
	if (area == NULL)
		return CMD_SUCCESS;

	ospf_area_export_list_unset(ospf, area);

	return CMD_SUCCESS;
}


DEFUN (ospf_area_import_list,
       ospf_area_import_list_cmd,
       "area <A.B.C.D|(0-4294967295)> import-list NAME",
       "OSPF area parameters\n"
       "OSPF area ID in IP address format\n"
       "OSPF area ID as a decimal value\n"
       "Set the filter for networks from other areas announced to the specified one\n"
       "Name of the access-list\n")
{
	VTY_DECLVAR_INSTANCE_CONTEXT(ospf, ospf);
	int idx_ipv4_number = 1;
	struct ospf_area *area;
	struct in_addr area_id;
	int format;

	VTY_GET_OSPF_AREA_ID(area_id, format, argv[idx_ipv4_number]->arg);

	area = ospf_area_get(ospf, area_id);
	ospf_area_display_format_set(ospf, area, format);
	ospf_area_import_list_set(ospf, area, argv[3]->arg);

	return CMD_SUCCESS;
}

DEFUN (no_ospf_area_import_list,
       no_ospf_area_import_list_cmd,
       "no area <A.B.C.D|(0-4294967295)> import-list NAME",
       NO_STR
       "OSPF area parameters\n"
       "OSPF area ID in IP address format\n"
       "OSPF area ID as a decimal value\n"
       "Unset the filter for networks announced to other areas\n"
       "Name of the access-list\n")
{
	VTY_DECLVAR_INSTANCE_CONTEXT(ospf, ospf);
	int idx_ipv4_number = 2;
	struct ospf_area *area;
	struct in_addr area_id;
	int format;

	VTY_GET_OSPF_AREA_ID(area_id, format, argv[idx_ipv4_number]->arg);

	area = ospf_area_lookup_by_area_id(ospf, area_id);
	if (area == NULL)
		return CMD_SUCCESS;

	ospf_area_import_list_unset(ospf, area);

	return CMD_SUCCESS;
}

DEFUN (ospf_area_filter_list,
       ospf_area_filter_list_cmd,
       "area <A.B.C.D|(0-4294967295)> filter-list prefix WORD <in|out>",
       "OSPF area parameters\n"
       "OSPF area ID in IP address format\n"
       "OSPF area ID as a decimal value\n"
       "Filter networks between OSPF areas\n"
       "Filter prefixes between OSPF areas\n"
       "Name of an IP prefix-list\n"
       "Filter networks sent to this area\n"
       "Filter networks sent from this area\n")
{
	VTY_DECLVAR_INSTANCE_CONTEXT(ospf, ospf);
	int idx_ipv4_number = 1;
	int idx_word = 4;
	int idx_in_out = 5;
	struct ospf_area *area;
	struct in_addr area_id;
	struct prefix_list *plist;
	int format;

	VTY_GET_OSPF_AREA_ID(area_id, format, argv[idx_ipv4_number]->arg);

	area = ospf_area_get(ospf, area_id);
	ospf_area_display_format_set(ospf, area, format);
	plist = prefix_list_lookup(AFI_IP, argv[idx_word]->arg);
	if (strncmp(argv[idx_in_out]->arg, "in", 2) == 0) {
		PREFIX_LIST_IN(area) = plist;
		if (PREFIX_NAME_IN(area))
			free(PREFIX_NAME_IN(area));

		PREFIX_NAME_IN(area) = strdup(argv[idx_word]->arg);
		ospf_schedule_abr_task(ospf);
	} else {
		PREFIX_LIST_OUT(area) = plist;
		if (PREFIX_NAME_OUT(area))
			free(PREFIX_NAME_OUT(area));

		PREFIX_NAME_OUT(area) = strdup(argv[idx_word]->arg);
		ospf_schedule_abr_task(ospf);
	}

	return CMD_SUCCESS;
}

DEFUN (no_ospf_area_filter_list,
       no_ospf_area_filter_list_cmd,
       "no area <A.B.C.D|(0-4294967295)> filter-list prefix WORD <in|out>",
       NO_STR
       "OSPF area parameters\n"
       "OSPF area ID in IP address format\n"
       "OSPF area ID as a decimal value\n"
       "Filter networks between OSPF areas\n"
       "Filter prefixes between OSPF areas\n"
       "Name of an IP prefix-list\n"
       "Filter networks sent to this area\n"
       "Filter networks sent from this area\n")
{
	VTY_DECLVAR_INSTANCE_CONTEXT(ospf, ospf);
	int idx_ipv4_number = 2;
	int idx_word = 5;
	int idx_in_out = 6;
	struct ospf_area *area;
	struct in_addr area_id;
	int format;

	VTY_GET_OSPF_AREA_ID(area_id, format, argv[idx_ipv4_number]->arg);

	if ((area = ospf_area_lookup_by_area_id(ospf, area_id)) == NULL)
		return CMD_SUCCESS;

	if (strncmp(argv[idx_in_out]->arg, "in", 2) == 0) {
		if (PREFIX_NAME_IN(area))
			if (strcmp(PREFIX_NAME_IN(area), argv[idx_word]->arg)
			    != 0)
				return CMD_SUCCESS;

		PREFIX_LIST_IN(area) = NULL;
		if (PREFIX_NAME_IN(area))
			free(PREFIX_NAME_IN(area));

		PREFIX_NAME_IN(area) = NULL;

		ospf_schedule_abr_task(ospf);
	} else {
		if (PREFIX_NAME_OUT(area))
			if (strcmp(PREFIX_NAME_OUT(area), argv[idx_word]->arg)
			    != 0)
				return CMD_SUCCESS;

		PREFIX_LIST_OUT(area) = NULL;
		if (PREFIX_NAME_OUT(area))
			free(PREFIX_NAME_OUT(area));

		PREFIX_NAME_OUT(area) = NULL;

		ospf_schedule_abr_task(ospf);
	}

	return CMD_SUCCESS;
}


DEFUN (ospf_area_authentication_message_digest,
       ospf_area_authentication_message_digest_cmd,
       "[no] area <A.B.C.D|(0-4294967295)> authentication message-digest",
       NO_STR
       "OSPF area parameters\n"
       "OSPF area ID in IP address format\n"
       "OSPF area ID as a decimal value\n"
       "Enable authentication\n"
       "Use message-digest authentication\n")
{
	VTY_DECLVAR_INSTANCE_CONTEXT(ospf, ospf);
	int idx = 0;
	struct ospf_area *area;
	struct in_addr area_id;
	int format;

	argv_find(argv, argc, "area", &idx);
	VTY_GET_OSPF_AREA_ID(area_id, format, argv[idx + 1]->arg);

	area = ospf_area_get(ospf, area_id);
	ospf_area_display_format_set(ospf, area, format);
	area->auth_type = strmatch(argv[0]->text, "no")
				  ? OSPF_AUTH_NULL
				  : OSPF_AUTH_CRYPTOGRAPHIC;

	return CMD_SUCCESS;
}

DEFUN (ospf_area_authentication,
       ospf_area_authentication_cmd,
       "area <A.B.C.D|(0-4294967295)> authentication",
       "OSPF area parameters\n"
       "OSPF area ID in IP address format\n"
       "OSPF area ID as a decimal value\n"
       "Enable authentication\n")
{
	VTY_DECLVAR_INSTANCE_CONTEXT(ospf, ospf);
	int idx_ipv4_number = 1;
	struct ospf_area *area;
	struct in_addr area_id;
	int format;

	VTY_GET_OSPF_AREA_ID(area_id, format, argv[idx_ipv4_number]->arg);

	area = ospf_area_get(ospf, area_id);
	ospf_area_display_format_set(ospf, area, format);
	area->auth_type = OSPF_AUTH_SIMPLE;

	return CMD_SUCCESS;
}

DEFUN (no_ospf_area_authentication,
       no_ospf_area_authentication_cmd,
       "no area <A.B.C.D|(0-4294967295)> authentication",
       NO_STR
       "OSPF area parameters\n"
       "OSPF area ID in IP address format\n"
       "OSPF area ID as a decimal value\n"
       "Enable authentication\n")
{
	VTY_DECLVAR_INSTANCE_CONTEXT(ospf, ospf);
	int idx_ipv4_number = 2;
	struct ospf_area *area;
	struct in_addr area_id;
	int format;

	VTY_GET_OSPF_AREA_ID(area_id, format, argv[idx_ipv4_number]->arg);

	area = ospf_area_lookup_by_area_id(ospf, area_id);
	if (area == NULL)
		return CMD_SUCCESS;

	area->auth_type = OSPF_AUTH_NULL;

	ospf_area_check_free(ospf, area_id);

	return CMD_SUCCESS;
}


DEFUN (ospf_abr_type,
       ospf_abr_type_cmd,
       "ospf abr-type <cisco|ibm|shortcut|standard>",
       "OSPF specific commands\n"
       "Set OSPF ABR type\n"
       "Alternative ABR, cisco implementation\n"
       "Alternative ABR, IBM implementation\n"
       "Shortcut ABR\n"
       "Standard behavior (RFC2328)\n")
{
	VTY_DECLVAR_INSTANCE_CONTEXT(ospf, ospf);
	int idx_vendor = 2;
	uint8_t abr_type = OSPF_ABR_UNKNOWN;

	if (strncmp(argv[idx_vendor]->arg, "c", 1) == 0)
		abr_type = OSPF_ABR_CISCO;
	else if (strncmp(argv[idx_vendor]->arg, "i", 1) == 0)
		abr_type = OSPF_ABR_IBM;
	else if (strncmp(argv[idx_vendor]->arg, "sh", 2) == 0)
		abr_type = OSPF_ABR_SHORTCUT;
	else if (strncmp(argv[idx_vendor]->arg, "st", 2) == 0)
		abr_type = OSPF_ABR_STAND;
	else
		return CMD_WARNING_CONFIG_FAILED;

	/* If ABR type value is changed, schedule ABR task. */
	if (ospf->abr_type != abr_type) {
		ospf->abr_type = abr_type;
		ospf_schedule_abr_task(ospf);
	}

	return CMD_SUCCESS;
}

DEFUN (no_ospf_abr_type,
       no_ospf_abr_type_cmd,
       "no ospf abr-type <cisco|ibm|shortcut|standard>",
       NO_STR
       "OSPF specific commands\n"
       "Set OSPF ABR type\n"
       "Alternative ABR, cisco implementation\n"
       "Alternative ABR, IBM implementation\n"
       "Shortcut ABR\n"
       "Standard ABR\n")
{
	VTY_DECLVAR_INSTANCE_CONTEXT(ospf, ospf);
	int idx_vendor = 3;
	uint8_t abr_type = OSPF_ABR_UNKNOWN;

	if (strncmp(argv[idx_vendor]->arg, "c", 1) == 0)
		abr_type = OSPF_ABR_CISCO;
	else if (strncmp(argv[idx_vendor]->arg, "i", 1) == 0)
		abr_type = OSPF_ABR_IBM;
	else if (strncmp(argv[idx_vendor]->arg, "sh", 2) == 0)
		abr_type = OSPF_ABR_SHORTCUT;
	else if (strncmp(argv[idx_vendor]->arg, "st", 2) == 0)
		abr_type = OSPF_ABR_STAND;
	else
		return CMD_WARNING_CONFIG_FAILED;

	/* If ABR type value is changed, schedule ABR task. */
	if (ospf->abr_type == abr_type) {
		ospf->abr_type = OSPF_ABR_DEFAULT;
		ospf_schedule_abr_task(ospf);
	}

	return CMD_SUCCESS;
}

DEFUN (ospf_log_adjacency_changes,
       ospf_log_adjacency_changes_cmd,
       "log-adjacency-changes",
       "Log changes in adjacency state\n")
{
	VTY_DECLVAR_INSTANCE_CONTEXT(ospf, ospf);

	SET_FLAG(ospf->config, OSPF_LOG_ADJACENCY_CHANGES);
	UNSET_FLAG(ospf->config, OSPF_LOG_ADJACENCY_DETAIL);
	return CMD_SUCCESS;
}

DEFUN (ospf_log_adjacency_changes_detail,
       ospf_log_adjacency_changes_detail_cmd,
       "log-adjacency-changes detail",
       "Log changes in adjacency state\n"
       "Log all state changes\n")
{
	VTY_DECLVAR_INSTANCE_CONTEXT(ospf, ospf);

	SET_FLAG(ospf->config, OSPF_LOG_ADJACENCY_CHANGES);
	SET_FLAG(ospf->config, OSPF_LOG_ADJACENCY_DETAIL);
	return CMD_SUCCESS;
}

DEFUN (no_ospf_log_adjacency_changes,
       no_ospf_log_adjacency_changes_cmd,
       "no log-adjacency-changes",
       NO_STR
       "Log changes in adjacency state\n")
{
	VTY_DECLVAR_INSTANCE_CONTEXT(ospf, ospf);

	UNSET_FLAG(ospf->config, OSPF_LOG_ADJACENCY_DETAIL);
	UNSET_FLAG(ospf->config, OSPF_LOG_ADJACENCY_CHANGES);
	return CMD_SUCCESS;
}

DEFUN (no_ospf_log_adjacency_changes_detail,
       no_ospf_log_adjacency_changes_detail_cmd,
       "no log-adjacency-changes detail",
       NO_STR
       "Log changes in adjacency state\n"
       "Log all state changes\n")
{
	VTY_DECLVAR_INSTANCE_CONTEXT(ospf, ospf);

	UNSET_FLAG(ospf->config, OSPF_LOG_ADJACENCY_DETAIL);
	return CMD_SUCCESS;
}

DEFUN (ospf_compatible_rfc1583,
       ospf_compatible_rfc1583_cmd,
       "compatible rfc1583",
       "OSPF compatibility list\n"
       "compatible with RFC 1583\n")
{
	VTY_DECLVAR_INSTANCE_CONTEXT(ospf, ospf);

	if (!CHECK_FLAG(ospf->config, OSPF_RFC1583_COMPATIBLE)) {
		SET_FLAG(ospf->config, OSPF_RFC1583_COMPATIBLE);
		ospf_spf_calculate_schedule(ospf, SPF_FLAG_CONFIG_CHANGE);
	}
	return CMD_SUCCESS;
}

DEFUN (no_ospf_compatible_rfc1583,
       no_ospf_compatible_rfc1583_cmd,
       "no compatible rfc1583",
       NO_STR
       "OSPF compatibility list\n"
       "compatible with RFC 1583\n")
{
	VTY_DECLVAR_INSTANCE_CONTEXT(ospf, ospf);

	if (CHECK_FLAG(ospf->config, OSPF_RFC1583_COMPATIBLE)) {
		UNSET_FLAG(ospf->config, OSPF_RFC1583_COMPATIBLE);
		ospf_spf_calculate_schedule(ospf, SPF_FLAG_CONFIG_CHANGE);
	}
	return CMD_SUCCESS;
}

ALIAS(ospf_compatible_rfc1583, ospf_rfc1583_flag_cmd,
      "ospf rfc1583compatibility",
      "OSPF specific commands\n"
      "Enable the RFC1583Compatibility flag\n")

ALIAS(no_ospf_compatible_rfc1583, no_ospf_rfc1583_flag_cmd,
      "no ospf rfc1583compatibility", NO_STR
      "OSPF specific commands\n"
      "Disable the RFC1583Compatibility flag\n")

static int ospf_timers_spf_set(struct vty *vty, unsigned int delay,
			       unsigned int hold, unsigned int max)
{
	VTY_DECLVAR_INSTANCE_CONTEXT(ospf, ospf);

	ospf->spf_delay = delay;
	ospf->spf_holdtime = hold;
	ospf->spf_max_holdtime = max;

	return CMD_SUCCESS;
}

DEFUN (ospf_timers_min_ls_interval,
       ospf_timers_min_ls_interval_cmd,
       "timers throttle lsa all (0-5000)",
       "Adjust routing timers\n"
       "Throttling adaptive timer\n"
       "LSA delay between transmissions\n"
       "All LSA types\n"
       "Delay (msec) between sending LSAs\n")
{
	VTY_DECLVAR_INSTANCE_CONTEXT(ospf, ospf);
	int idx_number = 4;
	unsigned int interval;

	if (argc < 5) {
		vty_out(vty, "Insufficient arguments\n");
		return CMD_WARNING_CONFIG_FAILED;
	}

	interval = strtoul(argv[idx_number]->arg, NULL, 10);

	ospf->min_ls_interval = interval;

	return CMD_SUCCESS;
}

DEFUN (no_ospf_timers_min_ls_interval,
       no_ospf_timers_min_ls_interval_cmd,
       "no timers throttle lsa all [(0-5000)]",
       NO_STR
       "Adjust routing timers\n"
       "Throttling adaptive timer\n"
       "LSA delay between transmissions\n"
       "All LSA types\n"
       "Delay (msec) between sending LSAs\n")
{
	VTY_DECLVAR_INSTANCE_CONTEXT(ospf, ospf);
	ospf->min_ls_interval = OSPF_MIN_LS_INTERVAL;

	return CMD_SUCCESS;
}

DEFUN (ospf_timers_throttle_spf,
       ospf_timers_throttle_spf_cmd,
       "timers throttle spf (0-600000) (0-600000) (0-600000)",
       "Adjust routing timers\n"
       "Throttling adaptive timer\n"
       "OSPF SPF timers\n"
       "Delay (msec) from first change received till SPF calculation\n"
       "Initial hold time (msec) between consecutive SPF calculations\n"
       "Maximum hold time (msec)\n")
{
	int idx_number = 3;
	int idx_number_2 = 4;
	int idx_number_3 = 5;
	unsigned int delay, hold, max;

	if (argc < 6) {
		vty_out(vty, "Insufficient arguments\n");
		return CMD_WARNING_CONFIG_FAILED;
	}

	delay = strtoul(argv[idx_number]->arg, NULL, 10);
	hold = strtoul(argv[idx_number_2]->arg, NULL, 10);
	max = strtoul(argv[idx_number_3]->arg, NULL, 10);

	return ospf_timers_spf_set(vty, delay, hold, max);
}

DEFUN (no_ospf_timers_throttle_spf,
       no_ospf_timers_throttle_spf_cmd,
       "no timers throttle spf [(0-600000)(0-600000)(0-600000)]",
       NO_STR
       "Adjust routing timers\n"
       "Throttling adaptive timer\n"
       "OSPF SPF timers\n"
       "Delay (msec) from first change received till SPF calculation\n"
       "Initial hold time (msec) between consecutive SPF calculations\n"
       "Maximum hold time (msec)\n")
{
	return ospf_timers_spf_set(vty, OSPF_SPF_DELAY_DEFAULT,
				   OSPF_SPF_HOLDTIME_DEFAULT,
				   OSPF_SPF_MAX_HOLDTIME_DEFAULT);
}


DEFUN (ospf_timers_lsa_min_arrival,
       ospf_timers_lsa_min_arrival_cmd,
       "timers lsa min-arrival (0-600000)",
       "Adjust routing timers\n"
       "OSPF LSA timers\n"
       "Minimum delay in receiving new version of a LSA\n"
       "Delay in milliseconds\n")
{
	VTY_DECLVAR_INSTANCE_CONTEXT(ospf, ospf);
	ospf->min_ls_arrival = strtoul(argv[argc - 1]->arg, NULL, 10);
	return CMD_SUCCESS;
}

DEFUN (no_ospf_timers_lsa_min_arrival,
       no_ospf_timers_lsa_min_arrival_cmd,
       "no timers lsa min-arrival [(0-600000)]",
       NO_STR
       "Adjust routing timers\n"
       "OSPF LSA timers\n"
       "Minimum delay in receiving new version of a LSA\n"
       "Delay in milliseconds\n")
{
	VTY_DECLVAR_INSTANCE_CONTEXT(ospf, ospf);
	unsigned int minarrival;

	if (argc > 4) {
		minarrival = strtoul(argv[argc - 1]->arg, NULL, 10);

		if (ospf->min_ls_arrival != minarrival
		    || minarrival == OSPF_MIN_LS_ARRIVAL)
			return CMD_SUCCESS;
	}

	ospf->min_ls_arrival = OSPF_MIN_LS_ARRIVAL;

	return CMD_SUCCESS;
}

DEFUN (ospf_neighbor,
       ospf_neighbor_cmd,
       "neighbor A.B.C.D [priority (0-255) [poll-interval (1-65535)]]",
       NEIGHBOR_STR
       "Neighbor IP address\n"
       "Neighbor Priority\n"
       "Priority\n"
       "Dead Neighbor Polling interval\n"
       "Seconds\n")
{
	VTY_DECLVAR_INSTANCE_CONTEXT(ospf, ospf);
	int idx_ipv4 = 1;
	int idx_pri = 3;
	int idx_poll = 5;
	struct in_addr nbr_addr;
	unsigned int priority = OSPF_NEIGHBOR_PRIORITY_DEFAULT;
	unsigned int interval = OSPF_POLL_INTERVAL_DEFAULT;

	if (!inet_aton(argv[idx_ipv4]->arg, &nbr_addr)) {
		vty_out(vty, "Please specify Neighbor ID by A.B.C.D\n");
		return CMD_WARNING_CONFIG_FAILED;
	}

	if (argc > 2)
		priority = strtoul(argv[idx_pri]->arg, NULL, 10);

	if (argc > 4)
		interval = strtoul(argv[idx_poll]->arg, NULL, 10);

	ospf_nbr_nbma_set(ospf, nbr_addr);

	if (argc > 2)
		ospf_nbr_nbma_priority_set(ospf, nbr_addr, priority);

	if (argc > 4)
		ospf_nbr_nbma_poll_interval_set(ospf, nbr_addr, interval);

	return CMD_SUCCESS;
}

DEFUN (ospf_neighbor_poll_interval,
       ospf_neighbor_poll_interval_cmd,
       "neighbor A.B.C.D poll-interval (1-65535) [priority (0-255)]",
       NEIGHBOR_STR
       "Neighbor IP address\n"
       "Dead Neighbor Polling interval\n"
       "Seconds\n"
       "OSPF priority of non-broadcast neighbor\n"
       "Priority\n")
{
	VTY_DECLVAR_INSTANCE_CONTEXT(ospf, ospf);
	int idx_ipv4 = 1;
	int idx_poll = 3;
	int idx_pri = 5;
	struct in_addr nbr_addr;
	unsigned int priority;
	unsigned int interval;

	if (!inet_aton(argv[idx_ipv4]->arg, &nbr_addr)) {
		vty_out(vty, "Please specify Neighbor ID by A.B.C.D\n");
		return CMD_WARNING_CONFIG_FAILED;
	}

	interval = strtoul(argv[idx_poll]->arg, NULL, 10);

	priority = argc > 4 ? strtoul(argv[idx_pri]->arg, NULL, 10)
			    : OSPF_NEIGHBOR_PRIORITY_DEFAULT;

	ospf_nbr_nbma_set(ospf, nbr_addr);
	ospf_nbr_nbma_poll_interval_set(ospf, nbr_addr, interval);

	if (argc > 4)
		ospf_nbr_nbma_priority_set(ospf, nbr_addr, priority);

	return CMD_SUCCESS;
}

DEFUN (no_ospf_neighbor,
       no_ospf_neighbor_cmd,
       "no neighbor A.B.C.D [priority (0-255) [poll-interval (1-65525)]]",
       NO_STR
       NEIGHBOR_STR
       "Neighbor IP address\n"
       "Neighbor Priority\n"
       "Priority\n"
       "Dead Neighbor Polling interval\n"
       "Seconds\n")
{
	VTY_DECLVAR_INSTANCE_CONTEXT(ospf, ospf);
	int idx_ipv4 = 2;
	struct in_addr nbr_addr;

	if (!inet_aton(argv[idx_ipv4]->arg, &nbr_addr)) {
		vty_out(vty, "Please specify Neighbor ID by A.B.C.D\n");
		return CMD_WARNING_CONFIG_FAILED;
	}

	(void)ospf_nbr_nbma_unset(ospf, nbr_addr);

	return CMD_SUCCESS;
}

DEFUN (no_ospf_neighbor_poll,
       no_ospf_neighbor_poll_cmd,
       "no neighbor A.B.C.D poll-interval (1-65535) [priority (0-255)]",
       NO_STR
       NEIGHBOR_STR
       "Neighbor IP address\n"
       "Dead Neighbor Polling interval\n"
       "Seconds\n"
       "Neighbor Priority\n"
       "Priority\n")
{
	VTY_DECLVAR_INSTANCE_CONTEXT(ospf, ospf);
	int idx_ipv4 = 2;
	struct in_addr nbr_addr;

	if (!inet_aton(argv[idx_ipv4]->arg, &nbr_addr)) {
		vty_out(vty, "Please specify Neighbor ID by A.B.C.D\n");
		return CMD_WARNING_CONFIG_FAILED;
	}

	(void)ospf_nbr_nbma_unset(ospf, nbr_addr);

	return CMD_SUCCESS;
}

DEFUN (ospf_refresh_timer,
       ospf_refresh_timer_cmd,
       "refresh timer (10-1800)",
       "Adjust refresh parameters\n"
       "Set refresh timer\n"
       "Timer value in seconds\n")
{
	VTY_DECLVAR_INSTANCE_CONTEXT(ospf, ospf);
	int idx_number = 2;
	unsigned int interval;

	interval = strtoul(argv[idx_number]->arg, NULL, 10);
	interval = (interval / OSPF_LSA_REFRESHER_GRANULARITY)
		   * OSPF_LSA_REFRESHER_GRANULARITY;

	ospf_timers_refresh_set(ospf, interval);

	return CMD_SUCCESS;
}

DEFUN (no_ospf_refresh_timer,
       no_ospf_refresh_timer_val_cmd,
       "no refresh timer [(10-1800)]",
       NO_STR
       "Adjust refresh parameters\n"
       "Unset refresh timer\n"
       "Timer value in seconds\n")
{
	VTY_DECLVAR_INSTANCE_CONTEXT(ospf, ospf);
	int idx_number = 3;
	unsigned int interval;

	if (argc == 1) {
		interval = strtoul(argv[idx_number]->arg, NULL, 10);

		if (ospf->lsa_refresh_interval != interval
		    || interval == OSPF_LSA_REFRESH_INTERVAL_DEFAULT)
			return CMD_SUCCESS;
	}

	ospf_timers_refresh_unset(ospf);

	return CMD_SUCCESS;
}


DEFUN (ospf_auto_cost_reference_bandwidth,
       ospf_auto_cost_reference_bandwidth_cmd,
       "auto-cost reference-bandwidth (1-4294967)",
       "Calculate OSPF interface cost according to bandwidth\n"
       "Use reference bandwidth method to assign OSPF cost\n"
       "The reference bandwidth in terms of Mbits per second\n")
{
	VTY_DECLVAR_INSTANCE_CONTEXT(ospf, ospf);
	struct vrf *vrf = vrf_lookup_by_id(ospf->vrf_id);
	int idx_number = 2;
	uint32_t refbw;
	struct interface *ifp;

	refbw = strtol(argv[idx_number]->arg, NULL, 10);
	if (refbw < 1 || refbw > 4294967) {
		vty_out(vty, "reference-bandwidth value is invalid\n");
		return CMD_WARNING_CONFIG_FAILED;
	}

	/* If reference bandwidth is changed. */
	if ((refbw) == ospf->ref_bandwidth)
		return CMD_SUCCESS;

	ospf->ref_bandwidth = refbw;
	FOR_ALL_INTERFACES (vrf, ifp)
		ospf_if_recalculate_output_cost(ifp);

	return CMD_SUCCESS;
}

DEFUN (no_ospf_auto_cost_reference_bandwidth,
       no_ospf_auto_cost_reference_bandwidth_cmd,
       "no auto-cost reference-bandwidth [(1-4294967)]",
       NO_STR
       "Calculate OSPF interface cost according to bandwidth\n"
       "Use reference bandwidth method to assign OSPF cost\n"
       "The reference bandwidth in terms of Mbits per second\n")
{
	VTY_DECLVAR_INSTANCE_CONTEXT(ospf, ospf);
	struct vrf *vrf = vrf_lookup_by_id(ospf->vrf_id);
	struct interface *ifp;

	if (ospf->ref_bandwidth == OSPF_DEFAULT_REF_BANDWIDTH)
		return CMD_SUCCESS;

	ospf->ref_bandwidth = OSPF_DEFAULT_REF_BANDWIDTH;
	vty_out(vty, "%% OSPF: Reference bandwidth is changed.\n");
	vty_out(vty,
		"        Please ensure reference bandwidth is consistent across all routers\n");

	FOR_ALL_INTERFACES (vrf, ifp)
		ospf_if_recalculate_output_cost(ifp);

	return CMD_SUCCESS;
}

DEFUN (ospf_write_multiplier,
       ospf_write_multiplier_cmd,
       "ospf write-multiplier (1-100)",
       "OSPF specific commands\n"
       "Write multiplier\n"
       "Maximum number of interface serviced per write\n")
{
	VTY_DECLVAR_INSTANCE_CONTEXT(ospf, ospf);
	int idx_number;
	uint32_t write_oi_count;

	if (argc == 3)
		idx_number = 2;
	else
		idx_number = 1;

	write_oi_count = strtol(argv[idx_number]->arg, NULL, 10);
	if (write_oi_count < 1 || write_oi_count > 100) {
		vty_out(vty, "write-multiplier value is invalid\n");
		return CMD_WARNING_CONFIG_FAILED;
	}

	ospf->write_oi_count = write_oi_count;
	return CMD_SUCCESS;
}

ALIAS(ospf_write_multiplier, write_multiplier_cmd, "write-multiplier (1-100)",
      "Write multiplier\n"
      "Maximum number of interface serviced per write\n")

DEFUN (no_ospf_write_multiplier,
       no_ospf_write_multiplier_cmd,
       "no ospf write-multiplier (1-100)",
       NO_STR
       "OSPF specific commands\n"
       "Write multiplier\n"
       "Maximum number of interface serviced per write\n")
{
	VTY_DECLVAR_INSTANCE_CONTEXT(ospf, ospf);

	ospf->write_oi_count = OSPF_WRITE_INTERFACE_COUNT_DEFAULT;
	return CMD_SUCCESS;
}

ALIAS(no_ospf_write_multiplier, no_write_multiplier_cmd,
      "no write-multiplier (1-100)", NO_STR
      "Write multiplier\n"
      "Maximum number of interface serviced per write\n")

DEFUN(ospf_ti_lfa, ospf_ti_lfa_cmd, "fast-reroute ti-lfa [node-protection]",
      "Fast Reroute for MPLS and IP resilience\n"
      "Topology Independent LFA (Loop-Free Alternate)\n"
      "TI-LFA node protection (default is link protection)\n")
{
	VTY_DECLVAR_INSTANCE_CONTEXT(ospf, ospf);

	ospf->ti_lfa_enabled = true;

	if (argc == 3)
		ospf->ti_lfa_protection_type = OSPF_TI_LFA_NODE_PROTECTION;
	else
		ospf->ti_lfa_protection_type = OSPF_TI_LFA_LINK_PROTECTION;

	ospf_spf_calculate_schedule(ospf, SPF_FLAG_CONFIG_CHANGE);

	return CMD_SUCCESS;
}

DEFUN(no_ospf_ti_lfa, no_ospf_ti_lfa_cmd,
      "no fast-reroute ti-lfa [node-protection]",
      NO_STR
      "Fast Reroute for MPLS and IP resilience\n"
      "Topology Independent LFA (Loop-Free Alternate)\n"
      "TI-LFA node protection (default is link protection)\n")
{
	VTY_DECLVAR_INSTANCE_CONTEXT(ospf, ospf);

	ospf->ti_lfa_enabled = false;

	ospf->ti_lfa_protection_type = OSPF_TI_LFA_UNDEFINED_PROTECTION;

	ospf_spf_calculate_schedule(ospf, SPF_FLAG_CONFIG_CHANGE);

	return CMD_SUCCESS;
}

static void ospf_maxpath_set(struct vty *vty, struct ospf *ospf, uint16_t paths)
{
	if (ospf->max_multipath == paths)
		return;

	ospf->max_multipath = paths;

	/* Send deletion notification to zebra to delete all
	 * ospf specific routes and reinitiat SPF to reflect
	 * the new max multipath.
	 */
	ospf_restart_spf(ospf);
}

/* Ospf Maximum multiple paths config support */
DEFUN (ospf_max_multipath,
       ospf_max_multipath_cmd,
       "maximum-paths " CMD_RANGE_STR(1, MULTIPATH_NUM),
       "Max no of multiple paths for ECMP support\n"
       "Number of paths\n")
{
	VTY_DECLVAR_INSTANCE_CONTEXT(ospf, ospf);
	int idx_number = 1;
	uint16_t maxpaths;

	maxpaths = strtol(argv[idx_number]->arg, NULL, 10);

	ospf_maxpath_set(vty, ospf, maxpaths);
	return CMD_SUCCESS;
}

DEFUN (no_ospf_max_multipath,
       no_ospf_max_multipath_cmd,
       "no maximum-paths",
       NO_STR
       "Max no of multiple paths for ECMP support\n")
{
	VTY_DECLVAR_INSTANCE_CONTEXT(ospf, ospf);
	uint16_t maxpaths = MULTIPATH_NUM;

	ospf_maxpath_set(vty, ospf, maxpaths);
	return CMD_SUCCESS;
}

static const char *const ospf_abr_type_descr_str[] = {
	"Unknown", "Standard (RFC2328)", "Alternative IBM",
	"Alternative Cisco", "Alternative Shortcut"
};

static const char *const ospf_shortcut_mode_descr_str[] = {
	"Default", "Enabled", "Disabled"
};

static void show_ip_ospf_area(struct vty *vty, struct ospf_area *area,
			      json_object *json_areas, bool use_json)
{
	json_object *json_area = NULL;
	char buf[PREFIX_STRLEN];

	if (use_json)
		json_area = json_object_new_object();

	/* Show Area ID. */
	if (!use_json)
		vty_out(vty, " Area ID: %pI4", &area->area_id);

	/* Show Area type/mode. */
	if (OSPF_IS_AREA_BACKBONE(area)) {
		if (use_json)
			json_object_boolean_true_add(json_area, "backbone");
		else
			vty_out(vty, " (Backbone)\n");
	} else {
		if (use_json) {
			if (area->external_routing == OSPF_AREA_STUB) {
				if (area->no_summary)
					json_object_boolean_true_add(
						json_area, "stubNoSummary");
				if (area->shortcut_configured)
					json_object_boolean_true_add(
						json_area, "stubShortcut");
			} else if (area->external_routing == OSPF_AREA_NSSA) {
				if (area->no_summary)
					json_object_boolean_true_add(
						json_area, "nssaNoSummary");
				if (area->shortcut_configured)
					json_object_boolean_true_add(
						json_area, "nssaShortcut");
			}

			json_object_string_add(
				json_area, "shortcuttingMode",
				ospf_shortcut_mode_descr_str
					[area->shortcut_configured]);
			if (area->shortcut_capability)
				json_object_boolean_true_add(json_area,
							     "sBitConcensus");
		} else {
			if (area->external_routing == OSPF_AREA_STUB)
				vty_out(vty, " (Stub%s%s)",
					area->no_summary ? ", no summary" : "",
					area->shortcut_configured ? "; " : "");
			else if (area->external_routing == OSPF_AREA_NSSA)
				vty_out(vty, " (NSSA%s%s)",
					area->no_summary ? ", no summary" : "",
					area->shortcut_configured ? "; " : "");

			vty_out(vty, "\n");
			vty_out(vty, "   Shortcutting mode: %s",
				ospf_shortcut_mode_descr_str
					[area->shortcut_configured]);
			vty_out(vty, ", S-bit consensus: %s\n",
				area->shortcut_capability ? "ok" : "no");
		}
	}

	/* Show number of interfaces */
	if (use_json) {
		json_object_int_add(json_area, "areaIfTotalCounter",
				    listcount(area->oiflist));
		json_object_int_add(json_area, "areaIfActiveCounter",
				    area->act_ints);
	} else
		vty_out(vty,
			"   Number of interfaces in this area: Total: %d, Active: %d\n",
			listcount(area->oiflist), area->act_ints);

	if (area->external_routing == OSPF_AREA_NSSA) {
		if (use_json) {
			json_object_boolean_true_add(json_area, "nssa");
			if (!IS_OSPF_ABR(area->ospf))
				json_object_boolean_false_add(json_area, "abr");
			else if (area->NSSATranslatorState) {
				json_object_boolean_true_add(json_area, "abr");
				if (area->NSSATranslatorRole
				    == OSPF_NSSA_ROLE_CANDIDATE)
					json_object_boolean_true_add(
						json_area,
						"nssaTranslatorElected");
				else if (area->NSSATranslatorRole
					 == OSPF_NSSA_ROLE_ALWAYS)
					json_object_boolean_true_add(
						json_area,
						"nssaTranslatorAlways");
				else
					json_object_boolean_true_add(
						json_area,
						"nssaTranslatorNever");
			} else {
				json_object_boolean_true_add(json_area, "abr");
				if (area->NSSATranslatorRole
				    == OSPF_NSSA_ROLE_CANDIDATE)
					json_object_boolean_false_add(
						json_area,
						"nssaTranslatorElected");
				else
					json_object_boolean_true_add(
						json_area,
						"nssaTranslatorNever");
			}
		} else {
			vty_out(vty,
				"   It is an NSSA configuration.\n   Elected NSSA/ABR performs type-7/type-5 LSA translation.\n");
			if (!IS_OSPF_ABR(area->ospf))
				vty_out(vty,
					"   It is not ABR, therefore not Translator.\n");
			else if (area->NSSATranslatorState) {
				vty_out(vty, "   We are an ABR and ");
				if (area->NSSATranslatorRole
				    == OSPF_NSSA_ROLE_CANDIDATE)
					vty_out(vty,
						"the NSSA Elected Translator.\n");
				else if (area->NSSATranslatorRole
					 == OSPF_NSSA_ROLE_ALWAYS)
					vty_out(vty,
						"always an NSSA Translator.\n");
				else
					vty_out(vty,
						"never an NSSA Translator.\n");
			} else {
				vty_out(vty, "   We are an ABR, but ");
				if (area->NSSATranslatorRole
				    == OSPF_NSSA_ROLE_CANDIDATE)
					vty_out(vty,
						"not the NSSA Elected Translator.\n");
				else
					vty_out(vty,
						"never an NSSA Translator.\n");
			}
		}
	}

	/* Stub-router state for this area */
	if (CHECK_FLAG(area->stub_router_state, OSPF_AREA_IS_STUB_ROUTED)) {
		char timebuf[OSPF_TIME_DUMP_SIZE];

		if (use_json) {
			json_object_boolean_true_add(
				json_area, "originStubMaxDistRouterLsa");
			if (CHECK_FLAG(area->stub_router_state,
				       OSPF_AREA_ADMIN_STUB_ROUTED))
				json_object_boolean_true_add(
					json_area, "indefiniteActiveAdmin");
			if (area->t_stub_router) {
				long time_store;
				time_store =
					monotime_until(
						&area->t_stub_router->u.sands,
						NULL)
					/ 1000LL;
				json_object_int_add(
					json_area,
					"activeStartupRemainderMsecs",
					time_store);
			}
		} else {
			vty_out(vty,
				"   Originating stub / maximum-distance Router-LSA\n");
			if (CHECK_FLAG(area->stub_router_state,
				       OSPF_AREA_ADMIN_STUB_ROUTED))
				vty_out(vty,
					"     Administratively activated (indefinitely)\n");
			if (area->t_stub_router)
				vty_out(vty,
					"     Active from startup, %s remaining\n",
					ospf_timer_dump(area->t_stub_router,
							timebuf,
							sizeof(timebuf)));
		}
	}

	if (use_json) {
		/* Show number of fully adjacent neighbors. */
		json_object_int_add(json_area, "nbrFullAdjacentCounter",
				    area->full_nbrs);

		/* Show authentication type. */
		if (area->auth_type == OSPF_AUTH_NULL)
			json_object_string_add(json_area, "authentication",
					       "authenticationNone");
		else if (area->auth_type == OSPF_AUTH_SIMPLE)
			json_object_string_add(json_area, "authentication",
					       "authenticationSimplePassword");
		else if (area->auth_type == OSPF_AUTH_CRYPTOGRAPHIC)
			json_object_string_add(json_area, "authentication",
					       "authenticationMessageDigest");

		if (!OSPF_IS_AREA_BACKBONE(area))
			json_object_int_add(json_area,
					    "virtualAdjacenciesPassingCounter",
					    area->full_vls);

		/* Show SPF calculation times. */
		json_object_int_add(json_area, "spfExecutedCounter",
				    area->spf_calculation);
		json_object_int_add(json_area, "lsaNumber", area->lsdb->total);
		json_object_int_add(
			json_area, "lsaRouterNumber",
			ospf_lsdb_count(area->lsdb, OSPF_ROUTER_LSA));
		json_object_int_add(
			json_area, "lsaRouterChecksum",
			ospf_lsdb_checksum(area->lsdb, OSPF_ROUTER_LSA));
		json_object_int_add(
			json_area, "lsaNetworkNumber",
			ospf_lsdb_count(area->lsdb, OSPF_NETWORK_LSA));
		json_object_int_add(
			json_area, "lsaNetworkChecksum",
			ospf_lsdb_checksum(area->lsdb, OSPF_NETWORK_LSA));
		json_object_int_add(
			json_area, "lsaSummaryNumber",
			ospf_lsdb_count(area->lsdb, OSPF_SUMMARY_LSA));
		json_object_int_add(
			json_area, "lsaSummaryChecksum",
			ospf_lsdb_checksum(area->lsdb, OSPF_SUMMARY_LSA));
		json_object_int_add(
			json_area, "lsaAsbrNumber",
			ospf_lsdb_count(area->lsdb, OSPF_ASBR_SUMMARY_LSA));
		json_object_int_add(
			json_area, "lsaAsbrChecksum",
			ospf_lsdb_checksum(area->lsdb, OSPF_ASBR_SUMMARY_LSA));
		json_object_int_add(
			json_area, "lsaNssaNumber",
			ospf_lsdb_count(area->lsdb, OSPF_AS_NSSA_LSA));
		json_object_int_add(
			json_area, "lsaNssaChecksum",
			ospf_lsdb_checksum(area->lsdb, OSPF_AS_NSSA_LSA));
	} else {
		/* Show number of fully adjacent neighbors. */
		vty_out(vty,
			"   Number of fully adjacent neighbors in this area: %d\n",
			area->full_nbrs);

		/* Show authentication type. */
		vty_out(vty, "   Area has ");
		if (area->auth_type == OSPF_AUTH_NULL)
			vty_out(vty, "no authentication\n");
		else if (area->auth_type == OSPF_AUTH_SIMPLE)
			vty_out(vty, "simple password authentication\n");
		else if (area->auth_type == OSPF_AUTH_CRYPTOGRAPHIC)
			vty_out(vty, "message digest authentication\n");

		if (!OSPF_IS_AREA_BACKBONE(area))
			vty_out(vty,
				"   Number of full virtual adjacencies going through this area: %d\n",
				area->full_vls);

		/* Show SPF calculation times. */
		vty_out(vty, "   SPF algorithm executed %d times\n",
			area->spf_calculation);

		/* Show number of LSA. */
		vty_out(vty, "   Number of LSA %ld\n", area->lsdb->total);
		vty_out(vty,
			"   Number of router LSA %ld. Checksum Sum 0x%08x\n",
			ospf_lsdb_count(area->lsdb, OSPF_ROUTER_LSA),
			ospf_lsdb_checksum(area->lsdb, OSPF_ROUTER_LSA));
		vty_out(vty,
			"   Number of network LSA %ld. Checksum Sum 0x%08x\n",
			ospf_lsdb_count(area->lsdb, OSPF_NETWORK_LSA),
			ospf_lsdb_checksum(area->lsdb, OSPF_NETWORK_LSA));
		vty_out(vty,
			"   Number of summary LSA %ld. Checksum Sum 0x%08x\n",
			ospf_lsdb_count(area->lsdb, OSPF_SUMMARY_LSA),
			ospf_lsdb_checksum(area->lsdb, OSPF_SUMMARY_LSA));
		vty_out(vty,
			"   Number of ASBR summary LSA %ld. Checksum Sum 0x%08x\n",
			ospf_lsdb_count(area->lsdb, OSPF_ASBR_SUMMARY_LSA),
			ospf_lsdb_checksum(area->lsdb, OSPF_ASBR_SUMMARY_LSA));
		vty_out(vty, "   Number of NSSA LSA %ld. Checksum Sum 0x%08x\n",
			ospf_lsdb_count(area->lsdb, OSPF_AS_NSSA_LSA),
			ospf_lsdb_checksum(area->lsdb, OSPF_AS_NSSA_LSA));
	}

	if (use_json) {
		json_object_int_add(
			json_area, "lsaOpaqueLinkNumber",
			ospf_lsdb_count(area->lsdb, OSPF_OPAQUE_LINK_LSA));
		json_object_int_add(
			json_area, "lsaOpaqueLinkChecksum",
			ospf_lsdb_checksum(area->lsdb, OSPF_OPAQUE_LINK_LSA));
		json_object_int_add(
			json_area, "lsaOpaqueAreaNumber",
			ospf_lsdb_count(area->lsdb, OSPF_OPAQUE_AREA_LSA));
		json_object_int_add(
			json_area, "lsaOpaqueAreaChecksum",
			ospf_lsdb_checksum(area->lsdb, OSPF_OPAQUE_AREA_LSA));
	} else {
		vty_out(vty,
			"   Number of opaque link LSA %ld. Checksum Sum 0x%08x\n",
			ospf_lsdb_count(area->lsdb, OSPF_OPAQUE_LINK_LSA),
			ospf_lsdb_checksum(area->lsdb, OSPF_OPAQUE_LINK_LSA));
		vty_out(vty,
			"   Number of opaque area LSA %ld. Checksum Sum 0x%08x\n",
			ospf_lsdb_count(area->lsdb, OSPF_OPAQUE_AREA_LSA),
			ospf_lsdb_checksum(area->lsdb, OSPF_OPAQUE_AREA_LSA));
	}

	if (use_json)
		json_object_object_add(json_areas,
				       inet_ntop(AF_INET, &area->area_id,
						 buf, sizeof(buf)),
				       json_area);
	else
		vty_out(vty, "\n");
}

static int show_ip_ospf_common(struct vty *vty, struct ospf *ospf,
			       json_object *json, uint8_t use_vrf)
{
	struct listnode *node, *nnode;
	struct ospf_area *area;
	struct timeval result;
	char timebuf[OSPF_TIME_DUMP_SIZE];
	char buf[PREFIX_STRLEN];
	json_object *json_vrf = NULL;
	json_object *json_areas = NULL;

	if (json) {
		if (use_vrf)
			json_vrf = json_object_new_object();
		else
			json_vrf = json;
		json_areas = json_object_new_object();
	}

	if (ospf->instance) {
		if (json) {
			json_object_int_add(json, "ospfInstance",
					    ospf->instance);
		} else {
			vty_out(vty, "\nOSPF Instance: %d\n\n", ospf->instance);
		}
	}

	ospf_show_vrf_name(ospf, vty, json_vrf, use_vrf);

	/* Show Router ID. */
	if (json) {
		json_object_string_add(json_vrf, "routerId",
				       inet_ntop(AF_INET, &ospf->router_id,
						 buf, sizeof(buf)));
	} else {
		vty_out(vty, " OSPF Routing Process, Router ID: %pI4\n",
			&ospf->router_id);
	}

	/* Graceful shutdown */
	if (ospf->t_deferred_shutdown) {
		if (json) {
			long time_store;
			time_store =
				monotime_until(
					&ospf->t_deferred_shutdown->u.sands,
					NULL)
				/ 1000LL;
			json_object_int_add(json_vrf, "deferredShutdownMsecs",
					    time_store);
		} else {
			vty_out(vty,
				" Deferred shutdown in progress, %s remaining\n",
				ospf_timer_dump(ospf->t_deferred_shutdown,
						timebuf, sizeof(timebuf)));
		}
	}

	/* Show capability. */
	if (json) {
		json_object_boolean_true_add(json_vrf, "tosRoutesOnly");
		json_object_boolean_true_add(json_vrf, "rfc2328Conform");
		if (CHECK_FLAG(ospf->config, OSPF_RFC1583_COMPATIBLE)) {
			json_object_boolean_true_add(json_vrf,
						     "rfc1583Compatibility");
		}
	} else {
		vty_out(vty, " Supports only single TOS (TOS0) routes\n");
		vty_out(vty, " This implementation conforms to RFC2328\n");
		vty_out(vty, " RFC1583Compatibility flag is %s\n",
			CHECK_FLAG(ospf->config, OSPF_RFC1583_COMPATIBLE)
				? "enabled"
				: "disabled");
	}

	if (json) {
		if (CHECK_FLAG(ospf->config, OSPF_OPAQUE_CAPABLE)) {
			json_object_boolean_true_add(json_vrf, "opaqueCapable");
		}
	} else {
		vty_out(vty, " OpaqueCapability flag is %s\n",
			CHECK_FLAG(ospf->config, OSPF_OPAQUE_CAPABLE)
				? "enabled"
				: "disabled");
	}

	/* Show stub-router configuration */
	if (ospf->stub_router_startup_time != OSPF_STUB_ROUTER_UNCONFIGURED
	    || ospf->stub_router_shutdown_time
		       != OSPF_STUB_ROUTER_UNCONFIGURED) {
		if (json) {
			json_object_boolean_true_add(json_vrf,
						     "stubAdvertisement");
			if (ospf->stub_router_startup_time
			    != OSPF_STUB_ROUTER_UNCONFIGURED)
				json_object_int_add(
					json_vrf, "postStartEnabledSecs",
					ospf->stub_router_startup_time);
			if (ospf->stub_router_shutdown_time
			    != OSPF_STUB_ROUTER_UNCONFIGURED)
				json_object_int_add(
					json_vrf, "preShutdownEnabledSecs",
					ospf->stub_router_shutdown_time);
		} else {
			vty_out(vty,
				" Stub router advertisement is configured\n");
			if (ospf->stub_router_startup_time
			    != OSPF_STUB_ROUTER_UNCONFIGURED)
				vty_out(vty,
					"   Enabled for %us after start-up\n",
					ospf->stub_router_startup_time);
			if (ospf->stub_router_shutdown_time
			    != OSPF_STUB_ROUTER_UNCONFIGURED)
				vty_out(vty,
					"   Enabled for %us prior to full shutdown\n",
					ospf->stub_router_shutdown_time);
		}
	}

	/* Show SPF timers. */
	if (json) {
		json_object_int_add(json_vrf, "spfScheduleDelayMsecs",
				    ospf->spf_delay);
		json_object_int_add(json_vrf, "holdtimeMinMsecs",
				    ospf->spf_holdtime);
		json_object_int_add(json_vrf, "holdtimeMaxMsecs",
				    ospf->spf_max_holdtime);
		json_object_int_add(json_vrf, "holdtimeMultplier",
				    ospf->spf_hold_multiplier);
	} else {
		vty_out(vty,
			" Initial SPF scheduling delay %d millisec(s)\n"
			" Minimum hold time between consecutive SPFs %d millisec(s)\n"
			" Maximum hold time between consecutive SPFs %d millisec(s)\n"
			" Hold time multiplier is currently %d\n",
			ospf->spf_delay, ospf->spf_holdtime,
			ospf->spf_max_holdtime, ospf->spf_hold_multiplier);
	}

	if (json) {
		if (ospf->ts_spf.tv_sec || ospf->ts_spf.tv_usec) {
			long time_store = 0;

			time_store =
				monotime_since(&ospf->ts_spf, NULL) / 1000LL;
			json_object_int_add(json_vrf, "spfLastExecutedMsecs",
					    time_store);

			time_store = (1000 * ospf->ts_spf_duration.tv_sec)
				     + (ospf->ts_spf_duration.tv_usec / 1000);
			json_object_int_add(json_vrf, "spfLastDurationMsecs",
					    time_store);
		} else
			json_object_boolean_true_add(json_vrf, "spfHasNotRun");
	} else {
		vty_out(vty, " SPF algorithm ");
		if (ospf->ts_spf.tv_sec || ospf->ts_spf.tv_usec) {
			monotime_since(&ospf->ts_spf, &result);
			vty_out(vty, "last executed %s ago\n",
				ospf_timeval_dump(&result, timebuf,
						  sizeof(timebuf)));
			vty_out(vty, " Last SPF duration %s\n",
				ospf_timeval_dump(&ospf->ts_spf_duration,
						  timebuf, sizeof(timebuf)));
		} else
			vty_out(vty, "has not been run\n");
	}

	if (json) {
		if (ospf->t_spf_calc) {
			long time_store;
			time_store =
				monotime_until(&ospf->t_spf_calc->u.sands, NULL)
				/ 1000LL;
			json_object_int_add(json_vrf, "spfTimerDueInMsecs",
					    time_store);
		}

		json_object_int_add(json_vrf, "lsaMinIntervalMsecs",
				    ospf->min_ls_interval);
		json_object_int_add(json_vrf, "lsaMinArrivalMsecs",
				    ospf->min_ls_arrival);
		/* Show write multiplier values */
		json_object_int_add(json_vrf, "writeMultiplier",
				    ospf->write_oi_count);
		/* Show refresh parameters. */
		json_object_int_add(json_vrf, "refreshTimerMsecs",
				    ospf->lsa_refresh_interval * 1000);
	} else {
		vty_out(vty, " SPF timer %s%s\n",
			(ospf->t_spf_calc ? "due in " : "is "),
			ospf_timer_dump(ospf->t_spf_calc, timebuf,
					sizeof(timebuf)));

		vty_out(vty, " LSA minimum interval %d msecs\n",
			ospf->min_ls_interval);
		vty_out(vty, " LSA minimum arrival %d msecs\n",
			ospf->min_ls_arrival);

		/* Show write multiplier values */
		vty_out(vty, " Write Multiplier set to %d \n",
			ospf->write_oi_count);

		/* Show refresh parameters. */
		vty_out(vty, " Refresh timer %d secs\n",
			ospf->lsa_refresh_interval);

		/* show max multipath */
		vty_out(vty, " Maximum multiple paths(ECMP) supported  %d\n",
			ospf->max_multipath);
	}

	/* Show ABR/ASBR flags. */
	if (CHECK_FLAG(ospf->flags, OSPF_FLAG_ABR)) {
		if (json)
			json_object_string_add(
				json_vrf, "abrType",
				ospf_abr_type_descr_str[ospf->abr_type]);
		else
			vty_out(vty,
				" This router is an ABR, ABR type is: %s\n",
				ospf_abr_type_descr_str[ospf->abr_type]);
	}
	if (CHECK_FLAG(ospf->flags, OSPF_FLAG_ASBR)) {
		if (json)
			json_object_string_add(
				json_vrf, "asbrRouter",
				"injectingExternalRoutingInformation");
		else
			vty_out(vty,
				" This router is an ASBR (injecting external routing information)\n");
	}

	/* Show Number of AS-external-LSAs. */
	if (json) {
		json_object_int_add(
			json_vrf, "lsaExternalCounter",
			ospf_lsdb_count(ospf->lsdb, OSPF_AS_EXTERNAL_LSA));
		json_object_int_add(
			json_vrf, "lsaExternalChecksum",
			ospf_lsdb_checksum(ospf->lsdb, OSPF_AS_EXTERNAL_LSA));
	} else {
		vty_out(vty,
			" Number of external LSA %ld. Checksum Sum 0x%08x\n",
			ospf_lsdb_count(ospf->lsdb, OSPF_AS_EXTERNAL_LSA),
			ospf_lsdb_checksum(ospf->lsdb, OSPF_AS_EXTERNAL_LSA));
	}

	if (json) {
		json_object_int_add(
			json_vrf, "lsaAsopaqueCounter",
			ospf_lsdb_count(ospf->lsdb, OSPF_OPAQUE_AS_LSA));
		json_object_int_add(
			json_vrf, "lsaAsOpaqueChecksum",
			ospf_lsdb_checksum(ospf->lsdb, OSPF_OPAQUE_AS_LSA));
	} else {
		vty_out(vty,
			" Number of opaque AS LSA %ld. Checksum Sum 0x%08x\n",
			ospf_lsdb_count(ospf->lsdb, OSPF_OPAQUE_AS_LSA),
			ospf_lsdb_checksum(ospf->lsdb, OSPF_OPAQUE_AS_LSA));
	}

	/* Show number of areas attached. */
	if (json)
		json_object_int_add(json_vrf, "attachedAreaCounter",
				    listcount(ospf->areas));
	else
		vty_out(vty, " Number of areas attached to this router: %d\n",
			listcount(ospf->areas));

	if (CHECK_FLAG(ospf->config, OSPF_LOG_ADJACENCY_CHANGES)) {
		if (CHECK_FLAG(ospf->config, OSPF_LOG_ADJACENCY_DETAIL)) {
			if (json)
				json_object_boolean_true_add(
					json_vrf, "adjacencyChangesLoggedAll");
			else
				vty_out(vty,
					" All adjacency changes are logged\n");
		} else {
			if (json)
				json_object_boolean_true_add(
					json_vrf, "adjacencyChangesLogged");
			else
				vty_out(vty, " Adjacency changes are logged\n");
		}
	}

	/* show LDP-Sync status */
	ospf_ldp_sync_show_info(vty, ospf, json_vrf, json ? 1 : 0);

	/* Show each area status. */
	for (ALL_LIST_ELEMENTS(ospf->areas, node, nnode, area))
		show_ip_ospf_area(vty, area, json_areas, json ? 1 : 0);

	if (json) {
		if (use_vrf) {
			json_object_object_add(json_vrf, "areas", json_areas);
			if (ospf->vrf_id == VRF_DEFAULT)
				json_object_object_add(json, "default",
						       json_vrf);
			else
				json_object_object_add(json, ospf->name,
						       json_vrf);
		} else {
			json_object_object_add(json, "areas", json_areas);
		}
	} else
		vty_out(vty, "\n");

	return CMD_SUCCESS;
}

DEFUN (show_ip_ospf,
       show_ip_ospf_cmd,
       "show ip ospf [vrf <NAME|all>] [json]",
       SHOW_STR
       IP_STR
       "OSPF information\n"
       VRF_CMD_HELP_STR
       "All VRFs\n"
       JSON_STR)
{
	struct ospf *ospf;
	bool uj = use_json(argc, argv);
	struct listnode *node = NULL;
	char *vrf_name = NULL;
	bool all_vrf = false;
	int ret = CMD_SUCCESS;
	int inst = 0;
	int idx_vrf = 0;
	json_object *json = NULL;
	uint8_t use_vrf = 0;

	if (listcount(om->ospf) == 0)
		return CMD_SUCCESS;

	OSPF_FIND_VRF_ARGS(argv, argc, idx_vrf, vrf_name, all_vrf);

	if (uj)
		json = json_object_new_object();

	/* vrf input is provided could be all or specific vrf*/
	if (vrf_name) {
		bool ospf_output = false;

		use_vrf = 1;

		if (all_vrf) {
			for (ALL_LIST_ELEMENTS_RO(om->ospf, node, ospf)) {
				if (!ospf->oi_running)
					continue;
				ospf_output = true;
				ret = show_ip_ospf_common(vty, ospf, json,
							  use_vrf);
			}
			if (uj) {
				vty_out(vty, "%s\n",
					json_object_to_json_string_ext(
						json, JSON_C_TO_STRING_PRETTY));
				json_object_free(json);
			} else if (!ospf_output)
				vty_out(vty, "%% OSPF instance not found\n");
			return ret;
		}
		ospf = ospf_lookup_by_inst_name(inst, vrf_name);
		if ((ospf == NULL) || !ospf->oi_running) {
			if (uj) {
				vty_out(vty, "%s\n",
					json_object_to_json_string_ext(
						json, JSON_C_TO_STRING_PRETTY));
				json_object_free(json);
			} else
				vty_out(vty, "%% OSPF instance not found\n");

			return CMD_SUCCESS;
		}
	} else {
		ospf = ospf_lookup_by_vrf_id(VRF_DEFAULT);
		/* Display default ospf (instance 0) info */
		if (ospf == NULL || !ospf->oi_running) {
			if (uj) {
				vty_out(vty, "%s\n",
					json_object_to_json_string_ext(
						json, JSON_C_TO_STRING_PRETTY));
				json_object_free(json);
			} else
				vty_out(vty, "%% OSPF instance not found\n");

			return CMD_SUCCESS;
		}
	}

	if (ospf) {
		show_ip_ospf_common(vty, ospf, json, use_vrf);
		if (uj)
			vty_out(vty, "%s\n",
				json_object_to_json_string_ext(
					json, JSON_C_TO_STRING_PRETTY));
	}

	if (uj)
		json_object_free(json);

	return ret;
}

DEFUN (show_ip_ospf_instance,
       show_ip_ospf_instance_cmd,
       "show ip ospf (1-65535) [json]",
       SHOW_STR
       IP_STR
       "OSPF information\n"
       "Instance ID\n"
       JSON_STR)
{
	int idx_number = 3;
	struct ospf *ospf;
	unsigned short instance = 0;
	bool uj = use_json(argc, argv);
	int ret = CMD_SUCCESS;
	json_object *json = NULL;

	instance = strtoul(argv[idx_number]->arg, NULL, 10);
	if (instance != ospf_instance)
		return CMD_NOT_MY_INSTANCE;

	ospf = ospf_lookup_instance(instance);
	if (!ospf || !ospf->oi_running)
		return CMD_SUCCESS;

	if (uj)
		json = json_object_new_object();

	ret = show_ip_ospf_common(vty, ospf, json, 0);

	if (uj) {
		vty_out(vty, "%s\n", json_object_to_json_string_ext(
					     json, JSON_C_TO_STRING_PRETTY));
		json_object_free(json);
	}

	return ret;
}

static void ospf_interface_auth_show(struct vty *vty, struct ospf_interface *oi,
				     json_object *json, bool use_json)
{
	int auth_type;

	auth_type = OSPF_IF_PARAM(oi, auth_type);

	switch (auth_type) {
	case OSPF_AUTH_NULL:
		if (use_json)
			json_object_string_add(json, "authentication",
					       "authenticationNone");
		else
			vty_out(vty, "  Authentication NULL is enabled\n");
		break;
	case OSPF_AUTH_SIMPLE: {
		if (use_json)
			json_object_string_add(json, "authentication",
					       "authenticationSimplePassword");
		else
			vty_out(vty,
				"  Simple password authentication enabled\n");
		break;
	}
	case OSPF_AUTH_CRYPTOGRAPHIC: {
		struct crypt_key *ckey;

		if (list_isempty(OSPF_IF_PARAM(oi, auth_crypt)))
			return;

		ckey = listgetdata(listtail(OSPF_IF_PARAM(oi, auth_crypt)));
		if (ckey) {
			if (use_json) {
				json_object_string_add(json, "authentication",
						       "authenticationMessageDigest");
			} else {
				vty_out(vty,
					"  Cryptographic authentication enabled\n");
				vty_out(vty, "  Algorithm:MD5\n");
			}
		}
		break;
	}
	default:
		break;
	}
}

static void show_ip_ospf_interface_sub(struct vty *vty, struct ospf *ospf,
				       struct interface *ifp,
				       json_object *json_interface_sub,
				       bool use_json)
{
	int is_up;
	struct ospf_neighbor *nbr;
	struct route_node *rn;
	char buf[PREFIX_STRLEN];
	uint32_t bandwidth = ifp->bandwidth ? ifp->bandwidth : ifp->speed;

	/* Is interface up? */
	if (use_json) {
		is_up = if_is_operative(ifp);
		if (is_up)
			json_object_boolean_true_add(json_interface_sub,
						     "ifUp");
		else
			json_object_boolean_false_add(json_interface_sub,
						      "ifDown");

		json_object_int_add(json_interface_sub, "ifIndex",
				    ifp->ifindex);
		json_object_int_add(json_interface_sub, "mtuBytes", ifp->mtu);
		json_object_int_add(json_interface_sub, "bandwidthMbit",
				    bandwidth);
		json_object_string_add(json_interface_sub, "ifFlags",
				       if_flag_dump(ifp->flags));
	} else {
		vty_out(vty, "%s is %s\n", ifp->name,
			((is_up = if_is_operative(ifp)) ? "up" : "down"));
		vty_out(vty, "  ifindex %u, MTU %u bytes, BW %u Mbit %s\n",
			ifp->ifindex, ifp->mtu, bandwidth,
			if_flag_dump(ifp->flags));
	}

	/* Is interface OSPF enabled? */
	if (use_json) {
		if (ospf_oi_count(ifp) == 0) {
			json_object_boolean_false_add(json_interface_sub,
						      "ospfEnabled");
			return;
		} else if (!is_up) {
			json_object_boolean_false_add(json_interface_sub,
						      "ospfRunning");
			return;
		} else
			json_object_boolean_true_add(json_interface_sub,
						     "ospfEnabled");
	} else {
		if (ospf_oi_count(ifp) == 0) {
			vty_out(vty, "  OSPF not enabled on this interface\n");
			return;
		} else if (!is_up) {
			vty_out(vty,
				"  OSPF is enabled, but not running on this interface\n");
			return;
		}
	}

	for (rn = route_top(IF_OIFS(ifp)); rn; rn = route_next(rn)) {
		struct ospf_interface *oi = rn->info;

		if (oi == NULL)
			continue;

		if (CHECK_FLAG(oi->connected->flags, ZEBRA_IFA_UNNUMBERED)) {
			if (use_json)
				json_object_boolean_true_add(json_interface_sub,
							     "ifUnnumbered");
			else
				vty_out(vty, "  This interface is UNNUMBERED,");
		} else {
			struct in_addr dest;
			const char *dstr;

			/* Show OSPF interface information. */
			if (use_json) {
				json_object_string_add(
					json_interface_sub, "ipAddress",
					inet_ntop(AF_INET,
						  &oi->address->u.prefix4,
						  buf, sizeof(buf)));
				json_object_int_add(json_interface_sub,
						    "ipAddressPrefixlen",
						    oi->address->prefixlen);
			} else
				vty_out(vty, "  Internet Address %pFX,",
					oi->address);

			/* For Vlinks, showing the peer address is
			 * probably more informative than the local
			 * interface that is being used */
			if (oi->type == OSPF_IFTYPE_VIRTUALLINK) {
				dstr = "Peer";
				dest = oi->vl_data->peer_addr;
			} else if (CONNECTED_PEER(oi->connected)
					 && oi->connected->destination) {
				dstr = "Peer";
				dest = oi->connected->destination->u.prefix4;
			} else {
				dstr = "Broadcast";
				dest.s_addr = ipv4_broadcast_addr(
						oi->connected->address->u.prefix4.s_addr,
						oi->connected->address->prefixlen);
			}

			if (use_json) {
				json_object_string_add(
					json_interface_sub,
					"ospfIfType", dstr);
				if (oi->type == OSPF_IFTYPE_VIRTUALLINK)
					json_object_string_add(
						json_interface_sub,
						"vlinkPeer",
						inet_ntop(AF_INET, &dest,
							  buf, sizeof(buf)));
				else
					json_object_string_add(
						json_interface_sub,
						"localIfUsed",
						inet_ntop(AF_INET, &dest,
							  buf, sizeof(buf)));
			} else
				vty_out(vty, " %s %pI4,", dstr,
					&dest);
		}
		if (use_json) {
			json_object_string_add(json_interface_sub, "area",
					       ospf_area_desc_string(oi->area));
			if (OSPF_IF_PARAM(oi, mtu_ignore))
				json_object_boolean_true_add(
					json_interface_sub,
					"mtuMismatchDetect");
			json_object_string_add(
				json_interface_sub, "routerId",
				inet_ntop(AF_INET, &ospf->router_id,
					  buf, sizeof(buf)));
			json_object_string_add(json_interface_sub,
					       "networkType",
					       ospf_network_type_str[oi->type]);
			json_object_int_add(json_interface_sub, "cost",
					    oi->output_cost);
			json_object_int_add(
				json_interface_sub, "transmitDelaySecs",
				OSPF_IF_PARAM(oi, transmit_delay));
			json_object_string_add(json_interface_sub, "state",
					       lookup_msg(ospf_ism_state_msg,
							  oi->state, NULL));
			json_object_int_add(json_interface_sub, "priority",
					    PRIORITY(oi));
		} else {
			vty_out(vty, " Area %s\n",
				ospf_area_desc_string(oi->area));

			vty_out(vty, "  MTU mismatch detection: %s\n",
				OSPF_IF_PARAM(oi, mtu_ignore) ? "disabled"
							      : "enabled");

			vty_out(vty,
				"  Router ID %pI4, Network Type %s, Cost: %d\n",
				&ospf->router_id,
				ospf_network_type_str[oi->type],
				oi->output_cost);

			vty_out(vty,
				"  Transmit Delay is %d sec, State %s, Priority %d\n",
				OSPF_IF_PARAM(oi, transmit_delay),
				lookup_msg(ospf_ism_state_msg, oi->state, NULL),
				PRIORITY(oi));
		}

		/* Show DR information. */
		if (DR(oi).s_addr == INADDR_ANY) {
			if (!use_json)
				vty_out(vty,
					"  No backup designated router on this network\n");
		} else {
			nbr = ospf_nbr_lookup_by_addr(oi->nbrs, &DR(oi));
			if (nbr) {
				if (use_json) {
					json_object_string_add(
						json_interface_sub, "drId",
						inet_ntop(AF_INET,
							  &nbr->router_id, buf,
							  sizeof(buf)));
					json_object_string_add(
						json_interface_sub, "drAddress",
						inet_ntop(
							AF_INET,
							&nbr->address.u.prefix4,
							buf, sizeof(buf)));
				} else {
					vty_out(vty,
						"  Designated Router (ID) %pI4",
						&nbr->router_id);
					vty_out(vty,
						" Interface Address %pFX\n",
						&nbr->address);
				}
			}
			nbr = NULL;

			nbr = ospf_nbr_lookup_by_addr(oi->nbrs, &BDR(oi));
			if (nbr == NULL) {
				if (!use_json)
					vty_out(vty,
						"  No backup designated router on this network\n");
			} else {
				if (use_json) {
					json_object_string_add(
						json_interface_sub, "bdrId",
						inet_ntop(AF_INET,
							  &nbr->router_id,
							  buf, sizeof(buf)));
					json_object_string_add(
						json_interface_sub,
						"bdrAddress",
						inet_ntop(AF_INET,
							  &nbr->address.u
							  .prefix4,
							  buf, sizeof(buf)));
				} else {
					vty_out(vty,
						"  Backup Designated Router (ID) %pI4,",
						&nbr->router_id);
					vty_out(vty, " Interface Address %pI4\n",
						&nbr->address.u.prefix4);
				}
			}
		}

		/* Next network-LSA sequence number we'll use, if we're elected
		 * DR */
		if (oi->params
		    && ntohl(oi->params->network_lsa_seqnum)
			       != OSPF_INITIAL_SEQUENCE_NUMBER) {
			if (use_json)
				json_object_int_add(
					json_interface_sub,
					"networkLsaSequence",
					ntohl(oi->params->network_lsa_seqnum));
			else
				vty_out(vty,
					"  Saved Network-LSA sequence number 0x%x\n",
					ntohl(oi->params->network_lsa_seqnum));
		}

		if (use_json) {
			if (OI_MEMBER_CHECK(oi, MEMBER_ALLROUTERS)
			    || OI_MEMBER_CHECK(oi, MEMBER_DROUTERS)) {
				if (OI_MEMBER_CHECK(oi, MEMBER_ALLROUTERS))
					json_object_boolean_true_add(
						json_interface_sub,
						"mcastMemberOspfAllRouters");
				if (OI_MEMBER_CHECK(oi, MEMBER_DROUTERS))
					json_object_boolean_true_add(
						json_interface_sub,
						"mcastMemberOspfDesignatedRouters");
			}
		} else {
			vty_out(vty, "  Multicast group memberships:");
			if (OI_MEMBER_CHECK(oi, MEMBER_ALLROUTERS)
			    || OI_MEMBER_CHECK(oi, MEMBER_DROUTERS)) {
				if (OI_MEMBER_CHECK(oi, MEMBER_ALLROUTERS))
					vty_out(vty, " OSPFAllRouters");
				if (OI_MEMBER_CHECK(oi, MEMBER_DROUTERS))
					vty_out(vty, " OSPFDesignatedRouters");
			} else
				vty_out(vty, " <None>");
			vty_out(vty, "\n");
		}

		if (use_json) {
			if (OSPF_IF_PARAM(oi, fast_hello) == 0)
				json_object_int_add(
					json_interface_sub, "timerMsecs",
					OSPF_IF_PARAM(oi, v_hello) * 1000);
			else
				json_object_int_add(
					json_interface_sub, "timerMsecs",
					1000 / OSPF_IF_PARAM(oi, fast_hello));
			json_object_int_add(json_interface_sub,
					    "timerDeadSecs",
					    OSPF_IF_PARAM(oi, v_wait));
			json_object_int_add(json_interface_sub,
					    "timerWaitSecs",
					    OSPF_IF_PARAM(oi, v_wait));
			json_object_int_add(
				json_interface_sub, "timerRetransmitSecs",
				OSPF_IF_PARAM(oi, retransmit_interval));
		} else {
			vty_out(vty, "  Timer intervals configured,");
			vty_out(vty, " Hello ");
			if (OSPF_IF_PARAM(oi, fast_hello) == 0)
				vty_out(vty, "%ds,",
					OSPF_IF_PARAM(oi, v_hello));
			else
				vty_out(vty, "%dms,",
					1000 / OSPF_IF_PARAM(oi, fast_hello));
			vty_out(vty, " Dead %ds, Wait %ds, Retransmit %d\n",
				OSPF_IF_PARAM(oi, v_wait),
				OSPF_IF_PARAM(oi, v_wait),
				OSPF_IF_PARAM(oi, retransmit_interval));
		}

		if (OSPF_IF_PASSIVE_STATUS(oi) == OSPF_IF_ACTIVE) {
			char timebuf[OSPF_TIME_DUMP_SIZE];
			if (use_json) {
				long time_store = 0;
				if (oi->t_hello)
					time_store =
						monotime_until(
							&oi->t_hello->u.sands,
							NULL)
						/ 1000LL;
				json_object_int_add(json_interface_sub,
						    "timerHelloInMsecs",
						    time_store);
			} else
				vty_out(vty, "    Hello due in %s\n",
					ospf_timer_dump(oi->t_hello, timebuf,
							sizeof(timebuf)));
		} else /* passive-interface is set */
		{
			if (use_json)
				json_object_boolean_true_add(
					json_interface_sub,
					"timerPassiveIface");
			else
				vty_out(vty,
					"    No Hellos (Passive interface)\n");
		}

		if (use_json) {
			json_object_int_add(json_interface_sub, "nbrCount",
					    ospf_nbr_count(oi, 0));
			json_object_int_add(json_interface_sub,
					    "nbrAdjacentCount",
					    ospf_nbr_count(oi, NSM_Full));
		} else
			vty_out(vty,
				"  Neighbor Count is %d, Adjacent neighbor count is %d\n",
				ospf_nbr_count(oi, 0),
				ospf_nbr_count(oi, NSM_Full));

		ospf_interface_bfd_show(vty, ifp, json_interface_sub);

		/* OSPF Authentication information */
		ospf_interface_auth_show(vty, oi, json_interface_sub, use_json);
	}
}

static int show_ip_ospf_interface_common(struct vty *vty, struct ospf *ospf,
					 char *intf_name, uint8_t use_vrf,
					 json_object *json, bool use_json)
{
	struct interface *ifp;
	struct vrf *vrf = vrf_lookup_by_id(ospf->vrf_id);
	json_object *json_vrf = NULL;
	json_object *json_interface_sub = NULL, *json_interface = NULL;

	if (use_json) {
		if (use_vrf)
			json_vrf = json_object_new_object();
		else
			json_vrf = json;
		json_interface = json_object_new_object();
	}

	if (ospf->instance) {
		if (use_json)
			json_object_int_add(json, "ospfInstance",
					    ospf->instance);
		else
			vty_out(vty, "\nOSPF Instance: %d\n\n", ospf->instance);
	}

	ospf_show_vrf_name(ospf, vty, json_vrf, use_vrf);

	if (intf_name == NULL) {
		/* Show All Interfaces.*/
		FOR_ALL_INTERFACES (vrf, ifp) {
			if (ospf_oi_count(ifp)) {
				if (use_json) {
					json_interface_sub =
						json_object_new_object();
				}
				show_ip_ospf_interface_sub(vty, ospf, ifp,
							   json_interface_sub,
							   use_json);

				if (use_json) {
					json_object_object_add(
						json_interface, ifp->name,
						json_interface_sub);
				}
			}
		}
		if (use_json)
			json_object_object_add(json_vrf, "interfaces",
					       json_interface);
	} else {
		/* Interface name is specified. */
		ifp = if_lookup_by_name(intf_name, ospf->vrf_id);
		if (ifp == NULL) {
			if (use_json)
				json_object_boolean_true_add(json_vrf,
							     "noSuchIface");
			else
				vty_out(vty, "No such interface name\n");
		} else {
			if (use_json) {
				json_interface_sub = json_object_new_object();
				json_interface = json_object_new_object();
			}

			show_ip_ospf_interface_sub(
				vty, ospf, ifp, json_interface_sub, use_json);

			if (use_json) {
				json_object_object_add(json_interface,
						       ifp->name,
						       json_interface_sub);
				json_object_object_add(json_vrf, "interfaces",
						       json_interface);
			}
		}
	}

	if (use_json) {
		if (use_vrf) {
			if (ospf->vrf_id == VRF_DEFAULT)
				json_object_object_add(json, "default",
						       json_vrf);
			else
				json_object_object_add(json, ospf->name,
						       json_vrf);
		}
	} else
		vty_out(vty, "\n");

	return CMD_SUCCESS;
}

static void show_ip_ospf_interface_traffic_sub(struct vty *vty,
					       struct ospf_interface *oi,
					       json_object *json_interface_sub,
					       bool use_json)
{
	if (use_json) {
		json_object_int_add(json_interface_sub, "ifIndex",
				    oi->ifp->ifindex);
		json_object_int_add(json_interface_sub, "helloIn",
				    oi->hello_in);
		json_object_int_add(json_interface_sub, "helloOut",
				    oi->hello_out);
		json_object_int_add(json_interface_sub, "dbDescIn",
				    oi->db_desc_in);
		json_object_int_add(json_interface_sub, "dbDescOut",
				    oi->db_desc_out);
		json_object_int_add(json_interface_sub, "lsReqIn",
				    oi->ls_req_in);
		json_object_int_add(json_interface_sub, "lsReqOut",
				    oi->ls_req_out);
		json_object_int_add(json_interface_sub, "lsUpdIn",
				    oi->ls_upd_in);
		json_object_int_add(json_interface_sub, "lsUpdOut",
				    oi->ls_upd_out);
		json_object_int_add(json_interface_sub, "lsAckIn",
				    oi->ls_ack_in);
		json_object_int_add(json_interface_sub, "lsAckOut",
				    oi->ls_ack_out);
	} else {
		vty_out(vty,
			"%-10s %8u/%-8u %7u/%-7u %7u/%-7u %7u/%-7u %7u/%-7u\n",
			oi->ifp->name, oi->hello_in, oi->hello_out,
			oi->db_desc_in, oi->db_desc_out, oi->ls_req_in,
			oi->ls_req_out, oi->ls_upd_in, oi->ls_upd_out,
			oi->ls_ack_in, oi->ls_ack_out);
	}
}

/* OSPFv2 Packet Counters */
static int show_ip_ospf_interface_traffic_common(
	struct vty *vty, struct ospf *ospf, char *intf_name, json_object *json,
	int display_once, uint8_t use_vrf, bool use_json)
{
	struct vrf *vrf = NULL;
	struct interface *ifp = NULL;
	json_object *json_vrf = NULL;
	json_object *json_interface_sub = NULL;

	if (!use_json && !display_once) {
		vty_out(vty, "\n");
		vty_out(vty, "%-12s%-17s%-17s%-17s%-17s%-17s\n", "Interface",
			"    HELLO", "    DB-Desc", "   LS-Req", "   LS-Update",
			"   LS-Ack");
		vty_out(vty, "%-10s%-18s%-18s%-17s%-17s%-17s\n", "",
			"      Rx/Tx", "     Rx/Tx", "    Rx/Tx", "    Rx/Tx",
			"    Rx/Tx");
		vty_out(vty,
			"--------------------------------------------------------------------------------------------\n");
	} else if (use_json) {
		if (use_vrf)
			json_vrf = json_object_new_object();
		else
			json_vrf = json;
	}

	ospf_show_vrf_name(ospf, vty, json_vrf, use_vrf);

	if (intf_name == NULL) {
		vrf = vrf_lookup_by_id(ospf->vrf_id);
		FOR_ALL_INTERFACES (vrf, ifp) {
			struct route_node *rn;
			struct ospf_interface *oi;

			if (ospf_oi_count(ifp) == 0)
				continue;

			for (rn = route_top(IF_OIFS(ifp)); rn;
			     rn = route_next(rn)) {
				oi = rn->info;

				if (oi == NULL)
					continue;

				if (use_json) {
					json_interface_sub =
						json_object_new_object();
				}

				show_ip_ospf_interface_traffic_sub(
					vty, oi, json_interface_sub, use_json);
				if (use_json) {
					json_object_object_add(
						json_vrf, ifp->name,
						json_interface_sub);
				}
			}
		}
	} else {
		/* Interface name is specified. */
		ifp = if_lookup_by_name(intf_name, ospf->vrf_id);
		if (ifp != NULL) {
			struct route_node *rn;
			struct ospf_interface *oi;

			if (ospf_oi_count(ifp) == 0) {
				vty_out(vty,
					"  OSPF not enabled on this interface %s\n",
					ifp->name);
				return CMD_SUCCESS;
			}

			for (rn = route_top(IF_OIFS(ifp)); rn;
			     rn = route_next(rn)) {
				oi = rn->info;

				if (use_json) {
					json_interface_sub =
						json_object_new_object();
				}

				show_ip_ospf_interface_traffic_sub(
					vty, oi, json_interface_sub, use_json);
				if (use_json) {
					json_object_object_add(
						json_vrf, ifp->name,
						json_interface_sub);
				}
			}
		}
	}

	if (use_json) {
		if (use_vrf) {
			if (ospf->vrf_id == VRF_DEFAULT)
				json_object_object_add(json, "default",
						       json_vrf);
			else
				json_object_object_add(json, ospf->name,
						       json_vrf);
		}
	} else
		vty_out(vty, "\n");

	return CMD_SUCCESS;
}

DEFUN (show_ip_ospf_interface,
       show_ip_ospf_interface_cmd,
       "show ip ospf [vrf <NAME|all>] interface [INTERFACE] [json]",
       SHOW_STR
       IP_STR
       "OSPF information\n"
       VRF_CMD_HELP_STR
       "All VRFs\n"
       "Interface information\n"
       "Interface name\n"
       JSON_STR)
{
	struct ospf *ospf;
	bool uj = use_json(argc, argv);
	struct listnode *node = NULL;
	char *vrf_name = NULL, *intf_name = NULL;
	bool all_vrf = false;
	int ret = CMD_SUCCESS;
	int inst = 0;
	int idx_vrf = 0, idx_intf = 0;
	uint8_t use_vrf = 0;
	json_object *json = NULL;

	OSPF_FIND_VRF_ARGS(argv, argc, idx_vrf, vrf_name, all_vrf);

	if (argv_find(argv, argc, "INTERFACE", &idx_intf))
		intf_name = argv[idx_intf]->arg;

	if (uj)
		json = json_object_new_object();

	/* vrf input is provided could be all or specific vrf*/
	if (vrf_name) {
		use_vrf = 1;
		if (all_vrf) {
			for (ALL_LIST_ELEMENTS_RO(om->ospf, node, ospf)) {
				if (!ospf->oi_running)
					continue;
				ret = show_ip_ospf_interface_common(
					vty, ospf, intf_name, use_vrf, json,
					uj);
			}

			if (uj) {
				vty_out(vty, "%s\n",
					json_object_to_json_string_ext(
						json, JSON_C_TO_STRING_PRETTY));
				json_object_free(json);
			} else if (!ospf)
				vty_out(vty, "%% OSPF instance not found\n");

			return ret;
		}
		ospf = ospf_lookup_by_inst_name(inst, vrf_name);
		if (ospf == NULL || !ospf->oi_running) {
			if (uj) {
				vty_out(vty, "%s\n",
					json_object_to_json_string_ext(
						json, JSON_C_TO_STRING_PRETTY));
				json_object_free(json);
			} else
				vty_out(vty, "%% OSPF instance not found\n");

			return CMD_SUCCESS;
		}
		ret = show_ip_ospf_interface_common(vty, ospf, intf_name,
						    use_vrf, json, uj);

	} else {
		/* Display default ospf (instance 0) info */
		ospf = ospf_lookup_by_vrf_id(VRF_DEFAULT);
		if (ospf == NULL || !ospf->oi_running) {
			if (uj) {
				vty_out(vty, "%s\n",
					json_object_to_json_string_ext(
						json, JSON_C_TO_STRING_PRETTY));
				json_object_free(json);
			} else
				vty_out(vty, "%% OSPF instance not found\n");

			return CMD_SUCCESS;
		}
		ret = show_ip_ospf_interface_common(vty, ospf, intf_name,
						    use_vrf, json, uj);
	}

	if (uj) {
		vty_out(vty, "%s\n", json_object_to_json_string_ext(
					     json, JSON_C_TO_STRING_PRETTY));
		json_object_free(json);
	}

	return ret;
}

DEFUN (show_ip_ospf_instance_interface,
       show_ip_ospf_instance_interface_cmd,
       "show ip ospf (1-65535) interface [INTERFACE] [json]",
       SHOW_STR
       IP_STR
       "OSPF information\n"
       "Instance ID\n"
       "Interface information\n"
       "Interface name\n"
       JSON_STR)
{
	int idx_number = 3;
	int idx_intf = 0;
	struct ospf *ospf;
	unsigned short instance = 0;
	bool uj = use_json(argc, argv);
	char *intf_name = NULL;
	int ret = CMD_SUCCESS;
	json_object *json = NULL;

	instance = strtoul(argv[idx_number]->arg, NULL, 10);
	if (instance != ospf_instance)
		return CMD_NOT_MY_INSTANCE;

	ospf = ospf_lookup_instance(instance);
	if (!ospf || !ospf->oi_running)
		return CMD_SUCCESS;

	if (uj)
		json = json_object_new_object();

	if (argv_find(argv, argc, "INTERFACE", &idx_intf))
		intf_name = argv[idx_intf]->arg;

	ret = show_ip_ospf_interface_common(vty, ospf, intf_name, 0, json, uj);

	if (uj) {
		vty_out(vty, "%s\n", json_object_to_json_string_ext(
					     json, JSON_C_TO_STRING_PRETTY));
		json_object_free(json);
	}

	return ret;
}

DEFUN (show_ip_ospf_interface_traffic,
       show_ip_ospf_interface_traffic_cmd,
       "show ip ospf [vrf <NAME|all>] interface traffic [INTERFACE] [json]",
       SHOW_STR
       IP_STR
       "OSPF information\n"
       VRF_CMD_HELP_STR
       "All VRFs\n"
       "Interface information\n"
       "Protocol Packet counters\n"
       "Interface name\n"
       JSON_STR)
{
	struct ospf *ospf = NULL;
	struct listnode *node = NULL;
	char *vrf_name = NULL, *intf_name = NULL;
	bool all_vrf = false;
	int inst = 0;
	int idx_vrf = 0, idx_intf = 0;
	bool uj = use_json(argc, argv);
	json_object *json = NULL;
	int ret = CMD_SUCCESS;
	int display_once = 0;
	uint8_t use_vrf = 0;

	OSPF_FIND_VRF_ARGS(argv, argc, idx_vrf, vrf_name, all_vrf);

	if (argv_find(argv, argc, "INTERFACE", &idx_intf))
		intf_name = argv[idx_intf]->arg;

	if (uj)
		json = json_object_new_object();

	if (vrf_name) {
		use_vrf = 1;
		if (all_vrf) {
			for (ALL_LIST_ELEMENTS_RO(om->ospf, node, ospf)) {
				if (!ospf->oi_running)
					continue;

				ret = show_ip_ospf_interface_traffic_common(
					vty, ospf, intf_name, json,
					display_once, use_vrf, uj);
				display_once = 1;
			}

			if (uj) {
				vty_out(vty, "%s\n",
					json_object_to_json_string_ext(
						json, JSON_C_TO_STRING_PRETTY));
				json_object_free(json);
			}

			return ret;
		}
		ospf = ospf_lookup_by_inst_name(inst, vrf_name);
		if (ospf == NULL || !ospf->oi_running) {
			if (uj)
				json_object_free(json);
			return CMD_SUCCESS;
		}

		ret = show_ip_ospf_interface_traffic_common(
			vty, ospf, intf_name, json, display_once, use_vrf, uj);
	} else {
		ospf = ospf_lookup_by_vrf_id(VRF_DEFAULT);
		if (ospf == NULL || !ospf->oi_running) {
			if (uj)
				json_object_free(json);
			return CMD_SUCCESS;
		}

		ret = show_ip_ospf_interface_traffic_common(
			vty, ospf, intf_name, json, display_once, use_vrf, uj);
	}

	if (uj) {
		vty_out(vty, "%s\n", json_object_to_json_string_ext(
					     json, JSON_C_TO_STRING_PRETTY));
		json_object_free(json);
	}

	return ret;
}


static void show_ip_ospf_neighbour_header(struct vty *vty)
{
	vty_out(vty, "\n%-15s %3s %-15s %9s %-15s %-32s %5s %5s %5s\n",
		"Neighbor ID", "Pri", "State", "Dead Time", "Address",
		"Interface", "RXmtL", "RqstL", "DBsmL");
}

static void show_ip_ospf_neighbor_sub(struct vty *vty,
				      struct ospf_interface *oi,
				      json_object *json, bool use_json)
{
	struct route_node *rn;
	struct ospf_neighbor *nbr, *prev_nbr = NULL;
	char msgbuf[16];
	char buf[PREFIX_STRLEN];
	char timebuf[OSPF_TIME_DUMP_SIZE];
	json_object *json_neighbor = NULL, *json_neigh_array = NULL;

	for (rn = route_top(oi->nbrs); rn; rn = route_next(rn)) {
		if ((nbr = rn->info)) {
			/* Do not show myself. */
			if (nbr == oi->nbr_self)
				continue;
			/* Down state is not shown. */
			if (nbr->state == NSM_Down)
				continue;
			if (use_json) {
				char neigh_str[INET_ADDRSTRLEN];

				if (prev_nbr
				    && !IPV4_ADDR_SAME(&prev_nbr->src,
						       &nbr->src)) {
					/* Start new neigh list */
					json_neigh_array = NULL;
				}

				if (nbr->state == NSM_Attempt
				    && nbr->router_id.s_addr == INADDR_ANY)
					strlcpy(neigh_str, "neighbor",
						sizeof(neigh_str));
				else
					inet_ntop(AF_INET, &nbr->router_id,
						  neigh_str, sizeof(neigh_str));

				json_object_object_get_ex(json, neigh_str,
							  &json_neigh_array);

				if (!json_neigh_array) {
					json_neigh_array =
						json_object_new_array();
					json_object_object_add(
						json, neigh_str,
						json_neigh_array);
				}

				json_neighbor = json_object_new_object();

				ospf_nbr_state_message(nbr, msgbuf, 16);

				json_object_int_add(json_neighbor, "priority",
						    nbr->priority);
				json_object_string_add(json_neighbor, "state",
						       msgbuf);

				if (nbr->t_inactivity) {
					long time_store;

					time_store = monotime_until(
							     &nbr->t_inactivity
								      ->u.sands,
							     NULL)
						     / 1000LL;
					json_object_int_add(json_neighbor,
							    "deadTimeMsecs",
							    time_store);
				} else {
					json_object_string_add(json_neighbor,
							       "deadTimeMsecs",
							       "inactive");
				}
				json_object_string_add(
					json_neighbor, "address",
					inet_ntop(AF_INET, &nbr->src,
						  buf, sizeof(buf)));
				json_object_string_add(json_neighbor,
						       "ifaceName",
						       IF_NAME(oi));
				json_object_int_add(
					json_neighbor, "retransmitCounter",
					ospf_ls_retransmit_count(nbr));
				json_object_int_add(json_neighbor,
						    "requestCounter",
						    ospf_ls_request_count(nbr));
				json_object_int_add(json_neighbor,
						    "dbSummaryCounter",
						    ospf_db_summary_count(nbr));

				json_object_array_add(json_neigh_array,
						      json_neighbor);
			} else {
				ospf_nbr_state_message(nbr, msgbuf, 16);

				if (nbr->state == NSM_Attempt
				    && nbr->router_id.s_addr == INADDR_ANY)
					vty_out(vty, "%-15s %3d %-15s ", "-",
						nbr->priority, msgbuf);
				else
					vty_out(vty, "%-15pI4 %3d %-15s ",
						&nbr->router_id,
						nbr->priority, msgbuf);

				vty_out(vty, "%9s ",
					ospf_timer_dump(nbr->t_inactivity,
							timebuf,
							sizeof(timebuf)));
				vty_out(vty, "%-15pI4 ", &nbr->src);
				vty_out(vty, "%-32s %5ld %5ld %5d\n",
					IF_NAME(oi),
					ospf_ls_retransmit_count(nbr),
					ospf_ls_request_count(nbr),
					ospf_db_summary_count(nbr));
			}
			prev_nbr = nbr;
		}
	}
}

static int show_ip_ospf_neighbor_common(struct vty *vty, struct ospf *ospf,
					json_object *json, bool use_json,
					uint8_t use_vrf)
{
	struct ospf_interface *oi;
	struct listnode *node;
	json_object *json_vrf = NULL;
	json_object *json_nbr_sub = NULL;

	if (use_json) {
		if (use_vrf)
			json_vrf = json_object_new_object();
		else
			json_vrf = json;
		json_nbr_sub = json_object_new_object();
	}

	if (ospf->instance) {
		if (use_json)
			json_object_int_add(json, "ospfInstance",
					    ospf->instance);
		else
			vty_out(vty, "\nOSPF Instance: %d\n\n", ospf->instance);
	}

	ospf_show_vrf_name(ospf, vty, json_vrf, use_vrf);
	if (!use_json)
		show_ip_ospf_neighbour_header(vty);

	for (ALL_LIST_ELEMENTS_RO(ospf->oiflist, node, oi)) {
		if (ospf_interface_neighbor_count(oi) == 0)
			continue;
		show_ip_ospf_neighbor_sub(vty, oi, json_nbr_sub, use_json);
	}

	if (use_json) {
		json_object_object_add(json_vrf, "neighbors", json_nbr_sub);
		if (use_vrf) {
			if (ospf->vrf_id == VRF_DEFAULT)
				json_object_object_add(json, "default",
						       json_vrf);
			else
				json_object_object_add(json, ospf->name,
						       json_vrf);
		}
	} else
		vty_out(vty, "\n");

	return CMD_SUCCESS;
}

DEFUN (show_ip_ospf_neighbor,
       show_ip_ospf_neighbor_cmd,
       "show ip ospf [vrf <NAME|all>] neighbor [json]",
       SHOW_STR
       IP_STR
       "OSPF information\n"
       VRF_CMD_HELP_STR
       "All VRFs\n"
       "Neighbor list\n"
       JSON_STR)
{
	struct ospf *ospf;
	bool uj = use_json(argc, argv);
	struct listnode *node = NULL;
	char *vrf_name = NULL;
	bool all_vrf = false;
	int ret = CMD_SUCCESS;
	int inst = 0;
	int idx_vrf = 0;
	uint8_t use_vrf = 0;
	json_object *json = NULL;

	OSPF_FIND_VRF_ARGS(argv, argc, idx_vrf, vrf_name, all_vrf);

	if (uj)
		json = json_object_new_object();

	/* vrf input is provided could be all or specific vrf*/
	if (vrf_name) {
		use_vrf = 1;
		if (all_vrf) {
			for (ALL_LIST_ELEMENTS_RO(om->ospf, node, ospf)) {
				if (!ospf->oi_running)
					continue;
				ret = show_ip_ospf_neighbor_common(
					vty, ospf, json, uj, use_vrf);
			}

			if (uj) {
				vty_out(vty, "%s\n",
					json_object_to_json_string_ext(
						json, JSON_C_TO_STRING_PRETTY));
				json_object_free(json);
			} else if (!ospf)
				vty_out(vty, "OSPF instance not found\n");

			return ret;
		}

		ospf = ospf_lookup_by_inst_name(inst, vrf_name);
		if (ospf == NULL || !ospf->oi_running) {
			if (uj) {
				vty_out(vty, "%s\n",
					json_object_to_json_string_ext(
						json, JSON_C_TO_STRING_PRETTY));
				json_object_free(json);
			} else
				vty_out(vty, "%% OSPF instance not found\n");

			return CMD_SUCCESS;
		}
	} else {
		/* Display default ospf (instance 0) info */
		ospf = ospf_lookup_by_vrf_id(VRF_DEFAULT);
		if (ospf == NULL || !ospf->oi_running) {
			if (uj) {
				vty_out(vty, "%s\n",
					json_object_to_json_string_ext(
						json, JSON_C_TO_STRING_PRETTY));
				json_object_free(json);
			} else
				vty_out(vty, "%% OSPF instance not found\n");

			return CMD_SUCCESS;
		}
	}

	if (ospf) {
		ret = show_ip_ospf_neighbor_common(vty, ospf, json, uj,
						   use_vrf);

		if (uj) {
			vty_out(vty, "%s\n",
				json_object_to_json_string_ext(
					json, JSON_C_TO_STRING_PRETTY));
		}
	}

	if (uj)
		json_object_free(json);

	return ret;
}


DEFUN (show_ip_ospf_instance_neighbor,
       show_ip_ospf_instance_neighbor_cmd,
       "show ip ospf (1-65535) neighbor [json]",
       SHOW_STR
       IP_STR
       "OSPF information\n"
       "Instance ID\n"
       "Neighbor list\n"
       JSON_STR)
{
	int idx_number = 3;
	struct ospf *ospf;
	unsigned short instance = 0;
	bool uj = use_json(argc, argv);
	json_object *json = NULL;
	int ret = CMD_SUCCESS;

	instance = strtoul(argv[idx_number]->arg, NULL, 10);
	if (instance != ospf_instance)
		return CMD_NOT_MY_INSTANCE;

	ospf = ospf_lookup_instance(instance);
	if (!ospf || !ospf->oi_running)
		return CMD_SUCCESS;

	if (uj)
		json = json_object_new_object();

	ret = show_ip_ospf_neighbor_common(vty, ospf, json, uj, 0);

	if (uj) {
		vty_out(vty, "%s\n", json_object_to_json_string_ext(
					     json, JSON_C_TO_STRING_PRETTY));
		json_object_free(json);
	}

	return ret;
}

static int show_ip_ospf_neighbor_all_common(struct vty *vty, struct ospf *ospf,
					    json_object *json, bool use_json,
					    uint8_t use_vrf)
{
	struct listnode *node;
	struct ospf_interface *oi;
	char buf[PREFIX_STRLEN];
	json_object *json_vrf = NULL;
	json_object *json_neighbor_sub = NULL;

	if (use_json) {
		if (use_vrf)
			json_vrf = json_object_new_object();
		else
			json_vrf = json;
	}

	ospf_show_vrf_name(ospf, vty, json_vrf, use_vrf);
	if (!use_json)
		show_ip_ospf_neighbour_header(vty);

	if (ospf->instance) {
		if (use_json)
			json_object_int_add(json_vrf, "ospfInstance",
					    ospf->instance);
		else
			vty_out(vty, "\nOSPF Instance: %d\n\n", ospf->instance);
	}

	for (ALL_LIST_ELEMENTS_RO(ospf->oiflist, node, oi)) {
		struct listnode *nbr_node;
		struct ospf_nbr_nbma *nbr_nbma;

		show_ip_ospf_neighbor_sub(vty, oi, json_vrf, use_json);

		/* print Down neighbor status */
		for (ALL_LIST_ELEMENTS_RO(oi->nbr_nbma, nbr_node, nbr_nbma)) {
			if (nbr_nbma->nbr == NULL
			    || nbr_nbma->nbr->state == NSM_Down) {
				if (use_json) {
					json_neighbor_sub =
						json_object_new_object();
					json_object_int_add(json_neighbor_sub,
							    "nbrNbmaPriority",
							    nbr_nbma->priority);
					json_object_boolean_true_add(
						json_neighbor_sub,
						"nbrNbmaDown");
					json_object_string_add(
						json_neighbor_sub,
						"nbrNbmaIfaceName",
						IF_NAME(oi));
					json_object_int_add(
						json_neighbor_sub,
						"nbrNbmaRetransmitCounter", 0);
					json_object_int_add(
						json_neighbor_sub,
						"nbrNbmaRequestCounter", 0);
					json_object_int_add(
						json_neighbor_sub,
						"nbrNbmaDbSummaryCounter", 0);
					json_object_object_add(
						json_vrf,
						inet_ntop(AF_INET,
							  &nbr_nbma->addr, buf,
							  sizeof(buf)),
						json_neighbor_sub);
				} else {
					vty_out(vty, "%-15s %3d %-15s %9s ",
						"-", nbr_nbma->priority, "Down",
						"-");
					vty_out(vty,
						"%-32pI4 %-20s %5d %5d %5d\n",
						&nbr_nbma->addr,
						IF_NAME(oi), 0, 0, 0);
				}
			}
		}
	}

	if (use_json) {
		if (use_vrf) {
			if (ospf->vrf_id == VRF_DEFAULT)
				json_object_object_add(json, "default",
						       json_vrf);
			else
				json_object_object_add(json, ospf->name,
						       json_vrf);
		}
	} else
		vty_out(vty, "\n");

	return CMD_SUCCESS;
}

DEFUN (show_ip_ospf_neighbor_all,
       show_ip_ospf_neighbor_all_cmd,
       "show ip ospf [vrf <NAME|all>] neighbor all [json]",
       SHOW_STR
       IP_STR
       "OSPF information\n"
       VRF_CMD_HELP_STR
       "All VRFs\n"
       "Neighbor list\n"
       "include down status neighbor\n"
       JSON_STR)
{
	struct ospf *ospf;
	bool uj = use_json(argc, argv);
	struct listnode *node = NULL;
	char *vrf_name = NULL;
	bool all_vrf = false;
	int ret = CMD_SUCCESS;
	int inst = 0;
	int idx_vrf = 0;
	uint8_t use_vrf = 0;
	json_object *json = NULL;

	OSPF_FIND_VRF_ARGS(argv, argc, idx_vrf, vrf_name, all_vrf);

	if (uj)
		json = json_object_new_object();

	/* vrf input is provided could be all or specific vrf*/
	if (vrf_name) {
		use_vrf = 1;
		if (all_vrf) {
			for (ALL_LIST_ELEMENTS_RO(om->ospf, node, ospf)) {
				if (!ospf->oi_running)
					continue;
				ret = show_ip_ospf_neighbor_all_common(
					vty, ospf, json, uj, use_vrf);
			}

			if (uj) {
				vty_out(vty, "%s\n",
					json_object_to_json_string_ext(
						json, JSON_C_TO_STRING_PRETTY));
				json_object_free(json);
			}

			return ret;
		}

		ospf = ospf_lookup_by_inst_name(inst, vrf_name);
		if (ospf == NULL || !ospf->oi_running) {
			if (uj)
				json_object_free(json);
			return CMD_SUCCESS;
		}
	} else {
		/* Display default ospf (instance 0) info */
		ospf = ospf_lookup_by_vrf_id(VRF_DEFAULT);
		if (ospf == NULL || !ospf->oi_running) {
			if (uj)
				json_object_free(json);
			return CMD_SUCCESS;
		}
	}

	if (ospf) {
		ret = show_ip_ospf_neighbor_all_common(vty, ospf, json, uj,
						       use_vrf);
		if (uj) {
			vty_out(vty, "%s\n",
				json_object_to_json_string_ext(
					json, JSON_C_TO_STRING_PRETTY));
		}
	}

	if (uj)
		json_object_free(json);

	return ret;
}

DEFUN (show_ip_ospf_instance_neighbor_all,
       show_ip_ospf_instance_neighbor_all_cmd,
       "show ip ospf (1-65535) neighbor all [json]",
       SHOW_STR
       IP_STR
       "OSPF information\n"
       "Instance ID\n"
       "Neighbor list\n"
       "include down status neighbor\n"
       JSON_STR)
{
	int idx_number = 3;
	struct ospf *ospf;
	unsigned short instance = 0;
	bool uj = use_json(argc, argv);
	json_object *json = NULL;
	int ret = CMD_SUCCESS;

	instance = strtoul(argv[idx_number]->arg, NULL, 10);
	if (instance != ospf_instance)
		return CMD_NOT_MY_INSTANCE;

	ospf = ospf_lookup_instance(instance);
	if (!ospf || !ospf->oi_running)
		return CMD_SUCCESS;
	if (uj)
		json = json_object_new_object();

	ret = show_ip_ospf_neighbor_all_common(vty, ospf, json, uj, 0);

	if (uj) {
		vty_out(vty, "%s\n", json_object_to_json_string_ext(
					     json, JSON_C_TO_STRING_PRETTY));
		json_object_free(json);
	}

	return ret;
}

static int show_ip_ospf_neighbor_int_common(struct vty *vty, struct ospf *ospf,
					    int arg_base,
					    struct cmd_token **argv,
					    bool use_json, uint8_t use_vrf)
{
	struct interface *ifp;
	struct route_node *rn;
	json_object *json = NULL;

	if (use_json)
		json = json_object_new_object();

	if (ospf->instance) {
		if (use_json)
			json_object_int_add(json, "ospfInstance",
					    ospf->instance);
		else
			vty_out(vty, "\nOSPF Instance: %d\n\n", ospf->instance);
	}

	ospf_show_vrf_name(ospf, vty, json, use_vrf);

	ifp = if_lookup_by_name(argv[arg_base]->arg, ospf->vrf_id);
	if (!ifp) {
		if (use_json)
			json_object_boolean_true_add(json, "noSuchIface");
		else
			vty_out(vty, "No such interface.\n");
		return CMD_WARNING;
	}

	for (rn = route_top(IF_OIFS(ifp)); rn; rn = route_next(rn)) {
		struct ospf_interface *oi = rn->info;

		if (oi == NULL)
			continue;

		show_ip_ospf_neighbor_sub(vty, oi, json, use_json);
	}

	if (use_json) {
		vty_out(vty, "%s\n", json_object_to_json_string_ext(
					     json, JSON_C_TO_STRING_PRETTY));
		json_object_free(json);
	} else
		vty_out(vty, "\n");

	return CMD_SUCCESS;
}

DEFUN (show_ip_ospf_neighbor_int,
       show_ip_ospf_neighbor_int_cmd,
       "show ip ospf [vrf <NAME>] neighbor IFNAME [json]",
       SHOW_STR
       IP_STR
       "OSPF information\n"
       VRF_CMD_HELP_STR
       "Neighbor list\n"
       "Interface name\n"
       JSON_STR)
{
	struct ospf *ospf;
	int idx_ifname = 0;
	int idx_vrf = 0;
	bool uj = use_json(argc, argv);
	int ret = CMD_SUCCESS;
	struct interface *ifp = NULL;
	char *vrf_name = NULL;
	vrf_id_t vrf_id = VRF_DEFAULT;
	struct vrf *vrf = NULL;

	if (argv_find(argv, argc, "vrf", &idx_vrf))
		vrf_name = argv[idx_vrf + 1]->arg;
	if (vrf_name && strmatch(vrf_name, VRF_DEFAULT_NAME))
		vrf_name = NULL;
	if (vrf_name) {
		vrf = vrf_lookup_by_name(vrf_name);
		if (vrf)
			vrf_id = vrf->vrf_id;
	}
	ospf = ospf_lookup_by_vrf_id(vrf_id);

	if (!ospf || !ospf->oi_running)
		return ret;

	if (!uj)
		show_ip_ospf_neighbour_header(vty);

	argv_find(argv, argc, "IFNAME", &idx_ifname);

	ifp = if_lookup_by_name(argv[idx_ifname]->arg, vrf_id);
	if (!ifp)
		return ret;

	ret = show_ip_ospf_neighbor_int_common(vty, ospf, idx_ifname,
					       argv, uj, 0);
	return ret;
}

DEFUN (show_ip_ospf_instance_neighbor_int,
       show_ip_ospf_instance_neighbor_int_cmd,
       "show ip ospf (1-65535) neighbor IFNAME [json]",
       SHOW_STR
       IP_STR
       "OSPF information\n"
       "Instance ID\n"
       "Neighbor list\n"
       "Interface name\n"
       JSON_STR)
{
	int idx_number = 3;
	int idx_ifname = 5;
	struct ospf *ospf;
	unsigned short instance = 0;
	bool uj = use_json(argc, argv);

	if (!uj)
		show_ip_ospf_neighbour_header(vty);

	instance = strtoul(argv[idx_number]->arg, NULL, 10);
	if (instance != ospf_instance)
		return CMD_NOT_MY_INSTANCE;

	ospf = ospf_lookup_instance(instance);
	if (!ospf || !ospf->oi_running)
		return CMD_SUCCESS;

	if (!uj)
		show_ip_ospf_neighbour_header(vty);

	return show_ip_ospf_neighbor_int_common(vty, ospf, idx_ifname, argv, uj,
						0);
}

static void show_ip_ospf_nbr_nbma_detail_sub(struct vty *vty,
					     struct ospf_interface *oi,
					     struct ospf_nbr_nbma *nbr_nbma,
					     bool use_json, json_object *json)
{
	char timebuf[OSPF_TIME_DUMP_SIZE];
	char buf[PREFIX_STRLEN];
	json_object *json_sub = NULL;

	if (use_json)
		json_sub = json_object_new_object();
	else /* Show neighbor ID. */
		vty_out(vty, " Neighbor %s,", "-");

	/* Show interface address. */
	if (use_json)
		json_object_string_add(json_sub, "ifaceAddress",
				       inet_ntop(AF_INET, &nbr_nbma->addr,
						 buf, sizeof(buf)));
	else
		vty_out(vty, " interface address %pI4\n",
			&nbr_nbma->addr);

	/* Show Area ID. */
	if (use_json) {
		json_object_string_add(json_sub, "areaId",
				       ospf_area_desc_string(oi->area));
		json_object_string_add(json_sub, "iface", IF_NAME(oi));
	} else
		vty_out(vty, "    In the area %s via interface %s\n",
			ospf_area_desc_string(oi->area), IF_NAME(oi));

	/* Show neighbor priority and state. */
	if (use_json) {
		json_object_int_add(json_sub, "nbrPriority",
				    nbr_nbma->priority);
		json_object_string_add(json_sub, "nbrState", "down");
	} else
		vty_out(vty, "    Neighbor priority is %d, State is %s,",
			nbr_nbma->priority, "Down");

	/* Show state changes. */
	if (use_json)
		json_object_int_add(json_sub, "stateChangeCounter",
				    nbr_nbma->state_change);
	else
		vty_out(vty, " %d state changes\n", nbr_nbma->state_change);

	/* Show PollInterval */
	if (use_json)
		json_object_int_add(json_sub, "pollInterval", nbr_nbma->v_poll);
	else
		vty_out(vty, "    Poll interval %d\n", nbr_nbma->v_poll);

	/* Show poll-interval timer. */
	if (nbr_nbma->t_poll) {
		if (use_json) {
			long time_store;
			time_store = monotime_until(&nbr_nbma->t_poll->u.sands,
						    NULL) / 1000LL;
			json_object_int_add(json_sub,
					    "pollIntervalTimerDueMsec",
					    time_store);
		} else
			vty_out(vty, "    Poll timer due in %s\n",
				ospf_timer_dump(nbr_nbma->t_poll, timebuf,
						sizeof(timebuf)));
	}

	/* Show poll-interval timer thread. */
	if (use_json) {
		if (nbr_nbma->t_poll != NULL)
			json_object_string_add(json_sub,
					       "pollIntervalTimerThread", "on");
	} else
		vty_out(vty, "    Thread Poll Timer %s\n",
			nbr_nbma->t_poll != NULL ? "on" : "off");

	if (use_json)
		json_object_object_add(json, "noNbrId", json_sub);
}

static void show_ip_ospf_neighbor_detail_sub(struct vty *vty,
					     struct ospf_interface *oi,
					     struct ospf_neighbor *nbr,
					     struct ospf_neighbor *prev_nbr,
					     json_object *json, bool use_json)
{
	char timebuf[OSPF_TIME_DUMP_SIZE];
	json_object *json_neigh = NULL, *json_neigh_array = NULL;
	char neigh_str[INET_ADDRSTRLEN] = {0};
	char buf[PREFIX_STRLEN];

	if (use_json) {
		if (prev_nbr &&
		    !IPV4_ADDR_SAME(&prev_nbr->src, &nbr->src)) {
			json_neigh_array = NULL;
		}

		if (nbr->state == NSM_Attempt
		    && nbr->router_id.s_addr == INADDR_ANY)
			strlcpy(neigh_str, "noNbrId", sizeof(neigh_str));
		else
			inet_ntop(AF_INET, &nbr->router_id,
				  neigh_str, sizeof(neigh_str));

		json_object_object_get_ex(json, neigh_str, &json_neigh_array);

		if (!json_neigh_array) {
			json_neigh_array = json_object_new_array();
			json_object_object_add(json, neigh_str,
					       json_neigh_array);
		}

		json_neigh = json_object_new_object();

	} else {
		/* Show neighbor ID. */
		if (nbr->state == NSM_Attempt
		    && nbr->router_id.s_addr == INADDR_ANY)
			vty_out(vty, " Neighbor %s,", "-");
		else
			vty_out(vty, " Neighbor %pI4,",
				&nbr->router_id);
	}

	/* Show interface address. */
	if (use_json)
		json_object_string_add(json_neigh, "ifaceAddress",
				       inet_ntop(AF_INET,
						 &nbr->address.u.prefix4,
						 buf, sizeof(buf)));
	else
		vty_out(vty, " interface address %pI4\n",
			&nbr->address.u.prefix4);

	/* Show Area ID. */
	if (use_json) {
		json_object_string_add(json_neigh, "areaId",
				       ospf_area_desc_string(oi->area));
		json_object_string_add(json_neigh, "ifaceName", oi->ifp->name);
	} else
		vty_out(vty, "    In the area %s via interface %s\n",
			ospf_area_desc_string(oi->area), oi->ifp->name);

	/* Show neighbor priority and state. */
	if (use_json) {
		json_object_int_add(json_neigh, "nbrPriority", nbr->priority);
		json_object_string_add(
			json_neigh, "nbrState",
			lookup_msg(ospf_nsm_state_msg, nbr->state, NULL));
	} else
		vty_out(vty, "    Neighbor priority is %d, State is %s,",
			nbr->priority,
			lookup_msg(ospf_nsm_state_msg, nbr->state, NULL));

	/* Show state changes. */
	if (use_json)
		json_object_int_add(json_neigh, "stateChangeCounter",
				    nbr->state_change);
	else
		vty_out(vty, " %d state changes\n", nbr->state_change);

	if (nbr->ts_last_progress.tv_sec || nbr->ts_last_progress.tv_usec) {
		struct timeval res;
		long time_store;

		time_store =
			monotime_since(&nbr->ts_last_progress, &res) / 1000LL;
		if (use_json) {
			json_object_int_add(json_neigh, "lastPrgrsvChangeMsec",
					    time_store);
		} else {
			vty_out(vty,
				"    Most recent state change statistics:\n");
			vty_out(vty, "      Progressive change %s ago\n",
				ospf_timeval_dump(&res, timebuf,
						  sizeof(timebuf)));
		}
	}

	if (nbr->ts_last_regress.tv_sec || nbr->ts_last_regress.tv_usec) {
		struct timeval res;
		long time_store;

		time_store =
			monotime_since(&nbr->ts_last_regress, &res) / 1000LL;
		if (use_json) {
			json_object_int_add(json_neigh,
					    "lastRegressiveChangeMsec",
					    time_store);
			if (nbr->last_regress_str)
				json_object_string_add(
					json_neigh,
					"lastRegressiveChangeReason",
					nbr->last_regress_str);
		} else {
			vty_out(vty,
				"      Regressive change %s ago, due to %s\n",
				ospf_timeval_dump(&res, timebuf,
						  sizeof(timebuf)),
				(nbr->last_regress_str ? nbr->last_regress_str
						       : "??"));
		}
	}

	/* Show Designated Rotuer ID. */
	if (use_json)
		json_object_string_add(json_neigh, "routerDesignatedId",
				       inet_ntop(AF_INET, &nbr->d_router,
						 buf, sizeof(buf)));
	else
		vty_out(vty, "    DR is %pI4,", &nbr->d_router);

	/* Show Backup Designated Rotuer ID. */
	if (use_json)
		json_object_string_add(json_neigh, "routerDesignatedBackupId",
				       inet_ntop(AF_INET, &nbr->bd_router,
						 buf, sizeof(buf)));
	else
		vty_out(vty, " BDR is %pI4\n", &nbr->bd_router);

	/* Show options. */
	if (use_json) {
		json_object_int_add(json_neigh, "optionsCounter", nbr->options);
		json_object_string_add(json_neigh, "optionsList",
				       ospf_options_dump(nbr->options));
	} else
		vty_out(vty, "    Options %d %s\n", nbr->options,
			ospf_options_dump(nbr->options));

	/* Show Router Dead interval timer. */
	if (use_json) {
		if (nbr->t_inactivity) {
			long time_store;
			time_store = monotime_until(&nbr->t_inactivity->u.sands,
						    NULL)
				     / 1000LL;
			json_object_int_add(json_neigh,
					    "routerDeadIntervalTimerDueMsec",
					    time_store);
		} else
			json_object_int_add(
				json_neigh,
				"routerDeadIntervalTimerDueMsec", -1);
	} else
		vty_out(vty, "    Dead timer due in %s\n",
			ospf_timer_dump(nbr->t_inactivity, timebuf,
					sizeof(timebuf)));

	/* Show Database Summary list. */
	if (use_json)
		json_object_int_add(json_neigh, "databaseSummaryListCounter",
				    ospf_db_summary_count(nbr));
	else
		vty_out(vty, "    Database Summary List %d\n",
			ospf_db_summary_count(nbr));

	/* Show Link State Request list. */
	if (use_json)
		json_object_int_add(json_neigh, "linkStateRequestListCounter",
				    ospf_ls_request_count(nbr));
	else
		vty_out(vty, "    Link State Request List %ld\n",
			ospf_ls_request_count(nbr));

	/* Show Link State Retransmission list. */
	if (use_json)
		json_object_int_add(json_neigh,
				    "linkStateRetransmissionListCounter",
				    ospf_ls_retransmit_count(nbr));
	else
		vty_out(vty, "    Link State Retransmission List %ld\n",
			ospf_ls_retransmit_count(nbr));

	/* Show inactivity timer thread. */
	if (use_json) {
		if (nbr->t_inactivity != NULL)
			json_object_string_add(json_neigh,
					       "threadInactivityTimer", "on");
	} else
		vty_out(vty, "    Thread Inactivity Timer %s\n",
			nbr->t_inactivity != NULL ? "on" : "off");

	/* Show Database Description retransmission thread. */
	if (use_json) {
		if (nbr->t_db_desc != NULL)
			json_object_string_add(
				json_neigh,
				"threadDatabaseDescriptionRetransmission",
				"on");
	} else
		vty_out(vty,
			"    Thread Database Description Retransmision %s\n",
			nbr->t_db_desc != NULL ? "on" : "off");

	/* Show Link State Request Retransmission thread. */
	if (use_json) {
		if (nbr->t_ls_req != NULL)
			json_object_string_add(
				json_neigh,
				"threadLinkStateRequestRetransmission", "on");
	} else
		vty_out(vty,
			"    Thread Link State Request Retransmission %s\n",
			nbr->t_ls_req != NULL ? "on" : "off");

	/* Show Link State Update Retransmission thread. */
	if (use_json) {
		if (nbr->t_ls_upd != NULL)
			json_object_string_add(
				json_neigh,
				"threadLinkStateUpdateRetransmission",
				"on");
	} else
		vty_out(vty,
			"    Thread Link State Update Retransmission %s\n\n",
			nbr->t_ls_upd != NULL ? "on" : "off");

	if (!use_json) {
		vty_out(vty, "    Graceful restart Helper info:\n");

		if (OSPF_GR_IS_ACTIVE_HELPER(nbr)) {
			vty_out(vty,
				"      Graceful Restart HELPER Status : Inprogress.\n");

			vty_out(vty,
				"      Graceful Restart grace period time: %d (seconds).\n",
				nbr->gr_helper_info.recvd_grace_period);
			vty_out(vty, "      Graceful Restart reason: %s.\n",
				ospf_restart_reason2str(
					nbr->gr_helper_info.gr_restart_reason));
		} else {
			vty_out(vty,
				"      Graceful Restart HELPER Status : None\n");
		}

		if (nbr->gr_helper_info.rejected_reason
		    != OSPF_HELPER_REJECTED_NONE)
			vty_out(vty, "      Helper rejected reason: %s.\n",
				ospf_rejected_reason2str(
					nbr->gr_helper_info.rejected_reason));

		if (nbr->gr_helper_info.helper_exit_reason
		    != OSPF_GR_HELPER_EXIT_NONE)
			vty_out(vty, "      Last helper exit reason: %s.\n\n",
				ospf_exit_reason2str(
					nbr->gr_helper_info.helper_exit_reason));
		else
			vty_out(vty, "\n");
	} else {
		json_object_string_add(json_neigh, "grHelperStatus",
				       OSPF_GR_IS_ACTIVE_HELPER(nbr) ?
							"Inprogress"
							: "None");
		if (OSPF_GR_IS_ACTIVE_HELPER(nbr)) {
			json_object_int_add(
				json_neigh, "graceInterval",
				nbr->gr_helper_info.recvd_grace_period);
			json_object_string_add(
				json_neigh, "grRestartReason",
				ospf_restart_reason2str(
					nbr->gr_helper_info.gr_restart_reason));
		}

		if (nbr->gr_helper_info.rejected_reason
		    != OSPF_HELPER_REJECTED_NONE)
			json_object_string_add(
				json_neigh, "helperRejectReason",
				ospf_rejected_reason2str(
					nbr->gr_helper_info.rejected_reason));

		if (nbr->gr_helper_info.helper_exit_reason
		    != OSPF_GR_HELPER_EXIT_NONE)
			json_object_string_add(
				json_neigh, "helperExitReason",
				ospf_exit_reason2str(
					nbr->gr_helper_info
						 .helper_exit_reason));
	}

	bfd_sess_show(vty, json_neigh, nbr->bfd_session);

	if (use_json)
		json_object_array_add(json_neigh_array, json_neigh);

}

static int show_ip_ospf_neighbor_id_common(struct vty *vty, struct ospf *ospf,
					   struct in_addr *router_id,
					   bool use_json, uint8_t use_vrf)
{
	struct listnode *node;
	struct ospf_neighbor *nbr;
	struct ospf_interface *oi;
	json_object *json = NULL;

	if (use_json)
		json = json_object_new_object();

	if (ospf->instance) {
		if (use_json)
			json_object_int_add(json, "ospfInstance",
					    ospf->instance);
		else
			vty_out(vty, "\nOSPF Instance: %d\n\n", ospf->instance);
	}

	ospf_show_vrf_name(ospf, vty, json, use_vrf);

	for (ALL_LIST_ELEMENTS_RO(ospf->oiflist, node, oi)) {
		if ((nbr = ospf_nbr_lookup_by_routerid(oi->nbrs, router_id))) {
			show_ip_ospf_neighbor_detail_sub(vty, oi, nbr, NULL,
							 json, use_json);
		}
	}

	if (use_json) {
		vty_out(vty, "%s\n", json_object_to_json_string_ext(
					     json, JSON_C_TO_STRING_PRETTY));
		json_object_free(json);
	} else
		vty_out(vty, "\n");

	return CMD_SUCCESS;
}

DEFPY (show_ip_ospf_neighbor_id,
       show_ip_ospf_neighbor_id_cmd,
       "show ip ospf neighbor A.B.C.D$router_id [json$json]",
       SHOW_STR
       IP_STR
       "OSPF information\n"
       "Neighbor list\n"
       "Neighbor ID\n"
       JSON_STR)
{
	struct ospf *ospf;
	struct listnode *node;
	int ret = CMD_SUCCESS;

	for (ALL_LIST_ELEMENTS_RO(om->ospf, node, ospf)) {
		if (!ospf->oi_running)
			continue;
		ret = show_ip_ospf_neighbor_id_common(vty, ospf, &router_id,
						      !!json, 0);
	}

	return ret;
}

DEFPY (show_ip_ospf_instance_neighbor_id,
       show_ip_ospf_instance_neighbor_id_cmd,
       "show ip ospf (1-65535)$instance neighbor A.B.C.D$router_id [json$json]",
       SHOW_STR
       IP_STR
       "OSPF information\n"
       "Instance ID\n"
       "Neighbor list\n"
       "Neighbor ID\n"
       JSON_STR)
{
	struct ospf *ospf;

	if (instance != ospf_instance)
		return CMD_NOT_MY_INSTANCE;

	ospf = ospf_lookup_instance(instance);
	if (!ospf || !ospf->oi_running)
		return CMD_SUCCESS;

	return show_ip_ospf_neighbor_id_common(vty, ospf, &router_id, !!json,
					       0);
}

static int show_ip_ospf_neighbor_detail_common(struct vty *vty,
					       struct ospf *ospf,
					       json_object *json, bool use_json,
					       uint8_t use_vrf)
{
	struct ospf_interface *oi;
	struct listnode *node;
	json_object *json_vrf = NULL;
	json_object *json_nbr_sub = NULL;

	if (use_json) {
		if (use_vrf)
			json_vrf = json_object_new_object();
		else
			json_vrf = json;

		json_nbr_sub = json_object_new_object();
	}

	if (ospf->instance) {
		if (use_json)
			json_object_int_add(json, "ospfInstance",
					    ospf->instance);
		else
			vty_out(vty, "\nOSPF Instance: %d\n\n", ospf->instance);
	}

	ospf_show_vrf_name(ospf, vty, json_vrf, use_vrf);

	for (ALL_LIST_ELEMENTS_RO(ospf->oiflist, node, oi)) {
		struct route_node *rn;
		struct ospf_neighbor *nbr, *prev_nbr = NULL;

		for (rn = route_top(oi->nbrs); rn; rn = route_next(rn)) {
			if ((nbr = rn->info)) {
				if (nbr != oi->nbr_self) {
					if (nbr->state != NSM_Down) {
						show_ip_ospf_neighbor_detail_sub(
							vty, oi, nbr, prev_nbr,
							json_nbr_sub, use_json);
					}
				}
				prev_nbr = nbr;
			}
		}
	}

	if (use_json) {
		json_object_object_add(json_vrf, "neighbors",
				       json_nbr_sub);
		if (use_vrf) {
			if (ospf->vrf_id == VRF_DEFAULT)
				json_object_object_add(json, "default",
						       json_vrf);
			else
				json_object_object_add(json, ospf->name,
						       json_vrf);
		}
	} else
		vty_out(vty, "\n");

	return CMD_SUCCESS;
}

DEFUN (show_ip_ospf_neighbor_detail,
       show_ip_ospf_neighbor_detail_cmd,
       "show ip ospf [vrf <NAME|all>] neighbor detail [json]",
       SHOW_STR
       IP_STR
       "OSPF information\n"
       VRF_CMD_HELP_STR
       "All VRFs\n"
       "Neighbor list\n"
       "detail of all neighbors\n"
       JSON_STR)
{
	struct ospf *ospf;
	bool uj = use_json(argc, argv);
	struct listnode *node = NULL;
	char *vrf_name = NULL;
	bool all_vrf = false;
	int ret = CMD_SUCCESS;
	int inst = 0;
	int idx_vrf = 0;
	uint8_t use_vrf = 0;
	json_object *json = NULL;

	OSPF_FIND_VRF_ARGS(argv, argc, idx_vrf, vrf_name, all_vrf);

	if (uj)
		json = json_object_new_object();

	/* vrf input is provided could be all or specific vrf*/
	if (vrf_name) {
		use_vrf = 1;
		if (all_vrf) {
			for (ALL_LIST_ELEMENTS_RO(om->ospf, node, ospf)) {
				if (!ospf->oi_running)
					continue;
				ret = show_ip_ospf_neighbor_detail_common(
					vty, ospf, json, uj, use_vrf);
			}
			if (uj) {
				vty_out(vty, "%s\n",
					json_object_to_json_string_ext(
						json, JSON_C_TO_STRING_PRETTY));
				json_object_free(json);
			}

			return ret;
		}
		ospf = ospf_lookup_by_inst_name(inst, vrf_name);
		if (ospf == NULL || !ospf->oi_running) {
			if (uj)
				json_object_free(json);
			return CMD_SUCCESS;
		}
	} else {
		/* Display default ospf (instance 0) info */
		ospf = ospf_lookup_by_vrf_id(VRF_DEFAULT);
		if (ospf == NULL || !ospf->oi_running) {
			if (uj)
				json_object_free(json);
			return CMD_SUCCESS;
		}
	}

	if (ospf) {
		ret = show_ip_ospf_neighbor_detail_common(vty, ospf, json, uj,
							  use_vrf);
		if (uj) {
			vty_out(vty, "%s\n",
				json_object_to_json_string_ext(
					json, JSON_C_TO_STRING_PRETTY));
		}
	}

	if (uj)
		json_object_free(json);

	return ret;
}

DEFUN (show_ip_ospf_instance_neighbor_detail,
       show_ip_ospf_instance_neighbor_detail_cmd,
       "show ip ospf (1-65535) neighbor detail [json]",
       SHOW_STR
       IP_STR
       "OSPF information\n"
       "Instance ID\n"
       "Neighbor list\n"
       "detail of all neighbors\n"
       JSON_STR)
{
	int idx_number = 3;
	struct ospf *ospf;
	unsigned short instance = 0;
	bool uj = use_json(argc, argv);
	json_object *json = NULL;
	int ret = CMD_SUCCESS;

	instance = strtoul(argv[idx_number]->arg, NULL, 10);
	if (instance != ospf_instance)
		return CMD_NOT_MY_INSTANCE;

	ospf = ospf_lookup_instance(instance);
	if (!ospf || !ospf->oi_running)
		return CMD_SUCCESS;

	if (uj)
		json = json_object_new_object();

	ret = show_ip_ospf_neighbor_detail_common(vty, ospf, json, uj, 0);

	if (uj) {
		vty_out(vty, "%s\n", json_object_to_json_string_ext(
					     json, JSON_C_TO_STRING_PRETTY));
		json_object_free(json);
	}

	return ret;
}

static int show_ip_ospf_neighbor_detail_all_common(struct vty *vty,
						   struct ospf *ospf,
						   json_object *json,
						   bool use_json,
						   uint8_t use_vrf)
{
	struct listnode *node;
	struct ospf_interface *oi;
	json_object *json_vrf = NULL;

	if (use_json) {
		if (use_vrf)
			json_vrf = json_object_new_object();
		else
			json_vrf = json;
	}

	if (ospf->instance) {
		if (use_json)
			json_object_int_add(json, "ospfInstance",
					    ospf->instance);
		else
			vty_out(vty, "\nOSPF Instance: %d\n\n", ospf->instance);
	}

	ospf_show_vrf_name(ospf, vty, json_vrf, use_vrf);

	for (ALL_LIST_ELEMENTS_RO(ospf->oiflist, node, oi)) {
		struct route_node *rn;
		struct ospf_neighbor *nbr, *prev_nbr = NULL;
		struct ospf_nbr_nbma *nbr_nbma;

		for (rn = route_top(oi->nbrs); rn; rn = route_next(rn)) {
			if ((nbr = rn->info)) {
				if (nbr != oi->nbr_self)
					if (nbr->state != NSM_Down)
						show_ip_ospf_neighbor_detail_sub(
							vty, oi, rn->info,
							prev_nbr,
							json_vrf, use_json);
				prev_nbr = nbr;
			}
		}

		if (oi->type == OSPF_IFTYPE_NBMA) {
			struct listnode *nd;

			for (ALL_LIST_ELEMENTS_RO(oi->nbr_nbma, nd, nbr_nbma)) {
				if (nbr_nbma->nbr == NULL
				    || nbr_nbma->nbr->state == NSM_Down)
					show_ip_ospf_nbr_nbma_detail_sub(
						vty, oi, nbr_nbma, use_json,
						json_vrf);
			}
		}
	}

	if (use_json) {
		if (use_vrf) {
			if (ospf->vrf_id == VRF_DEFAULT)
				json_object_object_add(json, "default",
						       json_vrf);
			else
				json_object_object_add(json, ospf->name,
						       json_vrf);
		}
	} else {
		vty_out(vty, "\n");
	}

	return CMD_SUCCESS;
}

DEFUN (show_ip_ospf_neighbor_detail_all,
       show_ip_ospf_neighbor_detail_all_cmd,
       "show ip ospf [vrf <NAME|all>] neighbor detail all [json]",
       SHOW_STR
       IP_STR
       "OSPF information\n"
       VRF_CMD_HELP_STR
       "All VRFs\n"
       "Neighbor list\n"
       "detail of all neighbors\n"
       "include down status neighbor\n"
       JSON_STR)
{
	struct ospf *ospf;
	bool uj = use_json(argc, argv);
	struct listnode *node = NULL;
	char *vrf_name = NULL;
	bool all_vrf = false;
	int ret = CMD_SUCCESS;
	int inst = 0;
	int idx_vrf = 0;
	uint8_t use_vrf = 0;
	json_object *json = NULL;

	OSPF_FIND_VRF_ARGS(argv, argc, idx_vrf, vrf_name, all_vrf);

	if (uj)
		json = json_object_new_object();

	/* vrf input is provided could be all or specific vrf*/
	if (vrf_name) {
		use_vrf = 1;
		if (all_vrf) {
			for (ALL_LIST_ELEMENTS_RO(om->ospf, node, ospf)) {
				if (!ospf->oi_running)
					continue;
				ret = show_ip_ospf_neighbor_detail_all_common(
					vty, ospf, json, uj, use_vrf);
			}

			if (uj) {
				vty_out(vty, "%s\n",
					json_object_to_json_string_ext(
						json, JSON_C_TO_STRING_PRETTY));
				json_object_free(json);
			}

			return ret;
		}
		ospf = ospf_lookup_by_inst_name(inst, vrf_name);
		if (ospf == NULL || !ospf->oi_running) {
			if (uj)
				json_object_free(json);
			return CMD_SUCCESS;
		}
	} else {
		/* Display default ospf (instance 0) info */
		ospf = ospf_lookup_by_vrf_id(VRF_DEFAULT);
		if (ospf == NULL || !ospf->oi_running) {
			if (uj)
				json_object_free(json);
			return CMD_SUCCESS;
		}
	}

	if (ospf) {
		ret = show_ip_ospf_neighbor_detail_all_common(vty, ospf, json,
							      uj, use_vrf);
		if (uj) {
			vty_out(vty, "%s\n",
				json_object_to_json_string_ext(
					json, JSON_C_TO_STRING_PRETTY));
		}
	}

	if (uj)
		json_object_free(json);

	return ret;
}

DEFUN (show_ip_ospf_instance_neighbor_detail_all,
       show_ip_ospf_instance_neighbor_detail_all_cmd,
       "show ip ospf (1-65535) neighbor detail all [json]",
       SHOW_STR
       IP_STR
       "OSPF information\n"
       "Instance ID\n"
       "Neighbor list\n"
       "detail of all neighbors\n"
       "include down status neighbor\n"
       JSON_STR)
{
	int idx_number = 3;
	struct ospf *ospf;
	unsigned short instance = 0;
	bool uj = use_json(argc, argv);
	json_object *json = NULL;
	int ret = CMD_SUCCESS;

	instance = strtoul(argv[idx_number]->arg, NULL, 10);
	if (instance != ospf_instance)
		return CMD_NOT_MY_INSTANCE;

	ospf = ospf_lookup_instance(instance);
	if (!ospf || !ospf->oi_running)
		return CMD_SUCCESS;

	if (uj)
		json = json_object_new_object();

	ret = show_ip_ospf_neighbor_detail_all_common(vty, ospf, json, uj, 0);

	if (uj) {
		vty_out(vty, "%s\n", json_object_to_json_string_ext(
					     json, JSON_C_TO_STRING_PRETTY));
		json_object_free(json);
	}

	return ret;
}

static int show_ip_ospf_neighbor_int_detail_common(struct vty *vty,
						   struct ospf *ospf,
						   int arg_base,
						   struct cmd_token **argv,
						   bool use_json)
{
	struct ospf_interface *oi;
	struct interface *ifp;
	struct route_node *rn, *nrn;
	struct ospf_neighbor *nbr;
	json_object *json = NULL;

	if (use_json)
		json = json_object_new_object();

	if (ospf->instance) {
		if (use_json)
			json_object_int_add(json, "ospfInstance",
					    ospf->instance);
		else
			vty_out(vty, "\nOSPF Instance: %d\n\n", ospf->instance);
	}

	ifp = if_lookup_by_name(argv[arg_base]->arg, ospf->vrf_id);
	if (!ifp) {
		if (!use_json)
			vty_out(vty, "No such interface.\n");
		else {
			vty_out(vty, "{}\n");
			json_object_free(json);
		}
		return CMD_WARNING;
	}

	for (rn = route_top(IF_OIFS(ifp)); rn; rn = route_next(rn)) {
		if ((oi = rn->info)) {
			for (nrn = route_top(oi->nbrs); nrn;
			     nrn = route_next(nrn)) {
				if ((nbr = nrn->info)) {
					if (nbr != oi->nbr_self) {
						if (nbr->state != NSM_Down)
							show_ip_ospf_neighbor_detail_sub(
								vty, oi, nbr,
								NULL,
								json, use_json);
					}
				}
			}
		}
	}

	if (use_json) {
		vty_out(vty, "%s\n", json_object_to_json_string_ext(
					     json, JSON_C_TO_STRING_PRETTY));
		json_object_free(json);
	} else
		vty_out(vty, "\n");

	return CMD_SUCCESS;
}

DEFUN (show_ip_ospf_neighbor_int_detail,
       show_ip_ospf_neighbor_int_detail_cmd,
       "show ip ospf neighbor IFNAME detail [json]",
       SHOW_STR
       IP_STR
       "OSPF information\n"
       "Neighbor list\n"
       "Interface name\n"
       "detail of all neighbors\n"
       JSON_STR)
{
	struct ospf *ospf;
	bool uj = use_json(argc, argv);
	struct listnode *node = NULL;
	int ret = CMD_SUCCESS;
	bool ospf_output = false;

	for (ALL_LIST_ELEMENTS_RO(om->ospf, node, ospf)) {
		if (!ospf->oi_running)
			continue;
		ospf_output = true;
		ret = show_ip_ospf_neighbor_int_detail_common(vty, ospf, 4,
							      argv, uj);
	}

	if (!ospf_output)
		vty_out(vty, "%% OSPF instance not found\n");

	return ret;
}

DEFUN (show_ip_ospf_instance_neighbor_int_detail,
       show_ip_ospf_instance_neighbor_int_detail_cmd,
       "show ip ospf (1-65535) neighbor IFNAME detail [json]",
       SHOW_STR
       IP_STR
       "OSPF information\n"
       "Instance ID\n"
       "Neighbor list\n"
       "Interface name\n"
       "detail of all neighbors\n"
       JSON_STR)
{
	int idx_number = 3;
	int idx_ifname = 5;
	struct ospf *ospf;
	unsigned short instance = 0;
	bool uj = use_json(argc, argv);

	instance = strtoul(argv[idx_number]->arg, NULL, 10);
	if (instance != ospf_instance)
		return CMD_NOT_MY_INSTANCE;

	ospf = ospf_lookup_instance(instance);
	if (!ospf || !ospf->oi_running)
		return CMD_SUCCESS;

	return show_ip_ospf_neighbor_int_detail_common(vty, ospf, idx_ifname,
						       argv, uj);
}

/* Show functions */
static int show_lsa_summary(struct vty *vty, struct ospf_lsa *lsa, int self,
			    json_object *json_lsa)
{
	struct router_lsa *rl;
	struct summary_lsa *sl;
	struct as_external_lsa *asel;
	struct prefix_ipv4 p;
	char buf[PREFIX2STR_BUFFER];

	if (lsa != NULL)
		/* If self option is set, check LSA self flag. */
		if (self == 0 || IS_LSA_SELF(lsa)) {

			if (!json_lsa) {
				/* LSA common part show. */
				vty_out(vty, "%-15pI4",
					&lsa->data->id);
				vty_out(vty, "%-15pI4 %4d 0x%08lx 0x%04x",
					&lsa->data->adv_router,	LS_AGE(lsa),
					(unsigned long)ntohl(
						lsa->data->ls_seqnum),
					ntohs(lsa->data->checksum));
			} else {
				char seqnum[10];
				char checksum[10];

				snprintf(seqnum, sizeof(seqnum), "%x",
					 ntohl(lsa->data->ls_seqnum));
				snprintf(checksum, sizeof(checksum), "%x",
					 ntohs(lsa->data->checksum));
				json_object_string_add(
					json_lsa, "lsId",
					inet_ntop(AF_INET, &lsa->data->id,
						  buf, sizeof(buf)));
				json_object_string_add(
					json_lsa, "advertisedRouter",
					inet_ntop(AF_INET,
						  &lsa->data->adv_router,
						  buf, sizeof(buf)));
				json_object_int_add(json_lsa, "lsaAge",
						    LS_AGE(lsa));
				json_object_string_add(
					json_lsa, "sequenceNumber", seqnum);
				json_object_string_add(json_lsa, "checksum",
						       checksum);
			}

			/* LSA specific part show. */
			switch (lsa->data->type) {
			case OSPF_ROUTER_LSA:
				rl = (struct router_lsa *)lsa->data;

				if (!json_lsa)
					vty_out(vty, " %-d", ntohs(rl->links));
				else
					json_object_int_add(json_lsa,
							    "numOfRouterLinks",
							    ntohs(rl->links));
				break;
			case OSPF_SUMMARY_LSA:
				sl = (struct summary_lsa *)lsa->data;

				p.family = AF_INET;
				p.prefix = sl->header.id;
				p.prefixlen = ip_masklen(sl->mask);
				apply_mask_ipv4(&p);

				if (!json_lsa)
					vty_out(vty, " %pFX", &p);
				else {
					prefix2str(&p, buf, sizeof(buf));
					json_object_string_add(json_lsa,
							       "summaryAddress",
							       buf);
				}
				break;
			case OSPF_AS_EXTERNAL_LSA:
			case OSPF_AS_NSSA_LSA:
				asel = (struct as_external_lsa *)lsa->data;

				p.family = AF_INET;
				p.prefix = asel->header.id;
				p.prefixlen = ip_masklen(asel->mask);
				apply_mask_ipv4(&p);

				if (!json_lsa)
					vty_out(vty, " %s %pFX [0x%lx]",
						IS_EXTERNAL_METRIC(
							asel->e[0].tos)
							? "E2"
							: "E1",
						&p,
						(unsigned long)ntohl(
							asel->e[0].route_tag));
				else {
					prefix2str(&p, buf, sizeof(buf));
					json_object_string_add(
						json_lsa, "metricType",
						IS_EXTERNAL_METRIC(
							asel->e[0].tos)
							? "E2"
							: "E1");
					json_object_string_add(json_lsa,
							       "route", buf);
					json_object_int_add(
						json_lsa, "tag",
						(unsigned long)ntohl(
							asel->e[0].route_tag));
				}
				break;
			case OSPF_NETWORK_LSA:
			case OSPF_ASBR_SUMMARY_LSA:
			case OSPF_OPAQUE_LINK_LSA:
			case OSPF_OPAQUE_AREA_LSA:
			case OSPF_OPAQUE_AS_LSA:
			default:
				break;
			}

			if (!json_lsa)
				vty_out(vty, "\n");
		}

	return 0;
}

static const char *const show_database_desc[] = {
	"unknown",
	"Router Link States",
	"Net Link States",
	"Summary Link States",
	"ASBR-Summary Link States",
	"AS External Link States",
	"Group Membership LSA",
	"NSSA-external Link States",
	"Type-8 LSA",
	"Link-Local Opaque-LSA",
	"Area-Local Opaque-LSA",
	"AS-external Opaque-LSA",
};

static const char * const show_database_desc_json[] = {
	"unknown",
	"routerLinkStates",
	"networkLinkStates",
	"summaryLinkStates",
	"asbrSummaryLinkStates",
	"asExternalLinkStates",
	"groupMembershipLsa",
	"nssaExternalLinkStates",
	"type8Lsa",
	"linkLocalOpaqueLsa",
	"areaLocalOpaqueLsa",
	"asExternalOpaqueLsa",
};

static const char *const show_database_header[] = {
	"",
	"Link ID         ADV Router      Age  Seq#       CkSum  Link count",
	"Link ID         ADV Router      Age  Seq#       CkSum",
	"Link ID         ADV Router      Age  Seq#       CkSum  Route",
	"Link ID         ADV Router      Age  Seq#       CkSum",
	"Link ID         ADV Router      Age  Seq#       CkSum  Route",
	" --- header for Group Member ----",
	"Link ID         ADV Router      Age  Seq#       CkSum  Route",
	" --- type-8 ---",
	"Opaque-Type/Id  ADV Router      Age  Seq#       CkSum",
	"Opaque-Type/Id  ADV Router      Age  Seq#       CkSum",
	"Opaque-Type/Id  ADV Router      Age  Seq#       CkSum",
};

static void show_ip_ospf_database_header(struct vty *vty, struct ospf_lsa *lsa,
					 json_object *json)
{
	char buf[PREFIX_STRLEN];
	struct router_lsa *rlsa = (struct router_lsa *)lsa->data;

	if (!json) {
		vty_out(vty, "  LS age: %d\n", LS_AGE(lsa));
		vty_out(vty, "  Options: 0x%-2x : %s\n", lsa->data->options,
			ospf_options_dump(lsa->data->options));
		vty_out(vty, "  LS Flags: 0x%-2x %s\n", lsa->flags,
			((lsa->flags & OSPF_LSA_LOCAL_XLT)
				 ? "(Translated from Type-7)"
				 : ""));

		if (lsa->data->type == OSPF_ROUTER_LSA) {
			vty_out(vty, "  Flags: 0x%x", rlsa->flags);

			if (rlsa->flags)
				vty_out(vty, " :%s%s%s%s",
					IS_ROUTER_LSA_BORDER(rlsa) ? " ABR"
								   : "",
					IS_ROUTER_LSA_EXTERNAL(rlsa) ? " ASBR"
								     : "",
					IS_ROUTER_LSA_VIRTUAL(rlsa)
						? " VL-endpoint"
						: "",
					IS_ROUTER_LSA_SHORTCUT(rlsa)
						? " Shortcut"
						: "");

			vty_out(vty, "\n");
		}
		vty_out(vty, "  LS Type: %s\n",
			lookup_msg(ospf_lsa_type_msg, lsa->data->type, NULL));
		vty_out(vty, "  Link State ID: %pI4 %s\n",
			&lsa->data->id,
			lookup_msg(ospf_link_state_id_type_msg, lsa->data->type,
				   NULL));
		vty_out(vty, "  Advertising Router: %pI4\n",
			&lsa->data->adv_router);
		vty_out(vty, "  LS Seq Number: %08lx\n",
			(unsigned long)ntohl(lsa->data->ls_seqnum));
		vty_out(vty, "  Checksum: 0x%04x\n",
			ntohs(lsa->data->checksum));
		vty_out(vty, "  Length: %d\n\n", ntohs(lsa->data->length));
	} else {
		char seqnum[10];
		char checksum[10];

		snprintf(seqnum, 10, "%x", ntohl(lsa->data->ls_seqnum));
		snprintf(checksum, 10, "%x", ntohs(lsa->data->checksum));

		json_object_int_add(json, "lsaAge", LS_AGE(lsa));
		json_object_string_add(json, "options",
				       ospf_options_dump(lsa->data->options));
		json_object_int_add(json, "lsaFlags", lsa->flags);

		if (lsa->flags & OSPF_LSA_LOCAL_XLT)
			json_object_boolean_true_add(json,
						     "translatedFromType7");

		if (lsa->data->type == OSPF_ROUTER_LSA) {
			json_object_int_add(json, "flags", rlsa->flags);

			if (rlsa->flags) {
				if (IS_ROUTER_LSA_BORDER(rlsa))
					json_object_boolean_true_add(json,
								     "abr");
				if (IS_ROUTER_LSA_EXTERNAL(rlsa))
					json_object_boolean_true_add(json,
								     "asbr");
				if (IS_ROUTER_LSA_VIRTUAL(rlsa))
					json_object_boolean_true_add(
						json, "vlEndpoint");
				if (IS_ROUTER_LSA_SHORTCUT(rlsa))
					json_object_boolean_true_add(
						json, "shortcut");
			}
		}

		json_object_string_add(
			json, "lsaType",
			lookup_msg(ospf_lsa_type_msg, lsa->data->type, NULL));
		json_object_string_add(json, "linkStateId",
				       inet_ntop(AF_INET, &lsa->data->id,
						 buf, sizeof(buf)));
		json_object_string_add(json, "advertisingRouter",
				       inet_ntop(AF_INET,
						 &lsa->data->adv_router,
						 buf, sizeof(buf)));
		json_object_string_add(json, "lsaSeqNumber", seqnum);
		json_object_string_add(json, "checksum", checksum);
		json_object_int_add(json, "length", ntohs(lsa->data->length));
	}
}

static const char *const link_type_desc[] = {
	"(null)",
	"another Router (point-to-point)",
	"a Transit Network",
	"Stub Network",
	"a Virtual Link",
};

static const char *const link_id_desc[] = {
	"(null)", "Neighboring Router ID", "Designated Router address",
	"Net",    "Neighboring Router ID",
};

static const char *const link_data_desc[] = {
	"(null)",       "Router Interface address", "Router Interface address",
	"Network Mask", "Router Interface address",
};

static const char *const link_id_desc_json[] = {
	"null",		  "neighborRouterId", "designatedRouterAddress",
	"networkAddress", "neighborRouterId",
};

static const char *const link_data_desc_json[] = {
	"null",	"routerInterfaceAddress", "routerInterfaceAddress",
	"networkMask", "routerInterfaceAddress",
};

/* Show router-LSA each Link information. */
static void show_ip_ospf_database_router_links(struct vty *vty,
					       struct router_lsa *rl,
					       json_object *json)
{
	int len, type;
	unsigned short i;
	json_object *json_links = NULL;
	json_object *json_link = NULL;
	int metric = 0;
	char buf[PREFIX_STRLEN];

	if (json)
		json_links = json_object_new_object();

	len = ntohs(rl->header.length) - 4;
	for (i = 0; i < ntohs(rl->links) && len > 0; len -= 12, i++) {
		type = rl->link[i].type;

		if (json) {
			char link[16];

			snprintf(link, sizeof(link), "link%u", i);
			json_link = json_object_new_object();
			json_object_string_add(json_link, "linkType",
					       link_type_desc[type]);
			json_object_string_add(json_link,
					       link_id_desc_json[type],
					       inet_ntop(AF_INET,
							 &rl->link[i].link_id,
							 buf, sizeof(buf)));
			json_object_string_add(
				json_link, link_data_desc_json[type],
				inet_ntop(AF_INET, &rl->link[i].link_data,
					  buf, sizeof(buf)));
			json_object_int_add(json_link, "numOfTosMetrics",
					    metric);
			json_object_int_add(json_link, "tos0Metric",
					    ntohs(rl->link[i].metric));
			json_object_object_add(json_links, link, json_link);
		} else {
			vty_out(vty, "    Link connected to: %s\n",
				link_type_desc[type]);
			vty_out(vty, "     (Link ID) %s: %pI4\n",
				link_id_desc[type],
				&rl->link[i].link_id);
			vty_out(vty, "     (Link Data) %s: %pI4\n",
				link_data_desc[type],
				&rl->link[i].link_data);
			vty_out(vty, "      Number of TOS metrics: 0\n");
			vty_out(vty, "       TOS 0 Metric: %d\n",
				ntohs(rl->link[i].metric));
			vty_out(vty, "\n");
		}
	}
	if (json)
		json_object_object_add(json, "routerLinks", json_links);
}

/* Show router-LSA detail information. */
static int show_router_lsa_detail(struct vty *vty, struct ospf_lsa *lsa,
				  json_object *json)
{
	if (lsa != NULL) {
		struct router_lsa *rl = (struct router_lsa *)lsa->data;

		show_ip_ospf_database_header(vty, lsa, json);

		if (!json)
			vty_out(vty, "   Number of Links: %d\n\n",
				ntohs(rl->links));
		else
			json_object_int_add(json, "numOfLinks",
					    ntohs(rl->links));

		show_ip_ospf_database_router_links(vty, rl, json);

		if (!json)
			vty_out(vty, "\n");
	}

	return 0;
}

/* Show network-LSA detail information. */
static int show_network_lsa_detail(struct vty *vty, struct ospf_lsa *lsa,
				   json_object *json)
{
	int length, i;
	char buf[PREFIX_STRLEN];
	json_object *json_attached_rt = NULL;
	json_object *json_router = NULL;

	if (json)
		json_attached_rt = json_object_new_object();

	if (lsa != NULL) {
		struct network_lsa *nl = (struct network_lsa *)lsa->data;
		struct in_addr *addr;

		show_ip_ospf_database_header(vty, lsa, json);

		if (!json)
			vty_out(vty, "  Network Mask: /%d\n",
				ip_masklen(nl->mask));
		else
			json_object_int_add(json, "networkMask",
					    ip_masklen(nl->mask));

		length = lsa->size - OSPF_LSA_HEADER_SIZE - 4;
		addr = &nl->routers[0];
		for (i = 0; length > 0 && addr;
		     length -= 4, addr = &nl->routers[++i])
			if (!json) {
				vty_out(vty, "        Attached Router: %pI4\n",
					addr);
				vty_out(vty, "\n");
			} else {
				json_router = json_object_new_object();
				json_object_string_add(
					json_router, "attachedRouterId",
					inet_ntop(AF_INET, addr, buf,
						  sizeof(buf)));
				json_object_object_add(json_attached_rt,
						       inet_ntop(AF_INET, addr,
								 buf,
								 sizeof(buf)),
						       json_router);
			}
	}

	if (json)
		json_object_object_add(json, "attchedRouters",
				       json_attached_rt);

	return 0;
}

/* Show summary-LSA detail information. */
static int show_summary_lsa_detail(struct vty *vty, struct ospf_lsa *lsa,
				   json_object *json)
{
	if (lsa != NULL) {
		struct summary_lsa *sl = (struct summary_lsa *)lsa->data;

		show_ip_ospf_database_header(vty, lsa, json);

		if (!json) {
			vty_out(vty, "  Network Mask: /%d\n",
				ip_masklen(sl->mask));
			vty_out(vty, "        TOS: 0  Metric: %d\n",
				GET_METRIC(sl->metric));
			vty_out(vty, "\n");
		} else {
			json_object_int_add(json, "networkMask",
					    ip_masklen(sl->mask));
			json_object_int_add(json, "tos0Metric",
					    GET_METRIC(sl->metric));
		}
	}

	return 0;
}

/* Show summary-ASBR-LSA detail information. */
static int show_summary_asbr_lsa_detail(struct vty *vty, struct ospf_lsa *lsa,
					json_object *json)
{
	if (lsa != NULL) {
		struct summary_lsa *sl = (struct summary_lsa *)lsa->data;

		show_ip_ospf_database_header(vty, lsa, json);

		if (!json) {
			vty_out(vty, "  Network Mask: /%d\n",
				ip_masklen(sl->mask));
			vty_out(vty, "        TOS: 0  Metric: %d\n",
				GET_METRIC(sl->metric));
			vty_out(vty, "\n");
		} else {
			json_object_int_add(json, "networkMask",
					    ip_masklen(sl->mask));
			json_object_int_add(json, "tos0Metric",
					    GET_METRIC(sl->metric));
		}
	}

	return 0;
}

/* Show AS-external-LSA detail information. */
static int show_as_external_lsa_detail(struct vty *vty, struct ospf_lsa *lsa,
				       json_object *json)
{
	char buf[PREFIX_STRLEN];
	int tos = 0;

	if (lsa != NULL) {
		struct as_external_lsa *al =
			(struct as_external_lsa *)lsa->data;

		show_ip_ospf_database_header(vty, lsa, json);

		if (!json) {
			vty_out(vty, "  Network Mask: /%d\n",
				ip_masklen(al->mask));
			vty_out(vty, "        Metric Type: %s\n",
				IS_EXTERNAL_METRIC(al->e[0].tos)
					? "2 (Larger than any link state path)"
					: "1");
			vty_out(vty, "        TOS: 0\n");
			vty_out(vty, "        Metric: %d\n",
				GET_METRIC(al->e[0].metric));
			vty_out(vty, "        Forward Address: %pI4\n",
				&al->e[0].fwd_addr);
			vty_out(vty,
				"        External Route Tag: %" ROUTE_TAG_PRI "\n\n",
				(route_tag_t)ntohl(al->e[0].route_tag));
		} else {
			json_object_int_add(json, "networkMask",
					    ip_masklen(al->mask));
			json_object_string_add(
				json, "metricType",
				IS_EXTERNAL_METRIC(al->e[0].tos)
					? "E2 (Larger than any link state path)"
					: "E1");
			json_object_int_add(json, "tos", tos);
			json_object_int_add(json, "metric",
					    GET_METRIC(al->e[0].metric));
			json_object_string_add(json, "forwardAddress",
					       inet_ntop(AF_INET,
							 &(al->e[0].fwd_addr),
							 buf, sizeof(buf)));
			json_object_int_add(
				json, "externalRouteTag",
				(route_tag_t)ntohl(al->e[0].route_tag));
		}
	}

	return 0;
}

/* Show AS-NSSA-LSA detail information. */
static int show_as_nssa_lsa_detail(struct vty *vty, struct ospf_lsa *lsa,
				   json_object *json)
{
	char buf[PREFIX_STRLEN];
	int tos = 0;

	if (lsa != NULL) {
		struct as_external_lsa *al =
			(struct as_external_lsa *)lsa->data;

		show_ip_ospf_database_header(vty, lsa, json);

		if (!json) {
			vty_out(vty, "  Network Mask: /%d\n",
				ip_masklen(al->mask));
			vty_out(vty, "        Metric Type: %s\n",
				IS_EXTERNAL_METRIC(al->e[0].tos)
					? "2 (Larger than any link state path)"
					: "1");
			vty_out(vty, "        TOS: 0\n");
			vty_out(vty, "        Metric: %d\n",
				GET_METRIC(al->e[0].metric));
			vty_out(vty, "        NSSA: Forward Address: %pI4\n",
				&al->e[0].fwd_addr);
			vty_out(vty,
				"        External Route Tag: %" ROUTE_TAG_PRI
				"\n\n",
				(route_tag_t)ntohl(al->e[0].route_tag));
		} else {
			json_object_int_add(json, "networkMask",
					    ip_masklen(al->mask));
			json_object_string_add(
				json, "metricType",
				IS_EXTERNAL_METRIC(al->e[0].tos)
					? "E2 (Larger than any link state path)"
					: "E1");
			json_object_int_add(json, "tos", tos);
			json_object_int_add(json, "metric",
					    GET_METRIC(al->e[0].metric));
			json_object_string_add(json, "nssaForwardAddress",
					       inet_ntop(AF_INET,
							 &al->e[0].fwd_addr,
							 buf, sizeof(buf)));
			json_object_int_add(
				json, "externalRouteTag",
				(route_tag_t)ntohl(al->e[0].route_tag));
		}
	}

	return 0;
}

static int show_func_dummy(struct vty *vty, struct ospf_lsa *lsa,
			   json_object *json)
{
	return 0;
}

static int show_opaque_lsa_detail(struct vty *vty, struct ospf_lsa *lsa,
				  json_object *json)
{
	if (lsa != NULL) {
		show_ip_ospf_database_header(vty, lsa, json);
		show_opaque_info_detail(vty, lsa, json);
		if (!json)
			vty_out(vty, "\n");
	}
	return 0;
}

int (*show_function[])(struct vty *, struct ospf_lsa *, json_object *) = {
	NULL,
	show_router_lsa_detail,
	show_network_lsa_detail,
	show_summary_lsa_detail,
	show_summary_asbr_lsa_detail,
	show_as_external_lsa_detail,
	show_func_dummy,
	show_as_nssa_lsa_detail, /* almost same as external */
	NULL,			 /* type-8 */
	show_opaque_lsa_detail,
	show_opaque_lsa_detail,
	show_opaque_lsa_detail,
};

static void show_lsa_prefix_set(struct vty *vty, struct prefix_ls *lp,
				struct in_addr *id, struct in_addr *adv_router)
{
	memset(lp, 0, sizeof(struct prefix_ls));
	lp->family = 0;
	if (id == NULL)
		lp->prefixlen = 0;
	else if (adv_router == NULL) {
		lp->prefixlen = IPV4_MAX_BITLEN;
		lp->id = *id;
	} else {
		lp->prefixlen = 64;
		lp->id = *id;
		lp->adv_router = *adv_router;
	}
}

static void show_lsa_detail_proc(struct vty *vty, struct route_table *rt,
				 struct in_addr *id, struct in_addr *adv_router,
				 json_object *json)
{
	struct prefix_ls lp;
	struct route_node *rn, *start;
	struct ospf_lsa *lsa;
	json_object *json_lsa = NULL;

	show_lsa_prefix_set(vty, &lp, id, adv_router);
	start = route_node_get(rt, (struct prefix *)&lp);
	if (start) {
		route_lock_node(start);
		for (rn = start; rn; rn = route_next_until(rn, start))
			if ((lsa = rn->info)) {
				if (json) {
					json_lsa = json_object_new_object();
					json_object_array_add(json, json_lsa);
				}

				if (show_function[lsa->data->type] != NULL)
					show_function[lsa->data->type](
						vty, lsa, json_lsa);
			}
		route_unlock_node(start);
	}
}

/* Show detail LSA information
   -- if id is NULL then show all LSAs. */
static void show_lsa_detail(struct vty *vty, struct ospf *ospf, int type,
			    struct in_addr *id, struct in_addr *adv_router,
			    json_object *json)
{
	struct listnode *node;
	struct ospf_area *area;
	char buf[PREFIX_STRLEN];
	json_object *json_lsa_type = NULL;
	json_object *json_areas = NULL;
	json_object *json_lsa_array = NULL;

	if (json)
		json_lsa_type = json_object_new_object();

	switch (type) {
	case OSPF_AS_EXTERNAL_LSA:
	case OSPF_OPAQUE_AS_LSA:
		if (!json)
			vty_out(vty, "                %s \n\n",
				show_database_desc[type]);
		else
			json_lsa_array = json_object_new_array();

		show_lsa_detail_proc(vty, AS_LSDB(ospf, type), id, adv_router,
				     json_lsa_array);
		if (json)
			json_object_object_add(json,
					       show_database_desc_json[type],
					       json_lsa_array);

		break;
	default:
		if (json)
			json_areas = json_object_new_object();

		for (ALL_LIST_ELEMENTS_RO(ospf->areas, node, area)) {
			if (!json) {
				vty_out(vty,
					"\n                %s (Area %s)\n\n",
					show_database_desc[type],
					ospf_area_desc_string(area));
			} else {
				json_lsa_array = json_object_new_array();
				json_object_object_add(json_areas,
						       inet_ntop(AF_INET,
								 &area->area_id,
								 buf,
								 sizeof(buf)),
						       json_lsa_array);
			}

			show_lsa_detail_proc(vty, AREA_LSDB(area, type), id,
					     adv_router, json_lsa_array);
		}

		if (json) {
			json_object_object_add(json_lsa_type, "areas",
					       json_areas);
			json_object_object_add(json,
					       show_database_desc_json[type],
					       json_lsa_type);
		}
		break;
	}
}

static void show_lsa_detail_adv_router_proc(struct vty *vty,
					    struct route_table *rt,
					    struct in_addr *adv_router,
					    json_object *json)
{
	char buf[PREFIX_STRLEN];
	struct route_node *rn;
	struct ospf_lsa *lsa;

	for (rn = route_top(rt); rn; rn = route_next(rn))
		if ((lsa = rn->info)) {
			json_object *json_lsa = NULL;

			if (IPV4_ADDR_SAME(adv_router,
					   &lsa->data->adv_router)) {
				if (CHECK_FLAG(lsa->flags, OSPF_LSA_LOCAL_XLT))
					continue;
				if (json)
					json_lsa = json_object_new_object();

				if (show_function[lsa->data->type] != NULL)
					show_function[lsa->data->type](
						vty, lsa, json_lsa);
				if (json)
					json_object_object_add(
						json,
						inet_ntop(AF_INET,
							  &lsa->data->id,
							  buf, sizeof(buf)),
						json_lsa);
			}
		}
}

/* Show detail LSA information. */
static void show_lsa_detail_adv_router(struct vty *vty, struct ospf *ospf,
				       int type, struct in_addr *adv_router,
				       json_object *json)
{
	struct listnode *node;
	struct ospf_area *area;
	char buf[PREFIX_STRLEN];
	json_object *json_lstype = NULL;
	json_object *json_area = NULL;

	if (json)
		json_lstype = json_object_new_object();

	switch (type) {
	case OSPF_AS_EXTERNAL_LSA:
	case OSPF_OPAQUE_AS_LSA:
		if (!json)
			vty_out(vty, "                %s \n\n",
				show_database_desc[type]);

		show_lsa_detail_adv_router_proc(vty, AS_LSDB(ospf, type),
						adv_router, json_lstype);
		break;
	default:

		for (ALL_LIST_ELEMENTS_RO(ospf->areas, node, area)) {
			if (json)
				json_area = json_object_new_object();
			else
				vty_out(vty,
					"\n                %s (Area %s)\n\n",
					show_database_desc[type],
					ospf_area_desc_string(area));
			show_lsa_detail_adv_router_proc(vty,
							AREA_LSDB(area, type),
							adv_router, json_area);

			if (json)
				json_object_object_add(json_lstype,
						       inet_ntop(AF_INET,
								 &area->area_id,
								 buf,
								 sizeof(buf)),
						       json_area);
		}
		break;
	}

	if (json)
		json_object_object_add(json, show_database_desc[type],
				       json_lstype);
}

void show_ip_ospf_database_summary(struct vty *vty, struct ospf *ospf, int self,
				   json_object *json)
{
	struct ospf_lsa *lsa;
	struct route_node *rn;
	struct ospf_area *area;
	struct listnode *node;
	char buf[PREFIX_STRLEN];
	json_object *json_areas = NULL;
	json_object *json_area = NULL;
	json_object *json_lsa = NULL;
	int type;
	json_object *json_lsa_array = NULL;

	if (json)
		json_areas = json_object_new_object();

	for (ALL_LIST_ELEMENTS_RO(ospf->areas, node, area)) {
		if (json)
			json_area = json_object_new_object();

		for (type = OSPF_MIN_LSA; type < OSPF_MAX_LSA; type++) {
			switch (type) {
			case OSPF_AS_EXTERNAL_LSA:
			case OSPF_OPAQUE_AS_LSA:
				continue;
			default:
				break;
			}
			if (ospf_lsdb_count_self(area->lsdb, type) > 0
			    || (!self
				&& ospf_lsdb_count(area->lsdb, type) > 0)) {

				if (!json) {
					vty_out(vty,
						"                %s (Area %s)\n\n",
						show_database_desc[type],
						ospf_area_desc_string(area));
					vty_out(vty, "%s\n",
						show_database_header[type]);
				} else {
					json_lsa_array =
						json_object_new_array();
					json_object_object_add(
						json_area,
						show_database_desc_json[type],
						json_lsa_array);
				}

				LSDB_LOOP (AREA_LSDB(area, type), rn, lsa) {
					if (json) {
						json_lsa =
						json_object_new_object();
						json_object_array_add(
							json_lsa_array,
							json_lsa);
					}

					show_lsa_summary(vty, lsa, self,
							 json_lsa);
				}

				if (!json)
					vty_out(vty, "\n");
			}
		}
		if (json)
			json_object_object_add(json_areas,
					       inet_ntop(AF_INET,
							 &area->area_id,
							 buf, sizeof(buf)),
					       json_area);
	}

	if (json)
		json_object_object_add(json, "areas", json_areas);

	for (type = OSPF_MIN_LSA; type < OSPF_MAX_LSA; type++) {
		switch (type) {
		case OSPF_AS_EXTERNAL_LSA:
		case OSPF_OPAQUE_AS_LSA:
			break;
		default:
			continue;
		}
		if (ospf_lsdb_count_self(ospf->lsdb, type)
		    || (!self && ospf_lsdb_count(ospf->lsdb, type))) {
			if (!json) {
				vty_out(vty, "                %s\n\n",
					show_database_desc[type]);
				vty_out(vty, "%s\n",
					show_database_header[type]);
			} else {
				json_lsa_array = json_object_new_array();
				json_object_object_add(
					json, show_database_desc_json[type],
					json_lsa_array);
			}

			LSDB_LOOP (AS_LSDB(ospf, type), rn, lsa) {
				if (json) {
					json_lsa = json_object_new_object();
					json_object_array_add(json_lsa_array,
							      json_lsa);
				}

				show_lsa_summary(vty, lsa, self, json_lsa);
			}

			if (!json)
				vty_out(vty, "\n");
		}
	}

	if (!json)
		vty_out(vty, "\n");
}

static void show_ip_ospf_database_maxage(struct vty *vty, struct ospf *ospf,
					 json_object *json)
{
	struct route_node *rn;
	char buf[PREFIX_STRLEN];
	json_object *json_maxage = NULL;

	if (!json)
		vty_out(vty, "\n                MaxAge Link States:\n\n");
	else
		json_maxage = json_object_new_object();

	for (rn = route_top(ospf->maxage_lsa); rn; rn = route_next(rn)) {
		struct ospf_lsa *lsa;
		json_object *json_lsa = NULL;

		if ((lsa = rn->info) != NULL) {
			if (!json) {
				vty_out(vty, "Link type: %d\n",
					lsa->data->type);
				vty_out(vty, "Link State ID: %pI4\n",
					&lsa->data->id);
				vty_out(vty, "Advertising Router: %pI4\n",
					&lsa->data->adv_router);
				vty_out(vty, "LSA lock count: %d\n", lsa->lock);
				vty_out(vty, "\n");
			} else {
				json_lsa = json_object_new_object();
				json_object_int_add(json_lsa, "linkType",
						    lsa->data->type);
				json_object_string_add(
					json_lsa, "linkStateId",
					inet_ntop(AF_INET, &lsa->data->id,
						  buf, sizeof(buf)));
				json_object_string_add(
					json_lsa, "advertisingRouter",
					inet_ntop(AF_INET,
						  &lsa->data->adv_router,
						  buf, sizeof(buf)));
				json_object_int_add(json_lsa, "lsaLockCount",
						    lsa->lock);
				json_object_object_add(
					json_maxage,
					inet_ntop(AF_INET,
						  &lsa->data->id,
						  buf, sizeof(buf)),
					json_lsa);
			}
		}
	}
	if (json)
		json_object_object_add(json, "maxAgeLinkStates", json_maxage);
}

#define OSPF_LSA_TYPE_NSSA_DESC      "NSSA external link state\n"
#define OSPF_LSA_TYPE_NSSA_CMD_STR   "|nssa-external"

#define OSPF_LSA_TYPE_OPAQUE_LINK_DESC "Link local Opaque-LSA\n"
#define OSPF_LSA_TYPE_OPAQUE_AREA_DESC "Link area Opaque-LSA\n"
#define OSPF_LSA_TYPE_OPAQUE_AS_DESC   "Link AS Opaque-LSA\n"
#define OSPF_LSA_TYPE_OPAQUE_CMD_STR   "|opaque-link|opaque-area|opaque-as"

#define OSPF_LSA_TYPES_DESC                                                    \
	"ASBR summary link states\n"                                           \
	"External link states\n"                                               \
	"Network link states\n"                                                \
	"Router link states\n"                                                 \
	"Network summary link states\n" OSPF_LSA_TYPE_NSSA_DESC                \
		OSPF_LSA_TYPE_OPAQUE_LINK_DESC OSPF_LSA_TYPE_OPAQUE_AREA_DESC  \
			OSPF_LSA_TYPE_OPAQUE_AS_DESC

static int show_ip_ospf_database_common(struct vty *vty, struct ospf *ospf,
					int arg_base, int argc,
					struct cmd_token **argv,
					uint8_t use_vrf, json_object *json,
					bool uj)
{
	int idx_type = 4;
	int type, ret;
	struct in_addr id, adv_router;
	char buf[PREFIX_STRLEN];
	json_object *json_vrf = NULL;

	if (uj) {
		if (use_vrf)
			json_vrf = json_object_new_object();
		else
			json_vrf = json;
	}

	if (ospf->instance) {
		if (uj)
			json_object_int_add(json_vrf, "ospfInstance",
					    ospf->instance);
		else
			vty_out(vty, "\nOSPF Instance: %d\n\n", ospf->instance);
	}

	ospf_show_vrf_name(ospf, vty, json_vrf, use_vrf);

	/* Show Router ID. */
	if (uj) {
		json_object_string_add(json_vrf, "routerId",
				       inet_ntop(AF_INET, &ospf->router_id,
						 buf, sizeof(buf)));
	} else {
		vty_out(vty, "\n       OSPF Router with ID (%pI4)\n\n",
			&ospf->router_id);
	}

	/* Show all LSA. */
	if ((argc == arg_base + 4) || (uj && (argc == arg_base + 5))) {
		show_ip_ospf_database_summary(vty, ospf, 0, json_vrf);
		if (json) {
			if (use_vrf) {
				if (ospf->vrf_id == VRF_DEFAULT)
					json_object_object_add(json, "default",
							       json_vrf);
				else
					json_object_object_add(json, ospf->name,
							       json_vrf);
			}
		}
		return CMD_SUCCESS;
	}

	/* Set database type to show. */
	if (strncmp(argv[arg_base + idx_type]->text, "r", 1) == 0)
		type = OSPF_ROUTER_LSA;
	else if (strncmp(argv[arg_base + idx_type]->text, "ne", 2) == 0)
		type = OSPF_NETWORK_LSA;
	else if (strncmp(argv[arg_base + idx_type]->text, "ns", 2) == 0)
		type = OSPF_AS_NSSA_LSA;
	else if (strncmp(argv[arg_base + idx_type]->text, "su", 2) == 0)
		type = OSPF_SUMMARY_LSA;
	else if (strncmp(argv[arg_base + idx_type]->text, "a", 1) == 0)
		type = OSPF_ASBR_SUMMARY_LSA;
	else if (strncmp(argv[arg_base + idx_type]->text, "e", 1) == 0)
		type = OSPF_AS_EXTERNAL_LSA;
	else if (strncmp(argv[arg_base + idx_type]->text, "se", 2) == 0) {
		show_ip_ospf_database_summary(vty, ospf, 1, json_vrf);
		if (json) {
			if (use_vrf) {
				if (ospf->vrf_id == VRF_DEFAULT)
					json_object_object_add(json, "default",
							       json_vrf);
				else
					json_object_object_add(json, ospf->name,
							       json_vrf);
			}
		}
		return CMD_SUCCESS;
	} else if (strncmp(argv[arg_base + idx_type]->text, "m", 1) == 0) {
		show_ip_ospf_database_maxage(vty, ospf, json_vrf);
		if (json) {
			if (use_vrf) {
				if (ospf->vrf_id == VRF_DEFAULT)
					json_object_object_add(json, "default",
							       json_vrf);
				else
					json_object_object_add(json, ospf->name,
							       json_vrf);
			}
		}
		return CMD_SUCCESS;
	} else if (strncmp(argv[arg_base + idx_type]->text, "opaque-l", 8) == 0)
		type = OSPF_OPAQUE_LINK_LSA;
	else if (strncmp(argv[arg_base + idx_type]->text, "opaque-ar", 9) == 0)
		type = OSPF_OPAQUE_AREA_LSA;
	else if (strncmp(argv[arg_base + idx_type]->text, "opaque-as", 9) == 0)
		type = OSPF_OPAQUE_AS_LSA;
	else
		return CMD_WARNING;

	/* `show ip ospf database LSA'. */
	if ((argc == arg_base + 5) || (uj && (argc == arg_base + 6)))
		show_lsa_detail(vty, ospf, type, NULL, NULL, json_vrf);
	else if (argc >= arg_base + 6) {
		ret = inet_aton(argv[arg_base + 5]->arg, &id);
		if (!ret)
			return CMD_WARNING;

		/* `show ip ospf database LSA ID'. */
		if ((argc == arg_base + 6) || (uj && (argc == arg_base + 7)))
			show_lsa_detail(vty, ospf, type, &id, NULL, json_vrf);
		/* `show ip ospf database LSA ID adv-router ADV_ROUTER'. */
		else if ((argc == arg_base + 7)
			 || (uj && (argc == arg_base + 8))) {
			if (strncmp(argv[arg_base + 6]->text, "s", 1) == 0)
				adv_router = ospf->router_id;
			else {
				ret = inet_aton(argv[arg_base + 7]->arg,
						&adv_router);
				if (!ret)
					return CMD_WARNING;
			}
			show_lsa_detail(vty, ospf, type, &id, &adv_router,
					json_vrf);
		}
	}

	if (json) {
		if (use_vrf) {
			if (ospf->vrf_id == VRF_DEFAULT)
				json_object_object_add(json, "default",
						       json_vrf);
			else
				json_object_object_add(json, ospf->name,
						       json_vrf);
		}
	}

	return CMD_SUCCESS;
}

DEFUN (show_ip_ospf_database_max,
       show_ip_ospf_database_max_cmd,
       "show ip ospf [vrf <NAME|all>] database <max-age|self-originate> [json]",
       SHOW_STR
       IP_STR
       "OSPF information\n"
       VRF_CMD_HELP_STR
       "All VRFs\n"
       "Database summary\n"
       "LSAs in MaxAge list\n"
       "Self-originated link states\n"
       JSON_STR)
{
	struct ospf *ospf = NULL;
	struct listnode *node = NULL;
	char *vrf_name = NULL;
	bool all_vrf = false;
	int ret = CMD_SUCCESS;
	int inst = 0;
	int idx_vrf = 0;
	uint8_t use_vrf = 0;
	bool uj = use_json(argc, argv);
	json_object *json = NULL;

	if (uj)
		json = json_object_new_object();

	OSPF_FIND_VRF_ARGS(argv, argc, idx_vrf, vrf_name, all_vrf);

	if (vrf_name) {
		bool ospf_output = false;

		use_vrf = 1;

		if (all_vrf) {
			for (ALL_LIST_ELEMENTS_RO(om->ospf, node, ospf)) {
				if (!ospf->oi_running)
					continue;
				ospf_output = true;
				ret = show_ip_ospf_database_common(
					vty, ospf, idx_vrf ? 2 : 0, argc, argv,
					use_vrf, json, uj);
			}

			if (!ospf_output)
				vty_out(vty, "%% OSPF instance not found\n");
		} else {
			ospf = ospf_lookup_by_inst_name(inst, vrf_name);
			if (ospf == NULL || !ospf->oi_running) {
				vty_out(vty, "%% OSPF instance not found\n");
				return CMD_SUCCESS;
			}
			ret = (show_ip_ospf_database_common(
				vty, ospf, idx_vrf ? 2 : 0, argc, argv, use_vrf,
				json, uj));
		}
	} else {
		/* Display default ospf (instance 0) info */
		ospf = ospf_lookup_by_vrf_id(VRF_DEFAULT);
		if (ospf == NULL || !ospf->oi_running) {
			vty_out(vty, "%% OSPF instance not found\n");
			return CMD_SUCCESS;
		}

		ret = show_ip_ospf_database_common(vty, ospf, 0, argc, argv,
						   use_vrf, json, uj);
	}

	if (uj) {
		vty_out(vty, "%s\n", json_object_to_json_string(json));
		json_object_free(json);
	}

	return ret;
}

ALIAS (show_ip_ospf_database_max,
       show_ip_ospf_database_cmd,
       "show ip ospf [vrf <NAME|all>] database [<asbr-summary|external|network|router|summary|nssa-external|opaque-link|opaque-area|opaque-as> [A.B.C.D [<self-originate|adv-router A.B.C.D>]]] [json]",
       SHOW_STR
       IP_STR
       "OSPF information\n"
       VRF_CMD_HELP_STR
       "All VRFs\n"
       "Database summary\n"
        OSPF_LSA_TYPES_DESC
       "Link State ID (as an IP address)\n"
       "Self-originated link states\n"
       "Advertising Router link states\n"
       "Advertising Router (as an IP address)\n"
       JSON_STR)

DEFUN (show_ip_ospf_instance_database_max,
       show_ip_ospf_instance_database_max_cmd,
       "show ip ospf (1-65535) database <max-age|self-originate> [json]",
       SHOW_STR
       IP_STR
       "OSPF information\n"
       "Instance ID\n"
       "Database summary\n"
       "LSAs in MaxAge list\n"
       "Self-originated link states\n"
       JSON_STR)
{
	int idx_number = 3;
	struct ospf *ospf;
	unsigned short instance = 0;
	bool uj = use_json(argc, argv);
	json_object *json = NULL;

	if (uj)
		json = json_object_new_object();

	instance = strtoul(argv[idx_number]->arg, NULL, 10);
	if (instance != ospf_instance)
		return CMD_NOT_MY_INSTANCE;

	ospf = ospf_lookup_instance(instance);
	if (!ospf || !ospf->oi_running)
		return CMD_SUCCESS;

	show_ip_ospf_database_common(vty, ospf, 1, argc, argv, 0, json, uj);

	if (uj) {
		vty_out(vty, "%s\n",
			json_object_to_json_string_ext(
				json, JSON_C_TO_STRING_PRETTY));
		json_object_free(json);
	}

	return CMD_SUCCESS;
}

ALIAS (show_ip_ospf_instance_database_max,
       show_ip_ospf_instance_database_cmd,
       "show ip ospf (1-65535) database [<asbr-summary|external|network|router|summary|nssa-external|opaque-link|opaque-area|opaque-as> [A.B.C.D [<self-originate|adv-router A.B.C.D>]]] [json]",
       SHOW_STR
       IP_STR
       "OSPF information\n"
       "Instance ID\n"
       "Database summary\n"
        OSPF_LSA_TYPES_DESC
       "Link State ID (as an IP address)\n"
       "Self-originated link states\n"
       "Advertising Router link states\n"
       "Advertising Router (as an IP address)\n"
       JSON_STR)

static int show_ip_ospf_database_type_adv_router_common(struct vty *vty,
							struct ospf *ospf,
							int arg_base, int argc,
							struct cmd_token **argv,
							uint8_t use_vrf,
							json_object *json,
							bool uj)
{
	int idx_type = 4;
	int type, ret;
	struct in_addr adv_router;
	char buf[PREFIX_STRLEN];
	json_object *json_vrf = NULL;

	if (uj) {
		if (use_vrf)
			json_vrf = json_object_new_object();
		else
			json_vrf = json;
	}

	if (ospf->instance) {
		if (uj)
			json_object_int_add(json, "ospfInstance",
					    ospf->instance);
		else
			vty_out(vty, "\nOSPF Instance: %d\n\n", ospf->instance);
	}

	ospf_show_vrf_name(ospf, vty, json_vrf, use_vrf);

	/* Show Router ID. */
	if (uj) {
		json_object_string_add(json_vrf, "routerId",
				       inet_ntop(AF_INET, &ospf->router_id,
						 buf, sizeof(buf)));
	} else {
		vty_out(vty, "\n       OSPF Router with ID (%pI4)\n\n",
			&ospf->router_id);
	}

	/* Set database type to show. */
	if (strncmp(argv[arg_base + idx_type]->text, "r", 1) == 0)
		type = OSPF_ROUTER_LSA;
	else if (strncmp(argv[arg_base + idx_type]->text, "ne", 2) == 0)
		type = OSPF_NETWORK_LSA;
	else if (strncmp(argv[arg_base + idx_type]->text, "ns", 2) == 0)
		type = OSPF_AS_NSSA_LSA;
	else if (strncmp(argv[arg_base + idx_type]->text, "s", 1) == 0)
		type = OSPF_SUMMARY_LSA;
	else if (strncmp(argv[arg_base + idx_type]->text, "a", 1) == 0)
		type = OSPF_ASBR_SUMMARY_LSA;
	else if (strncmp(argv[arg_base + idx_type]->text, "e", 1) == 0)
		type = OSPF_AS_EXTERNAL_LSA;
	else if (strncmp(argv[arg_base + idx_type]->text, "opaque-l", 8) == 0)
		type = OSPF_OPAQUE_LINK_LSA;
	else if (strncmp(argv[arg_base + idx_type]->text, "opaque-ar", 9) == 0)
		type = OSPF_OPAQUE_AREA_LSA;
	else if (strncmp(argv[arg_base + idx_type]->text, "opaque-as", 9) == 0)
		type = OSPF_OPAQUE_AS_LSA;
	else
		return CMD_WARNING;

	/* `show ip ospf database LSA adv-router ADV_ROUTER'. */
	if (strncmp(argv[arg_base + 5]->text, "s", 1) == 0)
		adv_router = ospf->router_id;
	else {
		ret = inet_aton(argv[arg_base + 6]->arg, &adv_router);
		if (!ret)
			return CMD_WARNING;
	}

	show_lsa_detail_adv_router(vty, ospf, type, &adv_router, json_vrf);

	if (json) {
		if (use_vrf) {
			if (ospf->vrf_id == VRF_DEFAULT)
				json_object_object_add(json, "default",
						       json_vrf);
			else
				json_object_object_add(json, ospf->name,
						       json_vrf);
		}
	}

	return CMD_SUCCESS;
}

DEFUN (show_ip_ospf_database_type_adv_router,
       show_ip_ospf_database_type_adv_router_cmd,
       "show ip ospf [vrf <NAME|all>] database <asbr-summary|external|network|router|summary|nssa-external|opaque-link|opaque-area|opaque-as> <adv-router A.B.C.D|self-originate> [json]",
       SHOW_STR
       IP_STR
       "OSPF information\n"
       VRF_CMD_HELP_STR
       "All VRFs\n"
       "Database summary\n"
       OSPF_LSA_TYPES_DESC
       "Advertising Router link states\n"
       "Advertising Router (as an IP address)\n"
       "Self-originated link states\n"
       JSON_STR)
{
	struct ospf *ospf = NULL;
	struct listnode *node = NULL;
	char *vrf_name = NULL;
	bool all_vrf = false;
	int ret = CMD_SUCCESS;
	int inst = 0;
	int idx_vrf = 0;
	uint8_t use_vrf = 0;
	bool uj = use_json(argc, argv);
	json_object *json = NULL;

	if (uj)
		json = json_object_new_object();

	OSPF_FIND_VRF_ARGS(argv, argc, idx_vrf, vrf_name, all_vrf);

	if (vrf_name) {
		bool ospf_output = false;

		use_vrf = 1;

		if (all_vrf) {
			for (ALL_LIST_ELEMENTS_RO(om->ospf, node, ospf)) {
				if (!ospf->oi_running)
					continue;
				ospf_output = true;
				ret = show_ip_ospf_database_type_adv_router_common(
					vty, ospf, 2, argc, argv, use_vrf, json,
					uj);
			}
			if (!ospf_output)
				vty_out(vty, "%% OSPF instance not found\n");
		} else {
			ospf = ospf_lookup_by_inst_name(inst, vrf_name);
			if ((ospf == NULL) || !ospf->oi_running) {
				vty_out(vty, "%% OSPF instance not found\n");
				return CMD_SUCCESS;
			}

			ret = show_ip_ospf_database_type_adv_router_common(
				vty, ospf, 2, argc, argv, use_vrf, json, uj);
		}
	} else {
		/* Display default ospf (instance 0) info */
		ospf = ospf_lookup_by_vrf_id(VRF_DEFAULT);
		if (ospf == NULL || !ospf->oi_running) {
			vty_out(vty, "%% OSPF instance not found\n");
			return CMD_SUCCESS;
		}

		ret = show_ip_ospf_database_type_adv_router_common(
			vty, ospf, 0, argc, argv, use_vrf, json, uj);
	}

	if (uj) {
		vty_out(vty, "%s\n", json_object_to_json_string(json));
		json_object_free(json);
	}

	return ret;
}

DEFUN (show_ip_ospf_instance_database_type_adv_router,
       show_ip_ospf_instance_database_type_adv_router_cmd,
       "show ip ospf (1-65535) database <asbr-summary|external|network|router|summary|nssa-external|opaque-link|opaque-area|opaque-as> <adv-router A.B.C.D|self-originate> [json]",
       SHOW_STR
       IP_STR
       "OSPF information\n"
       "Instance ID\n"
       "Database summary\n"
       OSPF_LSA_TYPES_DESC
       "Advertising Router link states\n"
       "Advertising Router (as an IP address)\n"
       "Self-originated link states\n"
       JSON_STR)
{
	int idx_number = 3;
	struct ospf *ospf;
	unsigned short instance = 0;
	bool uj = use_json(argc, argv);
	json_object *json = NULL;

	if (uj)
		json = json_object_new_object();

	instance = strtoul(argv[idx_number]->arg, NULL, 10);
	if (instance != ospf_instance)
		return CMD_NOT_MY_INSTANCE;

	ospf = ospf_lookup_instance(instance);
	if (!ospf || !ospf->oi_running)
		return CMD_SUCCESS;

	show_ip_ospf_database_type_adv_router_common(vty, ospf, 1, argc, argv,
						     0, json, uj);

	if (uj) {
		vty_out(vty, "%s\n",
			json_object_to_json_string_ext(
				json, JSON_C_TO_STRING_PRETTY));
		json_object_free(json);
	}

	return CMD_SUCCESS;
}

DEFUN (ip_ospf_authentication_args,
       ip_ospf_authentication_args_addr_cmd,
       "ip ospf authentication <null|message-digest> [A.B.C.D]",
       "IP Information\n"
       "OSPF interface commands\n"
       "Enable authentication on this interface\n"
       "Use null authentication\n"
       "Use message-digest authentication\n"
       "Address of interface\n")
{
	VTY_DECLVAR_CONTEXT(interface, ifp);
	int idx_encryption = 3;
	int idx_ipv4 = 4;
	struct in_addr addr;
	int ret;
	struct ospf_if_params *params;

	params = IF_DEF_PARAMS(ifp);

	if (argc == 5) {
		ret = inet_aton(argv[idx_ipv4]->arg, &addr);
		if (!ret) {
			vty_out(vty,
				"Please specify interface address by A.B.C.D\n");
			return CMD_WARNING_CONFIG_FAILED;
		}

		params = ospf_get_if_params(ifp, addr);
		ospf_if_update_params(ifp, addr);
	}

	/* Handle null authentication */
	if (argv[idx_encryption]->arg[0] == 'n') {
		SET_IF_PARAM(params, auth_type);
		params->auth_type = OSPF_AUTH_NULL;
		return CMD_SUCCESS;
	}

	/* Handle message-digest authentication */
	if (argv[idx_encryption]->arg[0] == 'm') {
		SET_IF_PARAM(params, auth_type);
		params->auth_type = OSPF_AUTH_CRYPTOGRAPHIC;
		return CMD_SUCCESS;
	}

	vty_out(vty, "You shouldn't get here!\n");
	return CMD_WARNING_CONFIG_FAILED;
}

DEFUN (ip_ospf_authentication,
       ip_ospf_authentication_addr_cmd,
       "ip ospf authentication [A.B.C.D]",
       "IP Information\n"
       "OSPF interface commands\n"
       "Enable authentication on this interface\n"
       "Address of interface\n")
{
	VTY_DECLVAR_CONTEXT(interface, ifp);
	int idx_ipv4 = 3;
	struct in_addr addr;
	int ret;
	struct ospf_if_params *params;

	params = IF_DEF_PARAMS(ifp);

	if (argc == 4) {
		ret = inet_aton(argv[idx_ipv4]->arg, &addr);
		if (!ret) {
			vty_out(vty,
				"Please specify interface address by A.B.C.D\n");
			return CMD_WARNING_CONFIG_FAILED;
		}

		params = ospf_get_if_params(ifp, addr);
		ospf_if_update_params(ifp, addr);
	}

	SET_IF_PARAM(params, auth_type);
	params->auth_type = OSPF_AUTH_SIMPLE;

	return CMD_SUCCESS;
}

DEFUN (no_ip_ospf_authentication_args,
       no_ip_ospf_authentication_args_addr_cmd,
       "no ip ospf authentication <null|message-digest> [A.B.C.D]",
       NO_STR
       "IP Information\n"
       "OSPF interface commands\n"
       "Enable authentication on this interface\n"
       "Use null authentication\n"
       "Use message-digest authentication\n"
       "Address of interface\n")
{
	VTY_DECLVAR_CONTEXT(interface, ifp);
	int idx_encryption = 4;
	int idx_ipv4 = 5;
	struct in_addr addr;
	int ret;
	struct ospf_if_params *params;
	struct route_node *rn;
	int auth_type;

	params = IF_DEF_PARAMS(ifp);

	if (argc == 6) {
		ret = inet_aton(argv[idx_ipv4]->arg, &addr);
		if (!ret) {
			vty_out(vty,
				"Please specify interface address by A.B.C.D\n");
			return CMD_WARNING_CONFIG_FAILED;
		}

		params = ospf_lookup_if_params(ifp, addr);
		if (params == NULL) {
			vty_out(vty, "Ip Address specified is unknown\n");
			return CMD_WARNING_CONFIG_FAILED;
		}
		params->auth_type = OSPF_AUTH_NOTSET;
		UNSET_IF_PARAM(params, auth_type);
		if (params != IF_DEF_PARAMS(ifp)) {
			ospf_free_if_params(ifp, addr);
			ospf_if_update_params(ifp, addr);
		}
	} else {
		if (argv[idx_encryption]->arg[0] == 'n') {
			auth_type = OSPF_AUTH_NULL;
		} else if (argv[idx_encryption]->arg[0] == 'm') {
			auth_type = OSPF_AUTH_CRYPTOGRAPHIC;
		} else {
			vty_out(vty, "Unexpected input encountered\n");
			return CMD_WARNING_CONFIG_FAILED;
		}
		/*
		 * Here we have a case where the user has entered
		 * 'no ip ospf authentication (null | message_digest )'
		 * we need to find if we have any ip addresses underneath it
		 * that
		 * correspond to the associated type.
		 */
		if (params->auth_type == auth_type) {
			params->auth_type = OSPF_AUTH_NOTSET;
			UNSET_IF_PARAM(params, auth_type);
		}

		for (rn = route_top(IF_OIFS_PARAMS(ifp)); rn;
		     rn = route_next(rn)) {
			if ((params = rn->info)) {
				if (params->auth_type == auth_type) {
					params->auth_type = OSPF_AUTH_NOTSET;
					UNSET_IF_PARAM(params, auth_type);
					if (params != IF_DEF_PARAMS(ifp)) {
						ospf_free_if_params(
							ifp, rn->p.u.prefix4);
						ospf_if_update_params(
							ifp, rn->p.u.prefix4);
					}
				}
			}
		}
	}

	return CMD_SUCCESS;
}

DEFUN (no_ip_ospf_authentication,
       no_ip_ospf_authentication_addr_cmd,
       "no ip ospf authentication [A.B.C.D]",
       NO_STR
       "IP Information\n"
       "OSPF interface commands\n"
       "Enable authentication on this interface\n"
       "Address of interface\n")
{
	VTY_DECLVAR_CONTEXT(interface, ifp);
	int idx_ipv4 = 4;
	struct in_addr addr;
	int ret;
	struct ospf_if_params *params;
	struct route_node *rn;

	params = IF_DEF_PARAMS(ifp);

	if (argc == 5) {
		ret = inet_aton(argv[idx_ipv4]->arg, &addr);
		if (!ret) {
			vty_out(vty,
				"Please specify interface address by A.B.C.D\n");
			return CMD_WARNING_CONFIG_FAILED;
		}

		params = ospf_lookup_if_params(ifp, addr);
		if (params == NULL) {
			vty_out(vty, "Ip Address specified is unknown\n");
			return CMD_WARNING_CONFIG_FAILED;
		}

		params->auth_type = OSPF_AUTH_NOTSET;
		UNSET_IF_PARAM(params, auth_type);
		if (params != IF_DEF_PARAMS(ifp)) {
			ospf_free_if_params(ifp, addr);
			ospf_if_update_params(ifp, addr);
		}
	} else {
		/*
		 * When a user enters 'no ip ospf authentication'
		 * We should remove all authentication types from
		 * the interface.
		 */
		if ((params->auth_type == OSPF_AUTH_NULL)
		    || (params->auth_type == OSPF_AUTH_CRYPTOGRAPHIC)
		    || (params->auth_type == OSPF_AUTH_SIMPLE)) {
			params->auth_type = OSPF_AUTH_NOTSET;
			UNSET_IF_PARAM(params, auth_type);
		}

		for (rn = route_top(IF_OIFS_PARAMS(ifp)); rn;
		     rn = route_next(rn)) {
			if ((params = rn->info)) {

				if ((params->auth_type == OSPF_AUTH_NULL)
				    || (params->auth_type
					== OSPF_AUTH_CRYPTOGRAPHIC)
				    || (params->auth_type
					== OSPF_AUTH_SIMPLE)) {
					params->auth_type = OSPF_AUTH_NOTSET;
					UNSET_IF_PARAM(params, auth_type);
					if (params != IF_DEF_PARAMS(ifp)) {
						ospf_free_if_params(
							ifp, rn->p.u.prefix4);
						ospf_if_update_params(
							ifp, rn->p.u.prefix4);
					}
				}
			}
		}
	}

	return CMD_SUCCESS;
}


DEFUN (ip_ospf_authentication_key,
       ip_ospf_authentication_key_addr_cmd,
       "ip ospf authentication-key AUTH_KEY [A.B.C.D]",
       "IP Information\n"
       "OSPF interface commands\n"
       "Authentication password (key)\n"
       "The OSPF password (key)\n"
       "Address of interface\n")
{
	VTY_DECLVAR_CONTEXT(interface, ifp);
	int idx = 0;
	struct in_addr addr;
	struct ospf_if_params *params;

	params = IF_DEF_PARAMS(ifp);

	if (argv_find(argv, argc, "A.B.C.D", &idx)) {
		if (!inet_aton(argv[idx]->arg, &addr)) {
			vty_out(vty,
				"Please specify interface address by A.B.C.D\n");
			return CMD_WARNING_CONFIG_FAILED;
		}

		params = ospf_get_if_params(ifp, addr);
		ospf_if_update_params(ifp, addr);
	}

	strlcpy((char *)params->auth_simple, argv[3]->arg,
		sizeof(params->auth_simple));
	SET_IF_PARAM(params, auth_simple);

	return CMD_SUCCESS;
}

DEFUN_HIDDEN (ospf_authentication_key,
              ospf_authentication_key_cmd,
              "ospf authentication-key AUTH_KEY [A.B.C.D]",
              "OSPF interface commands\n"
              VLINK_HELPSTR_AUTH_SIMPLE
              "Address of interface\n")
{
	return ip_ospf_authentication_key(self, vty, argc, argv);
}

DEFUN (no_ip_ospf_authentication_key,
       no_ip_ospf_authentication_key_authkey_addr_cmd,
       "no ip ospf authentication-key [AUTH_KEY [A.B.C.D]]",
       NO_STR
       "IP Information\n"
       "OSPF interface commands\n"
       VLINK_HELPSTR_AUTH_SIMPLE
       "Address of interface\n")
{
	VTY_DECLVAR_CONTEXT(interface, ifp);
	int idx = 0;
	struct in_addr addr;
	struct ospf_if_params *params;
	params = IF_DEF_PARAMS(ifp);

	if (argv_find(argv, argc, "A.B.C.D", &idx)) {
		if (!inet_aton(argv[idx]->arg, &addr)) {
			vty_out(vty,
				"Please specify interface address by A.B.C.D\n");
			return CMD_WARNING_CONFIG_FAILED;
		}

		params = ospf_lookup_if_params(ifp, addr);
		if (params == NULL)
			return CMD_SUCCESS;
	}

	memset(params->auth_simple, 0, OSPF_AUTH_SIMPLE_SIZE);
	UNSET_IF_PARAM(params, auth_simple);

	if (params != IF_DEF_PARAMS(ifp)) {
		ospf_free_if_params(ifp, addr);
		ospf_if_update_params(ifp, addr);
	}

	return CMD_SUCCESS;
}

DEFUN_HIDDEN (no_ospf_authentication_key,
              no_ospf_authentication_key_authkey_addr_cmd,
              "no ospf authentication-key [AUTH_KEY [A.B.C.D]]",
              NO_STR
              "OSPF interface commands\n"
              VLINK_HELPSTR_AUTH_SIMPLE
	      "Address of interface\n")
{
	return no_ip_ospf_authentication_key(self, vty, argc, argv);
}

DEFUN (ip_ospf_message_digest_key,
       ip_ospf_message_digest_key_cmd,
       "ip ospf message-digest-key (1-255) md5 KEY [A.B.C.D]",
       "IP Information\n"
       "OSPF interface commands\n"
       "Message digest authentication password (key)\n"
       "Key ID\n"
       "Use MD5 algorithm\n"
       "The OSPF password (key)\n"
       "Address of interface\n")
{
	VTY_DECLVAR_CONTEXT(interface, ifp);
	struct crypt_key *ck;
	uint8_t key_id;
	struct in_addr addr;
	struct ospf_if_params *params;

	params = IF_DEF_PARAMS(ifp);
	int idx = 0;

	argv_find(argv, argc, "(1-255)", &idx);
	char *keyid = argv[idx]->arg;
	argv_find(argv, argc, "KEY", &idx);
	char *cryptkey = argv[idx]->arg;

	if (argv_find(argv, argc, "A.B.C.D", &idx)) {
		if (!inet_aton(argv[idx]->arg, &addr)) {
			vty_out(vty,
				"Please specify interface address by A.B.C.D\n");
			return CMD_WARNING_CONFIG_FAILED;
		}

		params = ospf_get_if_params(ifp, addr);
		ospf_if_update_params(ifp, addr);
	}

	key_id = strtol(keyid, NULL, 10);

	/* Remove existing key, if any */
	ospf_crypt_key_delete(params->auth_crypt, key_id);

	ck = ospf_crypt_key_new();
	ck->key_id = (uint8_t)key_id;
	strlcpy((char *)ck->auth_key, cryptkey, sizeof(ck->auth_key));

	ospf_crypt_key_add(params->auth_crypt, ck);
	SET_IF_PARAM(params, auth_crypt);

	return CMD_SUCCESS;
}

DEFUN_HIDDEN (ospf_message_digest_key,
              ospf_message_digest_key_cmd,
              "ospf message-digest-key (1-255) md5 KEY [A.B.C.D]",
              "OSPF interface commands\n"
              "Message digest authentication password (key)\n"
              "Key ID\n"
              "Use MD5 algorithm\n"
              "The OSPF password (key)\n"
              "Address of interface\n")
{
	return ip_ospf_message_digest_key(self, vty, argc, argv);
}

DEFUN (no_ip_ospf_message_digest_key,
       no_ip_ospf_message_digest_key_cmd,
       "no ip ospf message-digest-key (1-255) [md5 KEY] [A.B.C.D]",
        NO_STR
       "IP Information\n"
       "OSPF interface commands\n"
       "Message digest authentication password (key)\n"
       "Key ID\n"
       "Use MD5 algorithm\n"
       "The OSPF password (key)\n"
       "Address of interface\n")
{
	VTY_DECLVAR_CONTEXT(interface, ifp);
	int idx = 0;
	struct crypt_key *ck;
	int key_id;
	struct in_addr addr;
	struct ospf_if_params *params;
	params = IF_DEF_PARAMS(ifp);

	argv_find(argv, argc, "(1-255)", &idx);
	char *keyid = argv[idx]->arg;

	if (argv_find(argv, argc, "A.B.C.D", &idx)) {
		if (!inet_aton(argv[idx]->arg, &addr)) {
			vty_out(vty,
				"Please specify interface address by A.B.C.D\n");
			return CMD_WARNING_CONFIG_FAILED;
		}

		params = ospf_lookup_if_params(ifp, addr);
		if (params == NULL)
			return CMD_SUCCESS;
	}

	key_id = strtol(keyid, NULL, 10);
	ck = ospf_crypt_key_lookup(params->auth_crypt, key_id);
	if (ck == NULL) {
		vty_out(vty, "OSPF: Key %d does not exist\n", key_id);
		return CMD_WARNING_CONFIG_FAILED;
	}

	ospf_crypt_key_delete(params->auth_crypt, key_id);

	if (params != IF_DEF_PARAMS(ifp)) {
		ospf_free_if_params(ifp, addr);
		ospf_if_update_params(ifp, addr);
	}

	return CMD_SUCCESS;
}

DEFUN_HIDDEN (no_ospf_message_digest_key,
              no_ospf_message_digest_key_cmd,
              "no ospf message-digest-key (1-255) [md5 KEY] [A.B.C.D]",
              NO_STR
              "OSPF interface commands\n"
              "Message digest authentication password (key)\n"
              "Key ID\n"
              "Use MD5 algorithm\n"
              "The OSPF password (key)\n"
              "Address of interface\n")
{
	return no_ip_ospf_message_digest_key(self, vty, argc, argv);
}

DEFUN (ip_ospf_cost,
       ip_ospf_cost_cmd,
       "ip ospf cost (1-65535) [A.B.C.D]",
       "IP Information\n"
       "OSPF interface commands\n"
       "Interface cost\n"
       "Cost\n"
       "Address of interface\n")
{
	VTY_DECLVAR_CONTEXT(interface, ifp);
	int idx = 0;
	uint32_t cost = OSPF_OUTPUT_COST_DEFAULT;
	struct in_addr addr;
	struct ospf_if_params *params;
	params = IF_DEF_PARAMS(ifp);

	// get arguments
	char *coststr = NULL, *ifaddr = NULL;

	argv_find(argv, argc, "(1-65535)", &idx);
	coststr = argv[idx]->arg;
	cost = strtol(coststr, NULL, 10);

	ifaddr = argv_find(argv, argc, "A.B.C.D", &idx) ? argv[idx]->arg : NULL;
	if (ifaddr) {
		if (!inet_aton(ifaddr, &addr)) {
			vty_out(vty,
				"Please specify interface address by A.B.C.D\n");
			return CMD_WARNING_CONFIG_FAILED;
		}

		params = ospf_get_if_params(ifp, addr);
		ospf_if_update_params(ifp, addr);
	}

	SET_IF_PARAM(params, output_cost_cmd);
	params->output_cost_cmd = cost;

	ospf_if_recalculate_output_cost(ifp);

	return CMD_SUCCESS;
}

DEFUN_HIDDEN (ospf_cost,
              ospf_cost_cmd,
              "ospf cost (1-65535) [A.B.C.D]",
              "OSPF interface commands\n"
              "Interface cost\n"
              "Cost\n"
              "Address of interface\n")
{
	return ip_ospf_cost(self, vty, argc, argv);
}

DEFUN (no_ip_ospf_cost,
       no_ip_ospf_cost_cmd,
       "no ip ospf cost [(1-65535)] [A.B.C.D]",
       NO_STR
       "IP Information\n"
       "OSPF interface commands\n"
       "Interface cost\n"
       "Cost\n"
       "Address of interface\n")
{
	VTY_DECLVAR_CONTEXT(interface, ifp);
	int idx = 0;
	struct in_addr addr;
	struct ospf_if_params *params;

	params = IF_DEF_PARAMS(ifp);

	// get arguments
	char *ifaddr = NULL;
	ifaddr = argv_find(argv, argc, "A.B.C.D", &idx) ? argv[idx]->arg : NULL;

	/* According to the semantics we are mimicking "no ip ospf cost N" is
	 * always treated as "no ip ospf cost" regardless of the actual value
	 * of N already configured for the interface. Thus ignore cost. */

	if (ifaddr) {
		if (!inet_aton(ifaddr, &addr)) {
			vty_out(vty,
				"Please specify interface address by A.B.C.D\n");
			return CMD_WARNING_CONFIG_FAILED;
		}

		params = ospf_lookup_if_params(ifp, addr);
		if (params == NULL)
			return CMD_SUCCESS;
	}

	UNSET_IF_PARAM(params, output_cost_cmd);

	if (params != IF_DEF_PARAMS(ifp)) {
		ospf_free_if_params(ifp, addr);
		ospf_if_update_params(ifp, addr);
	}

	ospf_if_recalculate_output_cost(ifp);

	return CMD_SUCCESS;
}

DEFUN_HIDDEN (no_ospf_cost,
              no_ospf_cost_cmd,
              "no ospf cost [(1-65535)] [A.B.C.D]",
              NO_STR
              "OSPF interface commands\n"
              "Interface cost\n"
              "Cost\n"
              "Address of interface\n")
{
	return no_ip_ospf_cost(self, vty, argc, argv);
}

static void ospf_nbr_timer_update(struct ospf_interface *oi)
{
	struct route_node *rn;
	struct ospf_neighbor *nbr;

	for (rn = route_top(oi->nbrs); rn; rn = route_next(rn))
		if ((nbr = rn->info)) {
			nbr->v_inactivity = OSPF_IF_PARAM(oi, v_wait);
			nbr->v_db_desc = OSPF_IF_PARAM(oi, retransmit_interval);
			nbr->v_ls_req = OSPF_IF_PARAM(oi, retransmit_interval);
			nbr->v_ls_upd = OSPF_IF_PARAM(oi, retransmit_interval);
		}
}

static int ospf_vty_dead_interval_set(struct vty *vty, const char *interval_str,
				      const char *nbr_str,
				      const char *fast_hello_str)
{
	VTY_DECLVAR_CONTEXT(interface, ifp);
	uint32_t seconds;
	uint8_t hellomult;
	struct in_addr addr;
	int ret;
	struct ospf_if_params *params;
	struct ospf_interface *oi;
	struct route_node *rn;

	params = IF_DEF_PARAMS(ifp);

	if (nbr_str) {
		ret = inet_aton(nbr_str, &addr);
		if (!ret) {
			vty_out(vty,
				"Please specify interface address by A.B.C.D\n");
			return CMD_WARNING_CONFIG_FAILED;
		}

		params = ospf_get_if_params(ifp, addr);
		ospf_if_update_params(ifp, addr);
	}

	if (interval_str) {
		seconds = strtoul(interval_str, NULL, 10);

		/* reset fast_hello too, just to be sure */
		UNSET_IF_PARAM(params, fast_hello);
		params->fast_hello = OSPF_FAST_HELLO_DEFAULT;
	} else if (fast_hello_str) {
		hellomult = strtoul(fast_hello_str, NULL, 10);
		/* 1s dead-interval with sub-second hellos desired */
		seconds = OSPF_ROUTER_DEAD_INTERVAL_MINIMAL;
		SET_IF_PARAM(params, fast_hello);
		params->fast_hello = hellomult;
	} else {
		vty_out(vty,
			"Please specify dead-interval or hello-multiplier\n");
		return CMD_WARNING_CONFIG_FAILED;
	}

	SET_IF_PARAM(params, v_wait);
	params->v_wait = seconds;
	params->is_v_wait_set = true;

	/* Update timer values in neighbor structure. */
	if (nbr_str) {
		struct ospf *ospf = NULL;

		ospf = ospf_lookup_by_vrf_id(ifp->vrf_id);
		if (ospf) {
			oi = ospf_if_lookup_by_local_addr(ospf, ifp, addr);
			if (oi)
				ospf_nbr_timer_update(oi);
		}
	} else {
		for (rn = route_top(IF_OIFS(ifp)); rn; rn = route_next(rn))
			if ((oi = rn->info))
				ospf_nbr_timer_update(oi);
	}

	return CMD_SUCCESS;
}

DEFUN (ip_ospf_dead_interval,
       ip_ospf_dead_interval_cmd,
       "ip ospf dead-interval (1-65535) [A.B.C.D]",
       "IP Information\n"
       "OSPF interface commands\n"
       "Interval time after which a neighbor is declared down\n"
       "Seconds\n"
       "Address of interface\n")
{
	int idx = 0;
	char *interval = argv_find(argv, argc, "(1-65535)", &idx)
				 ? argv[idx]->arg
				 : NULL;
	char *ifaddr =
		argv_find(argv, argc, "A.B.C.D", &idx) ? argv[idx]->arg : NULL;
	return ospf_vty_dead_interval_set(vty, interval, ifaddr, NULL);
}


DEFUN_HIDDEN (ospf_dead_interval,
              ospf_dead_interval_cmd,
              "ospf dead-interval (1-65535) [A.B.C.D]",
              "OSPF interface commands\n"
              "Interval time after which a neighbor is declared down\n"
              "Seconds\n"
              "Address of interface\n")
{
	return ip_ospf_dead_interval(self, vty, argc, argv);
}

DEFUN (ip_ospf_dead_interval_minimal,
       ip_ospf_dead_interval_minimal_addr_cmd,
       "ip ospf dead-interval minimal hello-multiplier (1-10) [A.B.C.D]",
       "IP Information\n"
       "OSPF interface commands\n"
       "Interval time after which a neighbor is declared down\n"
       "Minimal 1s dead-interval with fast sub-second hellos\n"
       "Hello multiplier factor\n"
       "Number of Hellos to send each second\n"
       "Address of interface\n")
{
	int idx_number = 5;
	int idx_ipv4 = 6;
	if (argc == 7)
		return ospf_vty_dead_interval_set(
			vty, NULL, argv[idx_ipv4]->arg, argv[idx_number]->arg);
	else
		return ospf_vty_dead_interval_set(vty, NULL, NULL,
						  argv[idx_number]->arg);
}

DEFUN (no_ip_ospf_dead_interval,
       no_ip_ospf_dead_interval_cmd,
       "no ip ospf dead-interval [<(1-65535)|minimal hello-multiplier (1-10)> [A.B.C.D]]",
       NO_STR
       "IP Information\n"
       "OSPF interface commands\n"
       "Interval time after which a neighbor is declared down\n"
       "Seconds\n"
       "Minimal 1s dead-interval with fast sub-second hellos\n"
       "Hello multiplier factor\n"
       "Number of Hellos to send each second\n"
       "Address of interface\n")
{
	VTY_DECLVAR_CONTEXT(interface, ifp);
	int idx_ipv4 = argc - 1;
	struct in_addr addr = {.s_addr = 0L};
	int ret;
	struct ospf_if_params *params;
	struct ospf_interface *oi;
	struct route_node *rn;

	params = IF_DEF_PARAMS(ifp);

	if (argv[idx_ipv4]->type == IPV4_TKN) {
		ret = inet_aton(argv[idx_ipv4]->arg, &addr);
		if (!ret) {
			vty_out(vty,
				"Please specify interface address by A.B.C.D\n");
			return CMD_WARNING_CONFIG_FAILED;
		}

		params = ospf_lookup_if_params(ifp, addr);
		if (params == NULL)
			return CMD_SUCCESS;
	}

	UNSET_IF_PARAM(params, v_wait);
	params->v_wait = OSPF_ROUTER_DEAD_INTERVAL_DEFAULT;
	params->is_v_wait_set = false;

	UNSET_IF_PARAM(params, fast_hello);
	params->fast_hello = OSPF_FAST_HELLO_DEFAULT;

	if (params != IF_DEF_PARAMS(ifp)) {
		ospf_free_if_params(ifp, addr);
		ospf_if_update_params(ifp, addr);
	}

	/* Update timer values in neighbor structure. */
	if (argc == 1) {
		struct ospf *ospf = NULL;

		ospf = ospf_lookup_by_vrf_id(ifp->vrf_id);
		if (ospf) {
			oi = ospf_if_lookup_by_local_addr(ospf, ifp, addr);
			if (oi)
				ospf_nbr_timer_update(oi);
		}
	} else {
		for (rn = route_top(IF_OIFS(ifp)); rn; rn = route_next(rn))
			if ((oi = rn->info))
				ospf_nbr_timer_update(oi);
	}

	return CMD_SUCCESS;
}

DEFUN_HIDDEN (no_ospf_dead_interval,
              no_ospf_dead_interval_cmd,
              "no ospf dead-interval [<(1-65535)|minimal hello-multiplier (1-10)> [A.B.C.D]]",
              NO_STR
              "OSPF interface commands\n"
              "Interval time after which a neighbor is declared down\n"
              "Seconds\n"
              "Minimal 1s dead-interval with fast sub-second hellos\n"
              "Hello multiplier factor\n"
              "Number of Hellos to send each second\n"
              "Address of interface\n")
{
	return no_ip_ospf_dead_interval(self, vty, argc, argv);
}

DEFUN (ip_ospf_hello_interval,
       ip_ospf_hello_interval_cmd,
       "ip ospf hello-interval (1-65535) [A.B.C.D]",
       "IP Information\n"
       "OSPF interface commands\n"
       "Time between HELLO packets\n"
       "Seconds\n"
       "Address of interface\n")
{
	VTY_DECLVAR_CONTEXT(interface, ifp);
	int idx = 0;
	struct in_addr addr = {.s_addr = 0L};
	struct ospf_if_params *params;
	params = IF_DEF_PARAMS(ifp);
	uint32_t seconds = 0;
	bool is_addr = false;
	uint32_t old_interval = 0;

	argv_find(argv, argc, "(1-65535)", &idx);
	seconds = strtol(argv[idx]->arg, NULL, 10);

	if (argv_find(argv, argc, "A.B.C.D", &idx)) {
		if (!inet_aton(argv[idx]->arg, &addr)) {
			vty_out(vty,
				"Please specify interface address by A.B.C.D\n");
			return CMD_WARNING_CONFIG_FAILED;
		}

		params = ospf_get_if_params(ifp, addr);
		ospf_if_update_params(ifp, addr);
		is_addr = true;
	}

	old_interval = params->v_hello;

	/* Return, if same interval is configured. */
	if (old_interval == seconds)
		return CMD_SUCCESS;

	SET_IF_PARAM(params, v_hello);
	params->v_hello = seconds;

	if (!params->is_v_wait_set) {
		SET_IF_PARAM(params, v_wait);
		/* As per RFC 4062
		 * The router dead interval should
		 * be some multiple of the HelloInterval (perhaps 4 times the
		 * hello interval) and must be the same for all routers
		 * attached to a common network.
		 */
		params->v_wait	= 4 * seconds;
	}

	ospf_reset_hello_timer(ifp, addr, is_addr);

	return CMD_SUCCESS;
}

DEFUN_HIDDEN (ospf_hello_interval,
              ospf_hello_interval_cmd,
              "ospf hello-interval (1-65535) [A.B.C.D]",
              "OSPF interface commands\n"
              "Time between HELLO packets\n"
              "Seconds\n"
              "Address of interface\n")
{
	return ip_ospf_hello_interval(self, vty, argc, argv);
}

DEFUN (no_ip_ospf_hello_interval,
       no_ip_ospf_hello_interval_cmd,
       "no ip ospf hello-interval [(1-65535) [A.B.C.D]]",
       NO_STR
       "IP Information\n"
       "OSPF interface commands\n"
       "Time between HELLO packets\n" // ignored
       "Seconds\n"
       "Address of interface\n")
{
	VTY_DECLVAR_CONTEXT(interface, ifp);
	int idx = 0;
	struct in_addr addr = {.s_addr = 0L};
	struct ospf_if_params *params;
	struct route_node *rn;

	params = IF_DEF_PARAMS(ifp);

	if (argv_find(argv, argc, "A.B.C.D", &idx)) {
		if (!inet_aton(argv[idx]->arg, &addr)) {
			vty_out(vty,
				"Please specify interface address by A.B.C.D\n");
			return CMD_WARNING_CONFIG_FAILED;
		}

		params = ospf_lookup_if_params(ifp, addr);
		if (params == NULL)
			return CMD_SUCCESS;
	}

	UNSET_IF_PARAM(params, v_hello);
	params->v_hello = OSPF_HELLO_INTERVAL_DEFAULT;

	if (!params->is_v_wait_set) {
		UNSET_IF_PARAM(params, v_wait);
		params->v_wait  = OSPF_ROUTER_DEAD_INTERVAL_DEFAULT;
	}

	for (rn = route_top(IF_OIFS(ifp)); rn; rn = route_next(rn)) {
		struct ospf_interface *oi = rn->info;

		if (!oi)
			continue;

		oi->type = IF_DEF_PARAMS(ifp)->type;
		oi->ptp_dmvpn = IF_DEF_PARAMS(ifp)->ptp_dmvpn;

		if (oi->state > ISM_Down) {
			OSPF_ISM_EVENT_EXECUTE(oi, ISM_InterfaceDown);
			OSPF_ISM_EVENT_EXECUTE(oi, ISM_InterfaceUp);
		}
	}

	if (params != IF_DEF_PARAMS(ifp)) {
		ospf_free_if_params(ifp, addr);
		ospf_if_update_params(ifp, addr);
	}

	return CMD_SUCCESS;
}

DEFUN_HIDDEN (no_ospf_hello_interval,
              no_ospf_hello_interval_cmd,
              "no ospf hello-interval [(1-65535) [A.B.C.D]]",
              NO_STR
              "OSPF interface commands\n"
              "Time between HELLO packets\n" // ignored
              "Seconds\n"
              "Address of interface\n")
{
	return no_ip_ospf_hello_interval(self, vty, argc, argv);
}

DEFUN(ip_ospf_network, ip_ospf_network_cmd,
      "ip ospf network <broadcast|non-broadcast|point-to-multipoint|point-to-point [dmvpn]>",
      "IP Information\n"
      "OSPF interface commands\n"
      "Network type\n"
      "Specify OSPF broadcast multi-access network\n"
      "Specify OSPF NBMA network\n"
      "Specify OSPF point-to-multipoint network\n"
      "Specify OSPF point-to-point network\n"
      "Specify OSPF point-to-point DMVPN network\n")
{
	VTY_DECLVAR_CONTEXT(interface, ifp);
	int idx = 0;
	int old_type = IF_DEF_PARAMS(ifp)->type;
	uint8_t old_ptp_dmvpn = IF_DEF_PARAMS(ifp)->ptp_dmvpn;
	struct route_node *rn;

	if (old_type == OSPF_IFTYPE_LOOPBACK) {
		vty_out(vty,
			"This is a loopback interface. Can't set network type.\n");
		return CMD_WARNING_CONFIG_FAILED;
	}

	IF_DEF_PARAMS(ifp)->ptp_dmvpn = 0;

	if (argv_find(argv, argc, "broadcast", &idx))
		IF_DEF_PARAMS(ifp)->type = OSPF_IFTYPE_BROADCAST;
	else if (argv_find(argv, argc, "non-broadcast", &idx))
		IF_DEF_PARAMS(ifp)->type = OSPF_IFTYPE_NBMA;
	else if (argv_find(argv, argc, "point-to-multipoint", &idx))
		IF_DEF_PARAMS(ifp)->type = OSPF_IFTYPE_POINTOMULTIPOINT;
	else if (argv_find(argv, argc, "point-to-point", &idx)) {
		IF_DEF_PARAMS(ifp)->type = OSPF_IFTYPE_POINTOPOINT;
		if (argv_find(argv, argc, "dmvpn", &idx))
			IF_DEF_PARAMS(ifp)->ptp_dmvpn = 1;
	}

	if (IF_DEF_PARAMS(ifp)->type == old_type
	    && IF_DEF_PARAMS(ifp)->ptp_dmvpn == old_ptp_dmvpn)
		return CMD_SUCCESS;

	SET_IF_PARAM(IF_DEF_PARAMS(ifp), type);

	for (rn = route_top(IF_OIFS(ifp)); rn; rn = route_next(rn)) {
		struct ospf_interface *oi = rn->info;

		if (!oi)
			continue;

		oi->type = IF_DEF_PARAMS(ifp)->type;

		if (oi->state > ISM_Down) {
			OSPF_ISM_EVENT_EXECUTE(oi, ISM_InterfaceDown);
			OSPF_ISM_EVENT_EXECUTE(oi, ISM_InterfaceUp);
		}
	}

	return CMD_SUCCESS;
}

DEFUN_HIDDEN (ospf_network,
              ospf_network_cmd,
              "ospf network <broadcast|non-broadcast|point-to-multipoint|point-to-point>",
              "OSPF interface commands\n"
              "Network type\n"
              "Specify OSPF broadcast multi-access network\n"
              "Specify OSPF NBMA network\n"
              "Specify OSPF point-to-multipoint network\n"
              "Specify OSPF point-to-point network\n")
{
	return ip_ospf_network(self, vty, argc, argv);
}

DEFUN (no_ip_ospf_network,
       no_ip_ospf_network_cmd,
       "no ip ospf network [<broadcast|non-broadcast|point-to-multipoint|point-to-point>]",
       NO_STR
       "IP Information\n"
       "OSPF interface commands\n"
       "Network type\n"
       "Specify OSPF broadcast multi-access network\n"
       "Specify OSPF NBMA network\n"
       "Specify OSPF point-to-multipoint network\n"
       "Specify OSPF point-to-point network\n")
{
	VTY_DECLVAR_CONTEXT(interface, ifp);
	int old_type = IF_DEF_PARAMS(ifp)->type;
	struct route_node *rn;

	IF_DEF_PARAMS(ifp)->type = ospf_default_iftype(ifp);
	IF_DEF_PARAMS(ifp)->ptp_dmvpn = 0;

	if (IF_DEF_PARAMS(ifp)->type == old_type)
		return CMD_SUCCESS;

	for (rn = route_top(IF_OIFS(ifp)); rn; rn = route_next(rn)) {
		struct ospf_interface *oi = rn->info;

		if (!oi)
			continue;

		oi->type = IF_DEF_PARAMS(ifp)->type;

		if (oi->state > ISM_Down) {
			OSPF_ISM_EVENT_EXECUTE(oi, ISM_InterfaceDown);
			OSPF_ISM_EVENT_EXECUTE(oi, ISM_InterfaceUp);
		}
	}

	return CMD_SUCCESS;
}

DEFUN_HIDDEN (no_ospf_network,
              no_ospf_network_cmd,
              "no ospf network [<broadcast|non-broadcast|point-to-multipoint|point-to-point>]",
              NO_STR
              "OSPF interface commands\n"
              "Network type\n"
              "Specify OSPF broadcast multi-access network\n"
              "Specify OSPF NBMA network\n"
              "Specify OSPF point-to-multipoint network\n"
              "Specify OSPF point-to-point network\n")
{
	return no_ip_ospf_network(self, vty, argc, argv);
}

DEFUN (ip_ospf_priority,
       ip_ospf_priority_cmd,
       "ip ospf priority (0-255) [A.B.C.D]",
       "IP Information\n"
       "OSPF interface commands\n"
       "Router priority\n"
       "Priority\n"
       "Address of interface\n")
{
	VTY_DECLVAR_CONTEXT(interface, ifp);
	int idx = 0;
	long priority;
	struct route_node *rn;
	struct in_addr addr;
	struct ospf_if_params *params;
	params = IF_DEF_PARAMS(ifp);

	argv_find(argv, argc, "(0-255)", &idx);
	priority = strtol(argv[idx]->arg, NULL, 10);

	if (argv_find(argv, argc, "A.B.C.D", &idx)) {
		if (!inet_aton(argv[idx]->arg, &addr)) {
			vty_out(vty,
				"Please specify interface address by A.B.C.D\n");
			return CMD_WARNING_CONFIG_FAILED;
		}

		params = ospf_get_if_params(ifp, addr);
		ospf_if_update_params(ifp, addr);
	}

	SET_IF_PARAM(params, priority);
	params->priority = priority;

	for (rn = route_top(IF_OIFS(ifp)); rn; rn = route_next(rn)) {
		struct ospf_interface *oi = rn->info;

		if (!oi)
			continue;

		if (PRIORITY(oi) != OSPF_IF_PARAM(oi, priority)) {
			PRIORITY(oi) = OSPF_IF_PARAM(oi, priority);
			OSPF_ISM_EVENT_SCHEDULE(oi, ISM_NeighborChange);
		}
	}

	return CMD_SUCCESS;
}

DEFUN_HIDDEN (ospf_priority,
              ospf_priority_cmd,
              "ospf priority (0-255) [A.B.C.D]",
              "OSPF interface commands\n"
              "Router priority\n"
              "Priority\n"
              "Address of interface\n")
{
	return ip_ospf_priority(self, vty, argc, argv);
}

DEFUN (no_ip_ospf_priority,
       no_ip_ospf_priority_cmd,
       "no ip ospf priority [(0-255) [A.B.C.D]]",
       NO_STR
       "IP Information\n"
       "OSPF interface commands\n"
       "Router priority\n" // ignored
       "Priority\n"
       "Address of interface\n")
{
	VTY_DECLVAR_CONTEXT(interface, ifp);
	int idx = 0;
	struct route_node *rn;
	struct in_addr addr;
	struct ospf_if_params *params;

	params = IF_DEF_PARAMS(ifp);

	if (argv_find(argv, argc, "A.B.C.D", &idx)) {
		if (!inet_aton(argv[idx]->arg, &addr)) {
			vty_out(vty,
				"Please specify interface address by A.B.C.D\n");
			return CMD_WARNING_CONFIG_FAILED;
		}

		params = ospf_lookup_if_params(ifp, addr);
		if (params == NULL)
			return CMD_SUCCESS;
	}

	UNSET_IF_PARAM(params, priority);
	params->priority = OSPF_ROUTER_PRIORITY_DEFAULT;

	if (params != IF_DEF_PARAMS(ifp)) {
		ospf_free_if_params(ifp, addr);
		ospf_if_update_params(ifp, addr);
	}

	for (rn = route_top(IF_OIFS(ifp)); rn; rn = route_next(rn)) {
		struct ospf_interface *oi = rn->info;

		if (!oi)
			continue;

		if (PRIORITY(oi) != OSPF_IF_PARAM(oi, priority)) {
			PRIORITY(oi) = OSPF_IF_PARAM(oi, priority);
			OSPF_ISM_EVENT_SCHEDULE(oi, ISM_NeighborChange);
		}
	}

	return CMD_SUCCESS;
}

DEFUN_HIDDEN (no_ospf_priority,
              no_ospf_priority_cmd,
              "no ospf priority [(0-255) [A.B.C.D]]",
              NO_STR
              "OSPF interface commands\n"
              "Router priority\n"
              "Priority\n"
              "Address of interface\n")
{
	return no_ip_ospf_priority(self, vty, argc, argv);
}

DEFUN (ip_ospf_retransmit_interval,
       ip_ospf_retransmit_interval_addr_cmd,
       "ip ospf retransmit-interval (1-65535) [A.B.C.D]",
       "IP Information\n"
       "OSPF interface commands\n"
       "Time between retransmitting lost link state advertisements\n"
       "Seconds\n"
       "Address of interface\n")
{
	VTY_DECLVAR_CONTEXT(interface, ifp);
	int idx = 0;
	uint32_t seconds;
	struct in_addr addr;
	struct ospf_if_params *params;
	params = IF_DEF_PARAMS(ifp);

	argv_find(argv, argc, "(1-65535)", &idx);
	seconds = strtol(argv[idx]->arg, NULL, 10);

	if (argv_find(argv, argc, "A.B.C.D", &idx)) {
		if (!inet_aton(argv[idx]->arg, &addr)) {
			vty_out(vty,
				"Please specify interface address by A.B.C.D\n");
			return CMD_WARNING_CONFIG_FAILED;
		}

		params = ospf_get_if_params(ifp, addr);
		ospf_if_update_params(ifp, addr);
	}

	SET_IF_PARAM(params, retransmit_interval);
	params->retransmit_interval = seconds;

	return CMD_SUCCESS;
}

DEFUN_HIDDEN (ospf_retransmit_interval,
              ospf_retransmit_interval_cmd,
              "ospf retransmit-interval (1-65535) [A.B.C.D]",
              "OSPF interface commands\n"
              "Time between retransmitting lost link state advertisements\n"
              "Seconds\n"
              "Address of interface\n")
{
	return ip_ospf_retransmit_interval(self, vty, argc, argv);
}

DEFUN (no_ip_ospf_retransmit_interval,
       no_ip_ospf_retransmit_interval_addr_cmd,
       "no ip ospf retransmit-interval [(1-65535)] [A.B.C.D]",
       NO_STR
       "IP Information\n"
       "OSPF interface commands\n"
       "Time between retransmitting lost link state advertisements\n"
       "Seconds\n"
       "Address of interface\n")
{
	VTY_DECLVAR_CONTEXT(interface, ifp);
	int idx = 0;
	struct in_addr addr;
	struct ospf_if_params *params;

	params = IF_DEF_PARAMS(ifp);

	if (argv_find(argv, argc, "A.B.C.D", &idx)) {
		if (!inet_aton(argv[idx]->arg, &addr)) {
			vty_out(vty,
				"Please specify interface address by A.B.C.D\n");
			return CMD_WARNING_CONFIG_FAILED;
		}

		params = ospf_lookup_if_params(ifp, addr);
		if (params == NULL)
			return CMD_SUCCESS;
	}

	UNSET_IF_PARAM(params, retransmit_interval);
	params->retransmit_interval = OSPF_RETRANSMIT_INTERVAL_DEFAULT;

	if (params != IF_DEF_PARAMS(ifp)) {
		ospf_free_if_params(ifp, addr);
		ospf_if_update_params(ifp, addr);
	}

	return CMD_SUCCESS;
}

DEFUN_HIDDEN (no_ospf_retransmit_interval,
       no_ospf_retransmit_interval_cmd,
       "no ospf retransmit-interval [(1-65535)] [A.B.C.D]",
       NO_STR
       "OSPF interface commands\n"
       "Time between retransmitting lost link state advertisements\n"
       "Seconds\n"
       "Address of interface\n")
{
	return no_ip_ospf_retransmit_interval(self, vty, argc, argv);
}

DEFUN (ip_ospf_transmit_delay,
       ip_ospf_transmit_delay_addr_cmd,
       "ip ospf transmit-delay (1-65535) [A.B.C.D]",
       "IP Information\n"
       "OSPF interface commands\n"
       "Link state transmit delay\n"
       "Seconds\n"
       "Address of interface\n")
{
	VTY_DECLVAR_CONTEXT(interface, ifp);
	int idx = 0;
	uint32_t seconds;
	struct in_addr addr;
	struct ospf_if_params *params;

	params = IF_DEF_PARAMS(ifp);
	argv_find(argv, argc, "(1-65535)", &idx);
	seconds = strtol(argv[idx]->arg, NULL, 10);

	if (argv_find(argv, argc, "A.B.C.D", &idx)) {
		if (!inet_aton(argv[idx]->arg, &addr)) {
			vty_out(vty,
				"Please specify interface address by A.B.C.D\n");
			return CMD_WARNING_CONFIG_FAILED;
		}

		params = ospf_get_if_params(ifp, addr);
		ospf_if_update_params(ifp, addr);
	}

	SET_IF_PARAM(params, transmit_delay);
	params->transmit_delay = seconds;

	return CMD_SUCCESS;
}

DEFUN_HIDDEN (ospf_transmit_delay,
              ospf_transmit_delay_cmd,
              "ospf transmit-delay (1-65535) [A.B.C.D]",
              "OSPF interface commands\n"
              "Link state transmit delay\n"
              "Seconds\n"
              "Address of interface\n")
{
	return ip_ospf_transmit_delay(self, vty, argc, argv);
}

DEFUN (no_ip_ospf_transmit_delay,
       no_ip_ospf_transmit_delay_addr_cmd,
       "no ip ospf transmit-delay [(1-65535)] [A.B.C.D]",
       NO_STR
       "IP Information\n"
       "OSPF interface commands\n"
       "Link state transmit delay\n"
       "Seconds\n"
       "Address of interface\n")
{
	VTY_DECLVAR_CONTEXT(interface, ifp);
	int idx = 0;
	struct in_addr addr;
	struct ospf_if_params *params;

	params = IF_DEF_PARAMS(ifp);

	if (argv_find(argv, argc, "A.B.C.D", &idx)) {
		if (!inet_aton(argv[idx]->arg, &addr)) {
			vty_out(vty,
				"Please specify interface address by A.B.C.D\n");
			return CMD_WARNING_CONFIG_FAILED;
		}

		params = ospf_lookup_if_params(ifp, addr);
		if (params == NULL)
			return CMD_SUCCESS;
	}

	UNSET_IF_PARAM(params, transmit_delay);
	params->transmit_delay = OSPF_TRANSMIT_DELAY_DEFAULT;

	if (params != IF_DEF_PARAMS(ifp)) {
		ospf_free_if_params(ifp, addr);
		ospf_if_update_params(ifp, addr);
	}

	return CMD_SUCCESS;
}


DEFUN_HIDDEN (no_ospf_transmit_delay,
              no_ospf_transmit_delay_cmd,
              "no ospf transmit-delay [(1-65535) [A.B.C.D]]",
              NO_STR
              "OSPF interface commands\n"
              "Link state transmit delay\n"
              "Seconds\n"
              "Address of interface\n")
{
	return no_ip_ospf_transmit_delay(self, vty, argc, argv);
}

DEFUN (ip_ospf_area,
       ip_ospf_area_cmd,
       "ip ospf [(1-65535)] area <A.B.C.D|(0-4294967295)> [A.B.C.D]",
       "IP Information\n"
       "OSPF interface commands\n"
       "Instance ID\n"
       "Enable OSPF on this interface\n"
       "OSPF area ID in IP address format\n"
       "OSPF area ID as a decimal value\n"
       "Address of interface\n")
{
	VTY_DECLVAR_CONTEXT(interface, ifp);
	int idx = 0;
	int format, ret;
	struct in_addr area_id;
	struct in_addr addr;
	struct ospf_if_params *params = NULL;
	struct route_node *rn;
	struct ospf *ospf = NULL;
	unsigned short instance = 0;
	char *areaid;
	uint32_t count = 0;

	if (argv_find(argv, argc, "(1-65535)", &idx))
		instance = strtol(argv[idx]->arg, NULL, 10);

	argv_find(argv, argc, "area", &idx);
	areaid = argv[idx + 1]->arg;

	if (!instance)
		ospf = ospf_lookup_by_vrf_id(ifp->vrf_id);
	else
		ospf = ospf_lookup_instance(instance);

	if (instance && instance != ospf_instance) {
		/*
		 * At this point we know we have received
		 * an instance and there is no ospf instance
		 * associated with it.  This means we are
		 * in a situation where we have an
		 * ospf command that is setup for a different
		 * process(instance).  We need to safely
		 * remove the command from ourselves and
		 * allow the other instance(process) handle
		 * the configuration command.
		 */
		count = 0;

		params = IF_DEF_PARAMS(ifp);
		if (OSPF_IF_PARAM_CONFIGURED(params, if_area)) {
			UNSET_IF_PARAM(params, if_area);
			count++;
		}

		for (rn = route_top(IF_OIFS_PARAMS(ifp)); rn; rn = route_next(rn))
			if ((params = rn->info) && OSPF_IF_PARAM_CONFIGURED(params, if_area)) {
				UNSET_IF_PARAM(params, if_area);
				count++;
			}

		if (count > 0) {
			ospf = ospf_lookup_by_vrf_id(ifp->vrf_id);
			if (ospf)
				ospf_interface_area_unset(ospf, ifp);
		}

		return CMD_NOT_MY_INSTANCE;
	}

	ret = str2area_id(areaid, &area_id, &format);
	if (ret < 0) {
		vty_out(vty, "Please specify area by A.B.C.D|<0-4294967295>\n");
		return CMD_WARNING_CONFIG_FAILED;
	}
	if (memcmp(ifp->name, "VLINK", 5) == 0) {
		vty_out(vty, "Cannot enable OSPF on a virtual link.\n");
		return CMD_WARNING_CONFIG_FAILED;
	}

	if (ospf) {
		for (rn = route_top(ospf->networks); rn; rn = route_next(rn)) {
			if (rn->info != NULL) {
				vty_out(vty,
					"Please remove all network commands first.\n");
				return CMD_WARNING_CONFIG_FAILED;
			}
		}
	}

	params = IF_DEF_PARAMS(ifp);
	if (OSPF_IF_PARAM_CONFIGURED(params, if_area)
	    && !IPV4_ADDR_SAME(&params->if_area, &area_id)) {
		vty_out(vty,
			"Must remove previous area config before changing ospf area \n");
		return CMD_WARNING_CONFIG_FAILED;
	}

	// Check if we have an address arg and proccess it
	if (argc == idx + 3) {
		if (!inet_aton(argv[idx + 2]->arg, &addr)) {
			vty_out(vty,
				"Please specify Intf Address by A.B.C.D\n");
			return CMD_WARNING_CONFIG_FAILED;
		}
		// update/create address-level params
		params = ospf_get_if_params((ifp), (addr));
		if (OSPF_IF_PARAM_CONFIGURED(params, if_area)) {
			if (!IPV4_ADDR_SAME(&params->if_area, &area_id)) {
				vty_out(vty,
					"Must remove previous area/address config before changing ospf area\n");
				return CMD_WARNING_CONFIG_FAILED;
			} else
				return CMD_SUCCESS;
		}
		ospf_if_update_params((ifp), (addr));
	}

	/* enable ospf on this interface with area_id */
	if (params) {
		SET_IF_PARAM(params, if_area);
		params->if_area = area_id;
		params->if_area_id_fmt = format;
	}

	if (ospf)
		ospf_interface_area_set(ospf, ifp);

	return CMD_SUCCESS;
}

DEFUN (no_ip_ospf_area,
       no_ip_ospf_area_cmd,
       "no ip ospf [(1-65535)] area [<A.B.C.D|(0-4294967295)> [A.B.C.D]]",
       NO_STR
       "IP Information\n"
       "OSPF interface commands\n"
       "Instance ID\n"
       "Disable OSPF on this interface\n"
       "OSPF area ID in IP address format\n"
       "OSPF area ID as a decimal value\n"
       "Address of interface\n")
{
	VTY_DECLVAR_CONTEXT(interface, ifp);
	int idx = 0;
	struct ospf *ospf;
	struct ospf_if_params *params;
	unsigned short instance = 0;
	struct in_addr addr;
	struct in_addr area_id;

	if (argv_find(argv, argc, "(1-65535)", &idx))
		instance = strtol(argv[idx]->arg, NULL, 10);

	if (!instance)
		ospf = ospf_lookup_by_vrf_id(ifp->vrf_id);
	else
		ospf = ospf_lookup_instance(instance);

	if (instance && instance != ospf_instance)
		return CMD_NOT_MY_INSTANCE;

	argv_find(argv, argc, "area", &idx);

	// Check if we have an address arg and proccess it
	if (argc == idx + 3) {
		if (!inet_aton(argv[idx + 2]->arg, &addr)) {
			vty_out(vty,
				"Please specify Intf Address by A.B.C.D\n");
			return CMD_WARNING_CONFIG_FAILED;
		}
		params = ospf_lookup_if_params(ifp, addr);
		if ((params) == NULL)
			return CMD_SUCCESS;
	} else
		params = IF_DEF_PARAMS(ifp);

	area_id = params->if_area;
	if (!OSPF_IF_PARAM_CONFIGURED(params, if_area)) {
		vty_out(vty,
			"Can't find specified interface area configuration.\n");
		return CMD_WARNING_CONFIG_FAILED;
	}

	UNSET_IF_PARAM(params, if_area);
	if (params != IF_DEF_PARAMS((ifp))) {
		ospf_free_if_params((ifp), (addr));
		ospf_if_update_params((ifp), (addr));
	}

	if (ospf) {
		ospf_interface_area_unset(ospf, ifp);
		ospf_area_check_free(ospf, area_id);
	}

	return CMD_SUCCESS;
}

DEFUN (ip_ospf_passive,
       ip_ospf_passive_cmd,
       "ip ospf passive [A.B.C.D]",
       "IP Information\n"
       "OSPF interface commands\n"
       "Suppress routing updates on an interface\n"
       "Address of interface\n")
{
	VTY_DECLVAR_CONTEXT(interface, ifp);
	int idx_ipv4 = 3;
	struct in_addr addr = {.s_addr = INADDR_ANY};
	struct ospf_if_params *params;
	int ret;

	if (argc == 4) {
		ret = inet_aton(argv[idx_ipv4]->arg, &addr);
		if (!ret) {
			vty_out(vty,
				"Please specify interface address by A.B.C.D\n");
			return CMD_WARNING_CONFIG_FAILED;
		}
		params = ospf_get_if_params(ifp, addr);
		ospf_if_update_params(ifp, addr);
	} else {
		params = IF_DEF_PARAMS(ifp);
	}

	ospf_passive_interface_update(ifp, params, addr, OSPF_IF_PASSIVE);

	return CMD_SUCCESS;
}

DEFUN (no_ip_ospf_passive,
       no_ip_ospf_passive_cmd,
       "no ip ospf passive [A.B.C.D]",
       NO_STR
       "IP Information\n"
       "OSPF interface commands\n"
       "Enable routing updates on an interface\n"
       "Address of interface\n")
{
	VTY_DECLVAR_CONTEXT(interface, ifp);
	int idx_ipv4 = 4;
	struct in_addr addr = {.s_addr = INADDR_ANY};
	struct ospf_if_params *params;
	int ret;

	if (argc == 5) {
		ret = inet_aton(argv[idx_ipv4]->arg, &addr);
		if (!ret) {
			vty_out(vty,
				"Please specify interface address by A.B.C.D\n");
			return CMD_WARNING_CONFIG_FAILED;
		}
		params = ospf_lookup_if_params(ifp, addr);
		if (params == NULL)
			return CMD_SUCCESS;
	} else {
		params = IF_DEF_PARAMS(ifp);
	}

	ospf_passive_interface_update(ifp, params, addr, OSPF_IF_ACTIVE);

	return CMD_SUCCESS;
}

DEFUN (ospf_redistribute_source,
       ospf_redistribute_source_cmd,
       "redistribute " FRR_REDIST_STR_OSPFD " [{metric (0-16777214)|metric-type (1-2)|route-map WORD}]",
       REDIST_STR
       FRR_REDIST_HELP_STR_OSPFD
       "Metric for redistributed routes\n"
       "OSPF default metric\n"
       "OSPF exterior metric type for redistributed routes\n"
       "Set OSPF External Type 1/2 metrics\n"
       "Route map reference\n"
       "Pointer to route-map entries\n")
{
	VTY_DECLVAR_INSTANCE_CONTEXT(ospf, ospf);
	int idx_protocol = 1;
	int source;
	int type = -1;
	int metric = -1;
	struct ospf_redist *red;
	int idx = 0;
	bool update = false;

	/* Get distribute source. */
	source = proto_redistnum(AFI_IP, argv[idx_protocol]->text);
	if (source < 0)
		return CMD_WARNING_CONFIG_FAILED;

	/* Get metric value. */
	if (argv_find(argv, argc, "(0-16777214)", &idx)) {
		if (!str2metric(argv[idx]->arg, &metric))
			return CMD_WARNING_CONFIG_FAILED;
	}
	idx = 1;
	/* Get metric type. */
	if (argv_find(argv, argc, "(1-2)", &idx)) {
		if (!str2metric_type(argv[idx]->arg, &type))
			return CMD_WARNING_CONFIG_FAILED;
	}
	idx = 1;

	red = ospf_redist_lookup(ospf, source, 0);
	if (!red)
		red = ospf_redist_add(ospf, source, 0);
	else
		update = true;

	/* Get route-map */
	if (argv_find(argv, argc, "WORD", &idx)) {
		ospf_routemap_set(red, argv[idx]->arg);
	} else
		ospf_routemap_unset(red);

	if (update)
		return ospf_redistribute_update(ospf, red, source, 0, type,
						metric);
	else
		return ospf_redistribute_set(ospf, red, source, 0, type,
					     metric);
}

DEFUN (no_ospf_redistribute_source,
       no_ospf_redistribute_source_cmd,
       "no redistribute " FRR_REDIST_STR_OSPFD " [{metric (0-16777214)|metric-type (1-2)|route-map WORD}]",
       NO_STR
       REDIST_STR
       FRR_REDIST_HELP_STR_OSPFD
       "Metric for redistributed routes\n"
       "OSPF default metric\n"
       "OSPF exterior metric type for redistributed routes\n"
       "Set OSPF External Type 1/2 metrics\n"
       "Route map reference\n"
       "Pointer to route-map entries\n")
{
	VTY_DECLVAR_INSTANCE_CONTEXT(ospf, ospf);
	int idx_protocol = 2;
	int source;
	struct ospf_redist *red;

	source = proto_redistnum(AFI_IP, argv[idx_protocol]->text);
	if (source < 0)
		return CMD_WARNING_CONFIG_FAILED;

	red = ospf_redist_lookup(ospf, source, 0);
	if (!red)
		return CMD_SUCCESS;

	ospf_routemap_unset(red);
	ospf_redist_del(ospf, source, 0);

	return ospf_redistribute_unset(ospf, source, 0);
}

DEFUN (ospf_redistribute_instance_source,
       ospf_redistribute_instance_source_cmd,
       "redistribute <ospf|table> (1-65535) [{metric (0-16777214)|metric-type (1-2)|route-map WORD}]",
       REDIST_STR
       "Open Shortest Path First\n"
       "Non-main Kernel Routing Table\n"
       "Instance ID/Table ID\n"
       "Metric for redistributed routes\n"
       "OSPF default metric\n"
       "OSPF exterior metric type for redistributed routes\n"
       "Set OSPF External Type 1/2 metrics\n"
       "Route map reference\n"
       "Pointer to route-map entries\n")
{
	VTY_DECLVAR_INSTANCE_CONTEXT(ospf, ospf);
	int idx_ospf_table = 1;
	int idx_number = 2;
	int idx = 3;
	int source;
	int type = -1;
	int metric = -1;
	unsigned short instance;
	struct ospf_redist *red;
	bool update = false;

	source = proto_redistnum(AFI_IP, argv[idx_ospf_table]->text);

	if (source < 0) {
		vty_out(vty, "Unknown instance redistribution\n");
		return CMD_WARNING_CONFIG_FAILED;
	}

	instance = strtoul(argv[idx_number]->arg, NULL, 10);

	if ((source == ZEBRA_ROUTE_OSPF) && !ospf->instance) {
		vty_out(vty,
			"Instance redistribution in non-instanced OSPF not allowed\n");
		return CMD_WARNING_CONFIG_FAILED;
	}

	if ((source == ZEBRA_ROUTE_OSPF) && (ospf->instance == instance)) {
		vty_out(vty, "Same instance OSPF redistribution not allowed\n");
		return CMD_WARNING_CONFIG_FAILED;
	}

	/* Get metric value. */
	if (argv_find(argv, argc, "metric", &idx))
		if (!str2metric(argv[idx + 1]->arg, &metric))
			return CMD_WARNING_CONFIG_FAILED;

	idx = 3;
	/* Get metric type. */
	if (argv_find(argv, argc, "metric-type", &idx))
		if (!str2metric_type(argv[idx + 1]->arg, &type))
			return CMD_WARNING_CONFIG_FAILED;

	red = ospf_redist_lookup(ospf, source, instance);
	if (!red)
		red = ospf_redist_add(ospf, source, instance);
	else
		update = true;

	idx = 3;
	if (argv_find(argv, argc, "route-map", &idx))
		ospf_routemap_set(red, argv[idx + 1]->arg);
	else
		ospf_routemap_unset(red);

	if (update)
		return ospf_redistribute_update(ospf, red, source, instance,
						type, metric);
	else
		return ospf_redistribute_set(ospf, red, source, instance, type,
					     metric);
}

DEFUN (no_ospf_redistribute_instance_source,
       no_ospf_redistribute_instance_source_cmd,
       "no redistribute <ospf|table> (1-65535) [{metric (0-16777214)|metric-type (1-2)|route-map WORD}]",
       NO_STR
       REDIST_STR
       "Open Shortest Path First\n"
       "Non-main Kernel Routing Table\n"
       "Instance ID/Table Id\n"
       "Metric for redistributed routes\n"
       "OSPF default metric\n"
       "OSPF exterior metric type for redistributed routes\n"
       "Set OSPF External Type 1/2 metrics\n"
       "Route map reference\n"
       "Pointer to route-map entries\n")
{
	VTY_DECLVAR_INSTANCE_CONTEXT(ospf, ospf);
	int idx_ospf_table = 2;
	int idx_number = 3;
	unsigned int instance;
	struct ospf_redist *red;
	int source;

	if (strncmp(argv[idx_ospf_table]->arg, "o", 1) == 0)
		source = ZEBRA_ROUTE_OSPF;
	else
		source = ZEBRA_ROUTE_TABLE;

	instance = strtoul(argv[idx_number]->arg, NULL, 10);

	if ((source == ZEBRA_ROUTE_OSPF) && !ospf->instance) {
		vty_out(vty,
			"Instance redistribution in non-instanced OSPF not allowed\n");
		return CMD_WARNING_CONFIG_FAILED;
	}

	if ((source == ZEBRA_ROUTE_OSPF) && (ospf->instance == instance)) {
		vty_out(vty, "Same instance OSPF redistribution not allowed\n");
		return CMD_WARNING_CONFIG_FAILED;
	}

	red = ospf_redist_lookup(ospf, source, instance);
	if (!red)
		return CMD_SUCCESS;

	ospf_routemap_unset(red);
	ospf_redist_del(ospf, source, instance);

	return ospf_redistribute_unset(ospf, source, instance);
}

DEFUN (ospf_distribute_list_out,
       ospf_distribute_list_out_cmd,
       "distribute-list WORD out " FRR_REDIST_STR_OSPFD,
       "Filter networks in routing updates\n"
       "Access-list name\n"
       OUT_STR
       FRR_REDIST_HELP_STR_OSPFD)
{
	VTY_DECLVAR_INSTANCE_CONTEXT(ospf, ospf);
	int idx_word = 1;
	int source;

	char *proto = argv[argc - 1]->text;

	/* Get distribute source. */
	source = proto_redistnum(AFI_IP, proto);
	if (source < 0)
		return CMD_WARNING_CONFIG_FAILED;

	return ospf_distribute_list_out_set(ospf, source, argv[idx_word]->arg);
}

DEFUN (no_ospf_distribute_list_out,
       no_ospf_distribute_list_out_cmd,
       "no distribute-list WORD out " FRR_REDIST_STR_OSPFD,
       NO_STR
       "Filter networks in routing updates\n"
       "Access-list name\n"
       OUT_STR
       FRR_REDIST_HELP_STR_OSPFD)
{
	VTY_DECLVAR_INSTANCE_CONTEXT(ospf, ospf);
	int idx_word = 2;
	int source;

	char *proto = argv[argc - 1]->text;
	source = proto_redistnum(AFI_IP, proto);
	if (source < 0)
		return CMD_WARNING_CONFIG_FAILED;

	return ospf_distribute_list_out_unset(ospf, source,
					      argv[idx_word]->arg);
}

/* Default information originate. */
DEFUN (ospf_default_information_originate,
       ospf_default_information_originate_cmd,
       "default-information originate [{always|metric (0-16777214)|metric-type (1-2)|route-map WORD}]",
       "Control distribution of default information\n"
       "Distribute a default route\n"
       "Always advertise default route\n"
       "OSPF default metric\n"
       "OSPF metric\n"
       "OSPF metric type for default routes\n"
       "Set OSPF External Type 1/2 metrics\n"
       "Route map reference\n"
       "Pointer to route-map entries\n")
{
	VTY_DECLVAR_INSTANCE_CONTEXT(ospf, ospf);
	int default_originate = DEFAULT_ORIGINATE_ZEBRA;
	int type = -1;
	int metric = -1;
	struct ospf_redist *red;
	int idx = 0;
	int cur_originate = ospf->default_originate;
	int sameRtmap = 0;
	char *rtmap = NULL;

	red = ospf_redist_add(ospf, DEFAULT_ROUTE, 0);

	/* Check whether "always" was specified */
	if (argv_find(argv, argc, "always", &idx))
		default_originate = DEFAULT_ORIGINATE_ALWAYS;
	idx = 1;
	/* Get metric value */
	if (argv_find(argv, argc, "(0-16777214)", &idx)) {
		if (!str2metric(argv[idx]->arg, &metric))
			return CMD_WARNING_CONFIG_FAILED;
	}
	idx = 1;
	/* Get metric type. */
	if (argv_find(argv, argc, "(1-2)", &idx)) {
		if (!str2metric_type(argv[idx]->arg, &type))
			return CMD_WARNING_CONFIG_FAILED;
	}
	idx = 1;
	/* Get route-map */
	if (argv_find(argv, argc, "WORD", &idx))
		rtmap = argv[idx]->arg;

	/* To check ,if user is providing same route map */
	if ((rtmap == ROUTEMAP_NAME(red)) ||
	    (rtmap && ROUTEMAP_NAME(red)
	    && (strcmp(rtmap, ROUTEMAP_NAME(red)) == 0)))
		sameRtmap = 1;

	/* Don't allow if the same lsa is aleardy originated. */
	if ((sameRtmap)
	    && (red->dmetric.type == type)
	    && (red->dmetric.value == metric)
	    && (cur_originate == default_originate))
		return CMD_SUCCESS;

	/* Updating Metric details */
	red->dmetric.type = type;
	red->dmetric.value = metric;

	/* updating route map details */
	if (rtmap)
		ospf_routemap_set(red, rtmap);
	else
		ospf_routemap_unset(red);

	return ospf_redistribute_default_set(ospf, default_originate, type,
					     metric);
}

DEFUN (no_ospf_default_information_originate,
       no_ospf_default_information_originate_cmd,
       "no default-information originate [{always|metric (0-16777214)|metric-type (1-2)|route-map WORD}]",
       NO_STR
       "Control distribution of default information\n"
       "Distribute a default route\n"
       "Always advertise default route\n"
       "OSPF default metric\n"
       "OSPF metric\n"
       "OSPF metric type for default routes\n"
       "Set OSPF External Type 1/2 metrics\n"
       "Route map reference\n"
       "Pointer to route-map entries\n")
{
	VTY_DECLVAR_INSTANCE_CONTEXT(ospf, ospf);
	struct ospf_redist *red;

	red = ospf_redist_lookup(ospf, DEFAULT_ROUTE, 0);
	if (!red)
		return CMD_SUCCESS;

	ospf_routemap_unset(red);
	ospf_redist_del(ospf, DEFAULT_ROUTE, 0);

	return ospf_redistribute_default_set(ospf, DEFAULT_ORIGINATE_NONE,
					     0, 0);
}

DEFUN (ospf_default_metric,
       ospf_default_metric_cmd,
       "default-metric (0-16777214)",
       "Set metric of redistributed routes\n"
       "Default metric\n")
{
	VTY_DECLVAR_INSTANCE_CONTEXT(ospf, ospf);
	int idx_number = 1;
	int metric = -1;

	if (!str2metric(argv[idx_number]->arg, &metric))
		return CMD_WARNING_CONFIG_FAILED;

	ospf->default_metric = metric;

	return CMD_SUCCESS;
}

DEFUN (no_ospf_default_metric,
       no_ospf_default_metric_cmd,
       "no default-metric [(0-16777214)]",
       NO_STR
       "Set metric of redistributed routes\n"
       "Default metric\n")
{
	VTY_DECLVAR_INSTANCE_CONTEXT(ospf, ospf);

	ospf->default_metric = -1;

	return CMD_SUCCESS;
}


DEFUN (ospf_distance,
       ospf_distance_cmd,
       "distance (1-255)",
       "Administrative distance\n"
       "OSPF Administrative distance\n")
{
	VTY_DECLVAR_INSTANCE_CONTEXT(ospf, ospf);
	int idx_number = 1;

	ospf->distance_all = atoi(argv[idx_number]->arg);

	return CMD_SUCCESS;
}

DEFUN (no_ospf_distance,
       no_ospf_distance_cmd,
       "no distance (1-255)",
       NO_STR
       "Administrative distance\n"
       "OSPF Administrative distance\n")
{
	VTY_DECLVAR_INSTANCE_CONTEXT(ospf, ospf);

	ospf->distance_all = 0;

	return CMD_SUCCESS;
}

DEFUN (no_ospf_distance_ospf,
       no_ospf_distance_ospf_cmd,
       "no distance ospf [{intra-area [(1-255)]|inter-area [(1-255)]|external [(1-255)]}]",
       NO_STR
       "Administrative distance\n"
       "OSPF administrative distance\n"
       "Intra-area routes\n"
       "Distance for intra-area routes\n"
       "Inter-area routes\n"
       "Distance for inter-area routes\n"
       "External routes\n"
       "Distance for external routes\n")
{
	VTY_DECLVAR_INSTANCE_CONTEXT(ospf, ospf);
	int idx = 0;

	if (argv_find(argv, argc, "intra-area", &idx) || argc == 3)
		idx = ospf->distance_intra = 0;
	if (argv_find(argv, argc, "inter-area", &idx) || argc == 3)
		idx = ospf->distance_inter = 0;
	if (argv_find(argv, argc, "external", &idx) || argc == 3)
		ospf->distance_external = 0;

	return CMD_SUCCESS;
}

DEFUN (ospf_distance_ospf,
       ospf_distance_ospf_cmd,
       "distance ospf {intra-area (1-255)|inter-area (1-255)|external (1-255)}",
       "Administrative distance\n"
       "OSPF administrative distance\n"
       "Intra-area routes\n"
       "Distance for intra-area routes\n"
       "Inter-area routes\n"
       "Distance for inter-area routes\n"
       "External routes\n"
       "Distance for external routes\n")
{
	VTY_DECLVAR_INSTANCE_CONTEXT(ospf, ospf);
	int idx = 0;

	ospf->distance_intra = 0;
	ospf->distance_inter = 0;
	ospf->distance_external = 0;

	if (argv_find(argv, argc, "intra-area", &idx))
		ospf->distance_intra = atoi(argv[idx + 1]->arg);
	idx = 0;
	if (argv_find(argv, argc, "inter-area", &idx))
		ospf->distance_inter = atoi(argv[idx + 1]->arg);
	idx = 0;
	if (argv_find(argv, argc, "external", &idx))
		ospf->distance_external = atoi(argv[idx + 1]->arg);

	return CMD_SUCCESS;
}

DEFUN (ip_ospf_mtu_ignore,
       ip_ospf_mtu_ignore_addr_cmd,
       "ip ospf mtu-ignore [A.B.C.D]",
       "IP Information\n"
       "OSPF interface commands\n"
       "Disable MTU mismatch detection on this interface\n"
       "Address of interface\n")
{
	VTY_DECLVAR_CONTEXT(interface, ifp);
	int idx_ipv4 = 3;
	struct in_addr addr;
	int ret;

	struct ospf_if_params *params;
	params = IF_DEF_PARAMS(ifp);

	if (argc == 4) {
		ret = inet_aton(argv[idx_ipv4]->arg, &addr);
		if (!ret) {
			vty_out(vty,
				"Please specify interface address by A.B.C.D\n");
			return CMD_WARNING_CONFIG_FAILED;
		}
		params = ospf_get_if_params(ifp, addr);
		ospf_if_update_params(ifp, addr);
	}
	params->mtu_ignore = 1;
	if (params->mtu_ignore != OSPF_MTU_IGNORE_DEFAULT)
		SET_IF_PARAM(params, mtu_ignore);
	else {
		UNSET_IF_PARAM(params, mtu_ignore);
		if (params != IF_DEF_PARAMS(ifp)) {
			ospf_free_if_params(ifp, addr);
			ospf_if_update_params(ifp, addr);
		}
	}
	return CMD_SUCCESS;
}

DEFUN (no_ip_ospf_mtu_ignore,
       no_ip_ospf_mtu_ignore_addr_cmd,
       "no ip ospf mtu-ignore [A.B.C.D]",
       NO_STR
       "IP Information\n"
       "OSPF interface commands\n"
       "Disable MTU mismatch detection on this interface\n"
       "Address of interface\n")
{
	VTY_DECLVAR_CONTEXT(interface, ifp);
	int idx_ipv4 = 4;
	struct in_addr addr;
	int ret;

	struct ospf_if_params *params;
	params = IF_DEF_PARAMS(ifp);

	if (argc == 5) {
		ret = inet_aton(argv[idx_ipv4]->arg, &addr);
		if (!ret) {
			vty_out(vty,
				"Please specify interface address by A.B.C.D\n");
			return CMD_WARNING_CONFIG_FAILED;
		}
		params = ospf_get_if_params(ifp, addr);
		ospf_if_update_params(ifp, addr);
	}
	params->mtu_ignore = 0;
	if (params->mtu_ignore != OSPF_MTU_IGNORE_DEFAULT)
		SET_IF_PARAM(params, mtu_ignore);
	else {
		UNSET_IF_PARAM(params, mtu_ignore);
		if (params != IF_DEF_PARAMS(ifp)) {
			ospf_free_if_params(ifp, addr);
			ospf_if_update_params(ifp, addr);
		}
	}
	return CMD_SUCCESS;
}


DEFUN (ospf_max_metric_router_lsa_admin,
       ospf_max_metric_router_lsa_admin_cmd,
       "max-metric router-lsa administrative",
       "OSPF maximum / infinite-distance metric\n"
       "Advertise own Router-LSA with infinite distance (stub router)\n"
       "Administratively applied, for an indefinite period\n")
{
	VTY_DECLVAR_INSTANCE_CONTEXT(ospf, ospf);
	struct listnode *ln;
	struct ospf_area *area;

	for (ALL_LIST_ELEMENTS_RO(ospf->areas, ln, area)) {
		SET_FLAG(area->stub_router_state, OSPF_AREA_ADMIN_STUB_ROUTED);

		if (!CHECK_FLAG(area->stub_router_state,
				OSPF_AREA_IS_STUB_ROUTED))
			ospf_router_lsa_update_area(area);
	}

	/* Allows for areas configured later to get the property */
	ospf->stub_router_admin_set = OSPF_STUB_ROUTER_ADMINISTRATIVE_SET;

	return CMD_SUCCESS;
}

DEFUN (no_ospf_max_metric_router_lsa_admin,
       no_ospf_max_metric_router_lsa_admin_cmd,
       "no max-metric router-lsa administrative",
       NO_STR
       "OSPF maximum / infinite-distance metric\n"
       "Advertise own Router-LSA with infinite distance (stub router)\n"
       "Administratively applied, for an indefinite period\n")
{
	VTY_DECLVAR_INSTANCE_CONTEXT(ospf, ospf);
	struct listnode *ln;
	struct ospf_area *area;

	for (ALL_LIST_ELEMENTS_RO(ospf->areas, ln, area)) {
		UNSET_FLAG(area->stub_router_state,
			   OSPF_AREA_ADMIN_STUB_ROUTED);

		/* Don't trample on the start-up stub timer */
		if (CHECK_FLAG(area->stub_router_state,
			       OSPF_AREA_IS_STUB_ROUTED)
		    && !area->t_stub_router) {
			UNSET_FLAG(area->stub_router_state,
				   OSPF_AREA_IS_STUB_ROUTED);
			ospf_router_lsa_update_area(area);
		}
	}
	ospf->stub_router_admin_set = OSPF_STUB_ROUTER_ADMINISTRATIVE_UNSET;
	return CMD_SUCCESS;
}

DEFUN (ospf_max_metric_router_lsa_startup,
       ospf_max_metric_router_lsa_startup_cmd,
       "max-metric router-lsa on-startup (5-86400)",
       "OSPF maximum / infinite-distance metric\n"
       "Advertise own Router-LSA with infinite distance (stub router)\n"
       "Automatically advertise stub Router-LSA on startup of OSPF\n"
       "Time (seconds) to advertise self as stub-router\n")
{
	VTY_DECLVAR_INSTANCE_CONTEXT(ospf, ospf);
	int idx_number = 3;
	unsigned int seconds;

	if (argc < 4) {
		vty_out(vty, "%% Must supply stub-router period");
		return CMD_WARNING_CONFIG_FAILED;
	}

	seconds = strtoul(argv[idx_number]->arg, NULL, 10);

	ospf->stub_router_startup_time = seconds;

	return CMD_SUCCESS;
}

DEFUN (no_ospf_max_metric_router_lsa_startup,
       no_ospf_max_metric_router_lsa_startup_cmd,
       "no max-metric router-lsa on-startup [(5-86400)]",
       NO_STR
       "OSPF maximum / infinite-distance metric\n"
       "Advertise own Router-LSA with infinite distance (stub router)\n"
       "Automatically advertise stub Router-LSA on startup of OSPF\n"
       "Time (seconds) to advertise self as stub-router\n")
{
	VTY_DECLVAR_INSTANCE_CONTEXT(ospf, ospf);
	struct listnode *ln;
	struct ospf_area *area;

	ospf->stub_router_startup_time = OSPF_STUB_ROUTER_UNCONFIGURED;

	for (ALL_LIST_ELEMENTS_RO(ospf->areas, ln, area)) {
		SET_FLAG(area->stub_router_state,
			 OSPF_AREA_WAS_START_STUB_ROUTED);
		OSPF_TIMER_OFF(area->t_stub_router);

		/* Don't trample on admin stub routed */
		if (!CHECK_FLAG(area->stub_router_state,
				OSPF_AREA_ADMIN_STUB_ROUTED)) {
			UNSET_FLAG(area->stub_router_state,
				   OSPF_AREA_IS_STUB_ROUTED);
			ospf_router_lsa_update_area(area);
		}
	}
	return CMD_SUCCESS;
}


DEFUN (ospf_max_metric_router_lsa_shutdown,
       ospf_max_metric_router_lsa_shutdown_cmd,
       "max-metric router-lsa on-shutdown (5-100)",
       "OSPF maximum / infinite-distance metric\n"
       "Advertise own Router-LSA with infinite distance (stub router)\n"
       "Advertise stub-router prior to full shutdown of OSPF\n"
       "Time (seconds) to wait till full shutdown\n")
{
	VTY_DECLVAR_INSTANCE_CONTEXT(ospf, ospf);
	int idx_number = 3;
	unsigned int seconds;

	if (argc < 4) {
		vty_out(vty, "%% Must supply stub-router shutdown period");
		return CMD_WARNING_CONFIG_FAILED;
	}

	seconds = strtoul(argv[idx_number]->arg, NULL, 10);

	ospf->stub_router_shutdown_time = seconds;

	return CMD_SUCCESS;
}

DEFUN (no_ospf_max_metric_router_lsa_shutdown,
       no_ospf_max_metric_router_lsa_shutdown_cmd,
       "no max-metric router-lsa on-shutdown [(5-100)]",
       NO_STR
       "OSPF maximum / infinite-distance metric\n"
       "Advertise own Router-LSA with infinite distance (stub router)\n"
       "Advertise stub-router prior to full shutdown of OSPF\n"
       "Time (seconds) to wait till full shutdown\n")
{
	VTY_DECLVAR_INSTANCE_CONTEXT(ospf, ospf);

	ospf->stub_router_shutdown_time = OSPF_STUB_ROUTER_UNCONFIGURED;

	return CMD_SUCCESS;
}

DEFUN (ospf_proactive_arp,
       ospf_proactive_arp_cmd,
       "proactive-arp",
       "Allow sending ARP requests proactively\n")
{
	VTY_DECLVAR_INSTANCE_CONTEXT(ospf, ospf);

	ospf->proactive_arp = true;

	return CMD_SUCCESS;
}

DEFUN (no_ospf_proactive_arp,
       no_ospf_proactive_arp_cmd,
       "no proactive-arp",
	   NO_STR
       "Disallow sending ARP requests proactively\n")
{
	VTY_DECLVAR_INSTANCE_CONTEXT(ospf, ospf);

	ospf->proactive_arp = false;

	return CMD_SUCCESS;
}

/* Graceful Restart HELPER Commands */
DEFPY(ospf_gr_helper_enable, ospf_gr_helper_enable_cmd,
      "graceful-restart helper enable [A.B.C.D$address]",
      "OSPF Graceful Restart\n"
      "OSPF GR Helper\n"
      "Enable Helper support\n"
      "Advertising Router-ID\n")
{
	VTY_DECLVAR_INSTANCE_CONTEXT(ospf, ospf);

	if (address_str) {
		ospf_gr_helper_support_set_per_routerid(ospf, &address,
							OSPF_GR_TRUE);
		return CMD_SUCCESS;
	}

	ospf_gr_helper_support_set(ospf, OSPF_GR_TRUE);

	return CMD_SUCCESS;
}

DEFPY(no_ospf_gr_helper_enable,
      no_ospf_gr_helper_enable_cmd,
      "no graceful-restart helper enable [A.B.C.D$address]",
      NO_STR
      "OSPF Graceful Restart\n"
      "OSPF GR Helper\n"
      "Enable Helper support\n"
      "Advertising Router-ID\n")
{
	VTY_DECLVAR_INSTANCE_CONTEXT(ospf, ospf);

	if (address_str) {
		ospf_gr_helper_support_set_per_routerid(ospf, &address,
							OSPF_GR_FALSE);
		return CMD_SUCCESS;
	}

	ospf_gr_helper_support_set(ospf, OSPF_GR_FALSE);
	return CMD_SUCCESS;
}

#if CONFDATE > 20220921
CPP_NOTICE(
	"Time to remove the deprecated \"[no] graceful-restart helper-only\" commands")
#endif

DEFPY_HIDDEN(ospf_gr_helper_only, ospf_gr_helper_only_cmd,
      "graceful-restart helper-only [A.B.C.D]",
      "OSPF Graceful Restart\n"
      "Enable Helper support\n"
      "Advertising router id\n")
{
	VTY_DECLVAR_INSTANCE_CONTEXT(ospf, ospf);
	struct in_addr addr;
	int ret;

	vty_out(vty,
		"%% This command is deprecated. Please, use `graceful-restart helper enable` instead.\n");

	if (argc == 3) {
		ret = inet_aton(argv[2]->arg, &addr);
		if (!ret) {
			vty_out(vty,
				"Please specify the valid routerid address.\n");
			return CMD_WARNING_CONFIG_FAILED;
		}

		ospf_gr_helper_support_set_per_routerid(ospf, &addr, OSPF_GR_TRUE);
		return CMD_SUCCESS;
	}

	ospf_gr_helper_support_set(ospf, OSPF_GR_TRUE);

	return CMD_SUCCESS;
}

ALIAS_HIDDEN(no_ospf_gr_helper_enable,
      no_ospf_gr_helper_only_cmd,
      "no graceful-restart helper-only [A.B.C.D]",
      NO_STR
      "OSPF Graceful Restart\n"
      "Disable Helper support\n"
      "Advertising router id\n")

DEFPY(ospf_gr_helper_enable_lsacheck,
      ospf_gr_helper_enable_lsacheck_cmd,
      "graceful-restart helper strict-lsa-checking",
      "OSPF Graceful Restart\n"
      "OSPF GR Helper\n"
      "Enable strict LSA check\n")
{
	VTY_DECLVAR_INSTANCE_CONTEXT(ospf, ospf);

	ospf_gr_helper_lsa_check_set(ospf, OSPF_GR_TRUE);
	return CMD_SUCCESS;
}

DEFPY(no_ospf_gr_helper_enable_lsacheck,
      no_ospf_gr_helper_enable_lsacheck_cmd,
      "no graceful-restart helper strict-lsa-checking",
      NO_STR
      "OSPF Graceful Restart\n"
      "OSPF GR Helper\n"
      "Disable strict LSA check\n")
{
	VTY_DECLVAR_INSTANCE_CONTEXT(ospf, ospf);

	ospf_gr_helper_lsa_check_set(ospf, OSPF_GR_FALSE);
	return CMD_SUCCESS;
}

DEFPY(ospf_gr_helper_supported_grace_time,
      ospf_gr_helper_supported_grace_time_cmd,
      "graceful-restart helper supported-grace-time (10-1800)$interval",
      "OSPF Graceful Restart\n"
      "OSPF GR Helper\n"
      "Supported grace timer\n"
      "Grace interval(in seconds)\n")
{
	VTY_DECLVAR_INSTANCE_CONTEXT(ospf, ospf);

	ospf_gr_helper_supported_gracetime_set(ospf, interval);
	return CMD_SUCCESS;
}

DEFPY(no_ospf_gr_helper_supported_grace_time,
      no_ospf_gr_helper_supported_grace_time_cmd,
      "no graceful-restart helper supported-grace-time (10-1800)$interval",
      NO_STR
      "OSPF Graceful Restart\n"
      "OSPF GR Helper\n"
      "Supported grace timer\n"
      "Grace interval(in seconds)\n")
{
	VTY_DECLVAR_INSTANCE_CONTEXT(ospf, ospf);

	ospf_gr_helper_supported_gracetime_set(ospf, OSPF_MAX_GRACE_INTERVAL);
	return CMD_SUCCESS;
}

DEFPY(ospf_gr_helper_planned_only,
      ospf_gr_helper_planned_only_cmd,
      "graceful-restart helper planned-only",
      "OSPF Graceful Restart\n"
      "OSPF GR Helper\n"
      "Supported only planned restart\n")
{
	VTY_DECLVAR_INSTANCE_CONTEXT(ospf, ospf);

	ospf_gr_helper_set_supported_planned_only_restart(ospf, OSPF_GR_TRUE);

	return CMD_SUCCESS;
}

/* External Route Aggregation */
DEFUN (ospf_external_route_aggregation,
       ospf_external_route_aggregation_cmd,
       "summary-address A.B.C.D/M [tag (1-4294967295)]",
       "External summary address\n"
       "Summary address prefix (a.b.c.d/m) \n"
       "Router tag \n"
       "Router tag value\n")
{
	VTY_DECLVAR_INSTANCE_CONTEXT(ospf, ospf);
	struct prefix_ipv4 p;
	int idx = 1;
	route_tag_t tag = 0;
	int ret = OSPF_SUCCESS;

	str2prefix_ipv4(argv[idx]->arg, &p);

	if (is_default_prefix4(&p)) {
		vty_out(vty,
			"Default address shouldn't be configured as summary address.\n");
		return CMD_SUCCESS;
	}

	/* Apply mask for given prefix. */
	apply_mask((struct prefix *)&p);

	if (!is_valid_summary_addr(&p)) {
		vty_out(vty, "Not a valid summary address.\n");
		return CMD_WARNING_CONFIG_FAILED;
	}

	if (argc > 2)
		tag = strtoul(argv[idx + 2]->arg, NULL, 10);

	ret = ospf_asbr_external_aggregator_set(ospf, &p, tag);
	if (ret == OSPF_INVALID)
		vty_out(vty, "Inavlid configuration!!\n");

	return CMD_SUCCESS;
}

DEFUN (no_ospf_external_route_aggregation,
       no_ospf_external_route_aggregation_cmd,
       "no summary-address A.B.C.D/M [tag (1-4294967295)]",
       NO_STR
       "External summary address\n"
       "Summary address prefix (a.b.c.d/m)\n"
       "Router tag\n"
       "Router tag value\n")
{
	VTY_DECLVAR_INSTANCE_CONTEXT(ospf, ospf);
	struct prefix_ipv4 p;
	int idx = 2;
	route_tag_t tag = 0;
	int ret = OSPF_SUCCESS;

	str2prefix_ipv4(argv[idx]->arg, &p);

	if (is_default_prefix4(&p)) {
		vty_out(vty,
			"Default address shouldn't be configured as summary address.\n");
		return CMD_SUCCESS;
	}

	/* Apply mask for given prefix. */
	apply_mask((struct prefix *)&p);

	if (!is_valid_summary_addr(&p)) {
		vty_out(vty, "Not a valid summary address.\n");
		return CMD_WARNING_CONFIG_FAILED;
	}

	if (argc > 3)
		tag = strtoul(argv[idx + 2]->arg, NULL, 10);

	ret = ospf_asbr_external_aggregator_unset(ospf, &p, tag);
	if (ret == OSPF_INVALID)
		vty_out(vty, "Inavlid configuration!!\n");

	return CMD_SUCCESS;
}

DEFPY(no_ospf_gr_helper_planned_only,
      no_ospf_gr_helper_planned_only_cmd,
      "no graceful-restart helper planned-only",
      NO_STR
      "OSPF Graceful Restart\n"
      "OSPF GR Helper\n"
      "Supported only for planned restart\n")
{
	VTY_DECLVAR_INSTANCE_CONTEXT(ospf, ospf);

	ospf_gr_helper_set_supported_planned_only_restart(ospf, OSPF_GR_FALSE);

	return CMD_SUCCESS;
}

static int ospf_print_vty_helper_dis_rtr_walkcb(struct hash_bucket *bucket,
						void *arg)
{
	struct advRtr *rtr = bucket->data;
	struct vty *vty = (struct vty *)arg;
	static unsigned int count;

	vty_out(vty, "%-6pI4,", &rtr->advRtrAddr);
	count++;

	if (count % 5 == 0)
		vty_out(vty, "\n");

	return HASHWALK_CONTINUE;
}

static int ospf_show_gr_helper_details(struct vty *vty, struct ospf *ospf,
				       uint8_t use_vrf, json_object *json,
				       bool uj, bool detail)
{
	struct listnode *node;
	struct ospf_interface *oi;
	char buf[PREFIX_STRLEN];
	json_object *json_vrf = NULL;

	if (uj) {
		if (use_vrf)
			json_vrf = json_object_new_object();
		else
			json_vrf = json;
	}

	if (ospf->instance) {
		if (uj)
			json_object_int_add(json, "ospfInstance",
					    ospf->instance);
		else
			vty_out(vty, "\nOSPF Instance: %d\n\n", ospf->instance);
	}

	ospf_show_vrf_name(ospf, vty, json_vrf, use_vrf);

	if (uj) {
		if (use_vrf) {
			if (ospf->vrf_id == VRF_DEFAULT)
				json_object_object_add(json, "default",
						       json_vrf);
			else
				json_object_object_add(json, ospf->name,
						       json_vrf);
		}
	} else
		vty_out(vty, "\n");

	/* Show Router ID. */
	if (uj) {
		json_object_string_add(json_vrf, "routerId",
				       inet_ntop(AF_INET, &ospf->router_id,
						 buf, sizeof(buf)));
	} else {
		vty_out(vty, "\n       OSPF Router with ID (%pI4)\n\n",
			&ospf->router_id);
	}

	if (!uj) {

		if (ospf->is_helper_supported)
			vty_out(vty,
				" Graceful restart helper support enabled.\n");
		else
			vty_out(vty,
				" Graceful restart helper support disabled.\n");

		if (ospf->strict_lsa_check)
			vty_out(vty, " Strict LSA check is enabled.\n");
		else
			vty_out(vty, " Strict LSA check is disabled.\n");

		if (ospf->only_planned_restart)
			vty_out(vty,
				" Helper supported for planned restarts only.\n");
		else
			vty_out(vty,
				" Helper supported for Planned and Unplanned Restarts.\n");

		vty_out(vty,
			" Supported Graceful restart interval: %d(in seconds).\n",
			ospf->supported_grace_time);

		if (OSPF_HELPER_ENABLE_RTR_COUNT(ospf)) {
			vty_out(vty, " Enable Router list:\n");
			vty_out(vty, "   ");
			hash_walk(ospf->enable_rtr_list,
				  ospf_print_vty_helper_dis_rtr_walkcb, vty);
			vty_out(vty, "\n\n");
		}

		if (ospf->last_exit_reason != OSPF_GR_HELPER_EXIT_NONE) {
			vty_out(vty, " Last Helper exit Reason :%s\n",
				ospf_exit_reason2str(ospf->last_exit_reason));
		}

		if (ospf->active_restarter_cnt)
			vty_out(vty,
				" Number of Active neighbours in graceful restart: %d\n",
				ospf->active_restarter_cnt);
		else
			vty_out(vty, "\n");

	} else {
		json_object_string_add(
			json_vrf, "helperSupport",
			(ospf->is_helper_supported) ? "Enabled" : "Disabled");
		json_object_string_add(json_vrf, "strictLsaCheck",
				       (ospf->strict_lsa_check) ? "Enabled"
								: "Disabled");
		json_object_string_add(
			json_vrf, "restartSupoort",
			(ospf->only_planned_restart)
				? "Planned Restart only"
				: "Planned and Unplanned Restarts");

		json_object_int_add(json_vrf, "supportedGracePeriod",
				    ospf->supported_grace_time);

		if (ospf->last_exit_reason != OSPF_GR_HELPER_EXIT_NONE)
			json_object_string_add(
				json_vrf, "LastExitReason",
				ospf_exit_reason2str(ospf->last_exit_reason));

		if (ospf->active_restarter_cnt)
			json_object_int_add(json_vrf, "activeRestarterCnt",
					    ospf->active_restarter_cnt);
	}


	if (detail) {
		int cnt = 1;
		json_object *json_neighbors = NULL;

		for (ALL_LIST_ELEMENTS_RO(ospf->oiflist, node, oi)) {
			struct route_node *rn;
			struct ospf_neighbor *nbr;
			json_object *json_neigh;

			if (ospf_interface_neighbor_count(oi) == 0)
				continue;

			if (uj) {
				json_object_object_get_ex(json_vrf, "Neighbors",
							  &json_neighbors);
				if (!json_neighbors) {
					json_neighbors =
						json_object_new_object();
					json_object_object_add(json_vrf,
							       "Neighbors",
							       json_neighbors);
				}
			}

			for (rn = route_top(oi->nbrs); rn;
			     rn = route_next(rn)) {

				if (!rn->info)
					continue;

				nbr = rn->info;

				if (!OSPF_GR_IS_ACTIVE_HELPER(nbr))
					continue;

				if (!uj) {
					vty_out(vty, " Neighbour %d :\n", cnt);
					vty_out(vty, "   Address  : %pI4\n",
						&nbr->address.u.prefix4);
					vty_out(vty, "   Routerid : %pI4\n",
						&nbr->router_id);
					vty_out(vty,
						"   Received Grace period : %d(in seconds).\n",
						nbr->gr_helper_info
							.recvd_grace_period);
					vty_out(vty,
						"   Actual Grace period : %d(in seconds)\n",
						nbr->gr_helper_info
							.actual_grace_period);
					vty_out(vty,
						"   Remaining GraceTime:%ld(in seconds).\n",
						thread_timer_remain_second(
							nbr->gr_helper_info
							.t_grace_timer));
					vty_out(vty,
						"   Graceful Restart reason: %s.\n\n",
						ospf_restart_reason2str(
							nbr->gr_helper_info
							.gr_restart_reason));
					cnt++;
				} else {
					json_neigh = json_object_new_object();
					json_object_string_add(
						json_neigh, "srcAddr",
						inet_ntop(AF_INET, &nbr->src,
							  buf, sizeof(buf)));

					json_object_string_add(
						json_neigh, "routerid",
						inet_ntop(AF_INET,
							  &nbr->router_id,
							  buf, sizeof(buf)));
					json_object_int_add(
						json_neigh,
						"recvdGraceInterval",
						nbr->gr_helper_info
							.recvd_grace_period);
					json_object_int_add(
						json_neigh,
						"actualGraceInterval",
						nbr->gr_helper_info
							.actual_grace_period);
					json_object_int_add(
						json_neigh, "remainGracetime",
						thread_timer_remain_second(
							nbr->gr_helper_info
							.t_grace_timer));
					json_object_string_add(
						json_neigh, "restartReason",
						ospf_restart_reason2str(
							nbr->gr_helper_info
							.gr_restart_reason));
					json_object_object_add(
						json_neighbors,
						inet_ntop(AF_INET, &nbr->src,
							  buf, sizeof(buf)),
						json_neigh);
				}
			}
		}
	}
	return CMD_SUCCESS;
}

DEFUN (ospf_external_route_aggregation_no_adrvertise,
       ospf_external_route_aggregation_no_adrvertise_cmd,
       "summary-address A.B.C.D/M no-advertise",
       "External summary address\n"
       "Summary address prefix (a.b.c.d/m) \n"
       "Don't advertise summary route \n")
{
	VTY_DECLVAR_INSTANCE_CONTEXT(ospf, ospf);
	struct prefix_ipv4 p;
	int idx = 1;
	int ret = OSPF_SUCCESS;

	str2prefix_ipv4(argv[idx]->arg, &p);

	if (is_default_prefix4(&p)) {
		vty_out(vty,
			"Default address shouldn't be configured as summary address.\n");
		return CMD_SUCCESS;
	}

	/* Apply mask for given prefix. */
	apply_mask((struct prefix *)&p);

	if (!is_valid_summary_addr(&p)) {
		vty_out(vty, "Not a valid summary address.\n");
		return CMD_WARNING_CONFIG_FAILED;
	}

	ret = ospf_asbr_external_rt_no_advertise(ospf, &p);
	if (ret == OSPF_INVALID)
		vty_out(vty, "Inavlid configuration!!\n");

	return CMD_SUCCESS;
}

DEFUN (no_ospf_external_route_aggregation_no_adrvertise,
       no_ospf_external_route_aggregation_no_adrvertise_cmd,
       "no summary-address A.B.C.D/M no-advertise",
       NO_STR
       "External summary address\n"
       "Summary address prefix (a.b.c.d/m)\n"
       "Advertise summary route to the AS \n")
{
	VTY_DECLVAR_INSTANCE_CONTEXT(ospf, ospf);
	struct prefix_ipv4 p;
	int idx = 2;
	int ret = OSPF_SUCCESS;

	str2prefix_ipv4(argv[idx]->arg, &p);

	if (is_default_prefix4(&p)) {
		vty_out(vty,
			"Default address shouldn't be configured as summary address.\n");
		return CMD_SUCCESS;
	}

	/* Apply mask for given prefix. */
	apply_mask((struct prefix *)&p);

	if (!is_valid_summary_addr(&p)) {
		vty_out(vty, "Not a valid summary address.\n");
		return CMD_WARNING_CONFIG_FAILED;
	}

	ret = ospf_asbr_external_rt_advertise(ospf, &p);
	if (ret == OSPF_INVALID)
		vty_out(vty, "Inavlid configuration!!\n");

	return CMD_SUCCESS;
}

DEFUN (ospf_route_aggregation_timer,
       ospf_route_aggregation_timer_cmd,
       "aggregation timer (5-1800)",
       "External route aggregation\n"
       "Delay timer (in seconds)\n"
       "Timer interval(in seconds)\n")
{
	VTY_DECLVAR_INSTANCE_CONTEXT(ospf, ospf);
	unsigned int interval = 0;

	interval = strtoul(argv[2]->arg, NULL, 10);

	ospf_external_aggregator_timer_set(ospf, interval);

	return CMD_SUCCESS;
}

DEFPY (show_ip_ospf_gr_helper,
       show_ip_ospf_gr_helper_cmd,
       "show ip ospf [vrf <NAME|all>] graceful-restart helper [detail] [json]",
       SHOW_STR
       IP_STR
       "OSPF information\n"
       VRF_CMD_HELP_STR
       "All VRFs\n"
       "OSPF Graceful Restart\n"
       "Helper details in the router\n"
       "Detailed informtion\n"
       JSON_STR)
{
	char *vrf_name = NULL;
	bool all_vrf = false;
	int ret = CMD_SUCCESS;
	int idx_vrf = 0;
	int idx = 0;
	uint8_t use_vrf = 0;
	bool uj = use_json(argc, argv);
	struct ospf *ospf = NULL;
	json_object *json = NULL;
	struct listnode *node = NULL;
	int inst = 0;
	bool detail = false;

	OSPF_FIND_VRF_ARGS(argv, argc, idx_vrf, vrf_name, all_vrf);

	if (argv_find(argv, argc, "detail", &idx))
		detail = true;

	if (uj)
		json = json_object_new_object();

	/* vrf input is provided */
	if (vrf_name) {
		use_vrf = 1;

		if (all_vrf) {
			for (ALL_LIST_ELEMENTS_RO(om->ospf, node, ospf)) {
				if (!ospf->oi_running)
					continue;

				ret = ospf_show_gr_helper_details(
					vty, ospf, use_vrf, json, uj, detail);
			}

			if (uj) {
				vty_out(vty, "%s\n",
					json_object_to_json_string_ext(
						json, JSON_C_TO_STRING_PRETTY));
				json_object_free(json);
			}

			return ret;
		}

		ospf = ospf_lookup_by_inst_name(inst, vrf_name);

		if (ospf == NULL || !ospf->oi_running) {

			if (uj) {
				vty_out(vty, "%s\n",
					json_object_to_json_string_ext(
						json, JSON_C_TO_STRING_PRETTY));
				json_object_free(json);
			} else
				vty_out(vty, "%% OSPF instance not found\n");

			return CMD_SUCCESS;
		}

	} else {
		/* Default Vrf */
		ospf = ospf_lookup_by_vrf_id(VRF_DEFAULT);

		if (ospf == NULL || !ospf->oi_running) {

			if (uj) {
				vty_out(vty, "%s\n",
					json_object_to_json_string_ext(
						json, JSON_C_TO_STRING_PRETTY));
				json_object_free(json);
			} else
				vty_out(vty, "%% OSPF instance not found\n");

			return CMD_SUCCESS;
		}

		ospf_show_gr_helper_details(vty, ospf, use_vrf, json, uj,
					    detail);
	}

	if (uj) {
		vty_out(vty, "%s\n", json_object_to_json_string_ext(
					     json, JSON_C_TO_STRING_PRETTY));
		json_object_free(json);
	}

	return CMD_SUCCESS;
}
/* Graceful Restart HELPER commands end */
DEFUN (no_ospf_route_aggregation_timer,
       no_ospf_route_aggregation_timer_cmd,
       "no aggregation timer",
       NO_STR
       "External route aggregation\n"
       "Delay timer\n")
{
	VTY_DECLVAR_INSTANCE_CONTEXT(ospf, ospf);

	ospf_external_aggregator_timer_set(ospf, OSPF_EXTL_AGGR_DEFAULT_DELAY);

	return CMD_SUCCESS;
}

/* External Route Aggregation End */

static void config_write_stub_router(struct vty *vty, struct ospf *ospf)
{
	struct listnode *ln;
	struct ospf_area *area;

	if (ospf->stub_router_startup_time != OSPF_STUB_ROUTER_UNCONFIGURED)
		vty_out(vty, " max-metric router-lsa on-startup %u\n",
			ospf->stub_router_startup_time);
	if (ospf->stub_router_shutdown_time != OSPF_STUB_ROUTER_UNCONFIGURED)
		vty_out(vty, " max-metric router-lsa on-shutdown %u\n",
			ospf->stub_router_shutdown_time);
	for (ALL_LIST_ELEMENTS_RO(ospf->areas, ln, area)) {
		if (CHECK_FLAG(area->stub_router_state,
			       OSPF_AREA_ADMIN_STUB_ROUTED)) {
			vty_out(vty, " max-metric router-lsa administrative\n");
			break;
		}
	}
	return;
}

static void show_ip_ospf_route_network(struct vty *vty, struct ospf *ospf,
				       struct route_table *rt,
				       json_object *json)
{
	struct route_node *rn;
	struct ospf_route * or ;
	struct listnode *pnode, *pnnode;
	struct ospf_path *path;
	char buf[PREFIX_STRLEN];
	json_object *json_route = NULL, *json_nexthop_array = NULL,
		    *json_nexthop = NULL;

	if (!json)
		vty_out(vty,
			"============ OSPF network routing table ============\n");

	for (rn = route_top(rt); rn; rn = route_next(rn)) {
		char buf1[PREFIX2STR_BUFFER];

		if ((or = rn->info) == NULL)
			continue;

		prefix2str(&rn->p, buf1, sizeof(buf1));

		if (json) {
			json_route = json_object_new_object();
			json_object_object_add(json, buf1, json_route);
		}

		switch (or->path_type) {
		case OSPF_PATH_INTER_AREA:
			if (or->type == OSPF_DESTINATION_NETWORK) {
				if (json) {
					json_object_string_add(json_route,
							       "routeType",
							       "N IA");
					json_object_int_add(json_route, "cost",
							    or->cost);
					json_object_string_add(
						json_route, "area",
						inet_ntop(AF_INET,
							  &or->u.std.area_id,
							  buf1, sizeof(buf1)));
				} else {
					vty_out(vty,
						"N IA %-18s    [%d] area: %pI4\n",
						buf1, or->cost,
						&or->u.std.area_id);
				}
			} else if (or->type == OSPF_DESTINATION_DISCARD) {
				if (json) {
					json_object_string_add(json_route,
							       "routeType",
							       "D IA");
				} else {
					vty_out(vty,
						"D IA %-18s    Discard entry\n",
						buf1);
				}
			}
			break;
		case OSPF_PATH_INTRA_AREA:
			if (json) {
				json_object_string_add(json_route, "routeType",
						       "N");
				json_object_int_add(json_route, "cost",
						    or->cost);
				json_object_string_add(
					json_route, "area",
					inet_ntop(AF_INET, &or->u.std.area_id,
						  buf1, sizeof(buf1)));
			} else {
				vty_out(vty, "N    %-18s    [%d] area: %pI4\n",
					buf1, or->cost,
					&or->u.std.area_id);
			}
			break;
		default:
			break;
		}

		if (or->type == OSPF_DESTINATION_NETWORK) {
			if (json) {
				json_nexthop_array = json_object_new_array();
				json_object_object_add(json_route, "nexthops",
						       json_nexthop_array);
			}

			for (ALL_LIST_ELEMENTS(or->paths, pnode, pnnode,
					       path)) {
				if (json) {
					json_nexthop = json_object_new_object();
					json_object_array_add(
						json_nexthop_array,
						json_nexthop);
				}
				if (if_lookup_by_index(path->ifindex,
						       ospf->vrf_id)) {

					if (path->nexthop.s_addr
					    == INADDR_ANY) {
						if (json) {
							json_object_string_add(
								json_nexthop,
								"ip", " ");
							json_object_string_add(
								json_nexthop,
								"directly attached to",
								ifindex2ifname(
									path->ifindex,
									ospf->vrf_id));
						} else {
							vty_out(vty,
								"%24s   directly attached to %s\n",
								"",
								ifindex2ifname(
									path->ifindex,
									ospf->vrf_id));
						}
					} else {
						if (json) {
							json_object_string_add(
								json_nexthop,
								"ip",
								inet_ntop(
									AF_INET,
									&path->nexthop,
									buf,
									sizeof(buf)));
							json_object_string_add(
								json_nexthop,
								"via",
								ifindex2ifname(
									path->ifindex,
									ospf->vrf_id));
						} else {
							vty_out(vty,
								"%24s   via %pI4, %s\n",
								"",
								&path->nexthop,
								ifindex2ifname(
									path->ifindex,
									ospf->vrf_id));
						}
					}
				}
			}
		}
	}
	if (!json)
		vty_out(vty, "\n");
}

static void show_ip_ospf_route_router(struct vty *vty, struct ospf *ospf,
				      struct route_table *rtrs,
				      json_object *json)
{
	struct route_node *rn;
	struct ospf_route * or ;
	struct listnode *pnode;
	struct listnode *node;
	struct ospf_path *path;
	char buf[PREFIX_STRLEN];
	json_object *json_route = NULL, *json_nexthop_array = NULL,
		    *json_nexthop = NULL;

	if (!json)
		vty_out(vty,
			"============ OSPF router routing table =============\n");

	for (rn = route_top(rtrs); rn; rn = route_next(rn)) {
		if (rn->info == NULL)
			continue;
		int flag = 0;

		if (json) {
			json_route = json_object_new_object();
			json_object_object_add(
				json, inet_ntop(AF_INET, &rn->p.u.prefix4,
						buf, sizeof(buf)),
				json_route);
			json_object_string_add(json_route, "routeType", "R ");
		} else {
			vty_out(vty, "R    %-15pI4    ",
				&rn->p.u.prefix4);
		}

		for (ALL_LIST_ELEMENTS_RO((struct list *)rn->info, node, or)) {
			if (flag++) {
				if (!json)
					vty_out(vty, "%24s", "");
			}

			/* Show path. */
			if (json) {
				json_object_int_add(json_route, "cost",
						    or->cost);
				json_object_string_add(
					json_route, "area",
					inet_ntop(AF_INET, &or->u.std.area_id,
						  buf, sizeof(buf)));
				if (or->path_type == OSPF_PATH_INTER_AREA)
					json_object_boolean_true_add(json_route,
								     "IA");
				if (or->u.std.flags & ROUTER_LSA_BORDER)
					json_object_string_add(json_route,
							       "routerType",
							       "abr");
				else if (or->u.std.flags & ROUTER_LSA_EXTERNAL)
					json_object_string_add(json_route,
							       "routerType",
							       "asbr");
			} else {
				vty_out(vty, "%s [%d] area: %pI4",
					(or->path_type == OSPF_PATH_INTER_AREA
						 ? "IA"
						 : "  "),
					or->cost, &or->u.std.area_id);
				/* Show flags. */
				vty_out(vty, "%s%s\n",
					(or->u.std.flags & ROUTER_LSA_BORDER
						 ? ", ABR"
						 : ""),
					(or->u.std.flags & ROUTER_LSA_EXTERNAL
						 ? ", ASBR"
						 : ""));
			}

			if (json) {
				json_nexthop_array = json_object_new_array();
				json_object_object_add(json_route, "nexthops",
						       json_nexthop_array);
			}

			for (ALL_LIST_ELEMENTS_RO(or->paths, pnode, path)) {
				if (json) {
					json_nexthop = json_object_new_object();
					json_object_array_add(
						json_nexthop_array,
						json_nexthop);
				}
				if (if_lookup_by_index(path->ifindex,
						       ospf->vrf_id)) {
					if (path->nexthop.s_addr
					    == INADDR_ANY) {
						if (json) {
							json_object_string_add(
								json_nexthop,
								"ip", " ");
							json_object_string_add(
								json_nexthop,
								"directly attached to",
								ifindex2ifname(
									path->ifindex,
									ospf->vrf_id));
						} else {
							vty_out(vty,
								"%24s   directly attached to %s\n",
								"",
								ifindex2ifname(
									path->ifindex,
									ospf->vrf_id));
						}
					} else {
						if (json) {
							json_object_string_add(
								json_nexthop,
								"ip",
								inet_ntop(
									AF_INET,
									&path->nexthop,
									buf, sizeof(buf)));
							json_object_string_add(
								json_nexthop,
								"via",
								ifindex2ifname(
									path->ifindex,
									ospf->vrf_id));
						} else {
							vty_out(vty,
								"%24s   via %pI4, %s\n",
								"",
								&path->nexthop,
								ifindex2ifname(
									path->ifindex,
									ospf->vrf_id));
						}
					}
				}
			}
		}
	}
	if (!json)
		vty_out(vty, "\n");
}

static void show_ip_ospf_route_external(struct vty *vty, struct ospf *ospf,
					struct route_table *rt,
					json_object *json)
{
	struct route_node *rn;
	struct ospf_route *er;
	struct listnode *pnode, *pnnode;
	struct ospf_path *path;
	char buf[PREFIX_STRLEN];
	json_object *json_route = NULL, *json_nexthop_array = NULL,
		    *json_nexthop = NULL;

	if (!json)
		vty_out(vty,
			"============ OSPF external routing table ===========\n");

	for (rn = route_top(rt); rn; rn = route_next(rn)) {
		if ((er = rn->info) == NULL)
			continue;

		char buf1[19];

		snprintfrr(buf1, sizeof(buf1), "%pFX", &rn->p);
		if (json) {
			json_route = json_object_new_object();
			json_object_object_add(json, buf1, json_route);
		}

		switch (er->path_type) {
		case OSPF_PATH_TYPE1_EXTERNAL:
			if (json) {
				json_object_string_add(json_route, "routeType",
						       "N E1");
				json_object_int_add(json_route, "cost",
						    er->cost);
				json_object_int_add(json_route, "tag",
						    er->u.ext.tag);
			} else {
				vty_out(vty,
					"N E1 %-18s    [%d] tag: %" ROUTE_TAG_PRI
					"\n",
					buf1, er->cost, er->u.ext.tag);
			}
			break;
		case OSPF_PATH_TYPE2_EXTERNAL:
			if (json) {
				json_object_string_add(json_route, "routeType",
						       "N E2");
				json_object_int_add(json_route, "cost",
						    er->cost);
				json_object_int_add(json_route, "type2cost",
						    er->u.ext.type2_cost);
				json_object_int_add(json_route, "tag",
						    er->u.ext.tag);
			} else {
				vty_out(vty,
					"N E2 %-18s    [%d/%d] tag: %" ROUTE_TAG_PRI
					"\n",
					buf1, er->cost, er->u.ext.type2_cost,
					er->u.ext.tag);
			}
			break;
		}

		if (json) {
			json_nexthop_array = json_object_new_array();
			json_object_object_add(json_route, "nexthops",
					       json_nexthop_array);
		}

		for (ALL_LIST_ELEMENTS(er->paths, pnode, pnnode, path)) {
			if (json) {
				json_nexthop = json_object_new_object();
				json_object_array_add(json_nexthop_array,
						      json_nexthop);
			}

			if (if_lookup_by_index(path->ifindex, ospf->vrf_id)) {
				if (path->nexthop.s_addr == INADDR_ANY) {
					if (json) {
						json_object_string_add(
							json_nexthop, "ip",
							" ");
						json_object_string_add(
							json_nexthop,
							"directly attached to",
							ifindex2ifname(
								path->ifindex,
								ospf->vrf_id));
					} else {
						vty_out(vty,
							"%24s   directly attached to %s\n",
							"",
							ifindex2ifname(
								path->ifindex,
								ospf->vrf_id));
					}
				} else {
					if (json) {
						json_object_string_add(
							json_nexthop, "ip",
							inet_ntop(
								AF_INET,
								&path->nexthop,
								buf,
								sizeof(buf)));
						json_object_string_add(
							json_nexthop, "via",
							ifindex2ifname(
								path->ifindex,
								ospf->vrf_id));
					} else {
						vty_out(vty,
							"%24s   via %pI4, %s\n",
							"",
							&path->nexthop,
							ifindex2ifname(
								path->ifindex,
								ospf->vrf_id));
					}
				}
			}
		}
	}
	if (!json)
		vty_out(vty, "\n");
}

static int show_ip_ospf_border_routers_common(struct vty *vty,
					      struct ospf *ospf,
					      uint8_t use_vrf)
{
	if (ospf->instance)
		vty_out(vty, "\nOSPF Instance: %d\n\n", ospf->instance);

	ospf_show_vrf_name(ospf, vty, NULL, use_vrf);

	if (ospf->new_table == NULL) {
		vty_out(vty, "No OSPF routing information exist\n");
		return CMD_SUCCESS;
	}

	/* Show Network routes.
	show_ip_ospf_route_network (vty, ospf->new_table);   */

	/* Show Router routes. */
	show_ip_ospf_route_router(vty, ospf, ospf->new_rtrs, NULL);

	vty_out(vty, "\n");

	return CMD_SUCCESS;
}

DEFUN (show_ip_ospf_border_routers,
       show_ip_ospf_border_routers_cmd,
       "show ip ospf [vrf <NAME|all>] border-routers",
       SHOW_STR
       IP_STR
       "OSPF information\n"
       VRF_CMD_HELP_STR
       "All VRFs\n"
       "Show all the ABR's and ASBR's\n")
{
	struct ospf *ospf = NULL;
	struct listnode *node = NULL;
	char *vrf_name = NULL;
	bool all_vrf = false;
	int ret = CMD_SUCCESS;
	int inst = 0;
	int idx_vrf = 0;
	uint8_t use_vrf = 0;

	OSPF_FIND_VRF_ARGS(argv, argc, idx_vrf, vrf_name, all_vrf);

	if (vrf_name) {
		bool ospf_output = false;

		use_vrf = 1;

		if (all_vrf) {
			for (ALL_LIST_ELEMENTS_RO(om->ospf, node, ospf)) {
				if (!ospf->oi_running)
					continue;

				ospf_output = true;
				ret = show_ip_ospf_border_routers_common(
					vty, ospf, use_vrf);
			}

			if (!ospf_output)
				vty_out(vty, "%% OSPF instance not found\n");
		} else {
			ospf = ospf_lookup_by_inst_name(inst, vrf_name);
			if (ospf == NULL || !ospf->oi_running) {
				vty_out(vty, "%% OSPF instance not found\n");
				return CMD_SUCCESS;
			}

			ret = show_ip_ospf_border_routers_common(vty, ospf,
								 use_vrf);
		}
	} else {
		/* Display default ospf (instance 0) info */
		ospf = ospf_lookup_by_vrf_id(VRF_DEFAULT);
		if (ospf == NULL || !ospf->oi_running) {
			vty_out(vty, "%% OSPF instance not found\n");
			return CMD_SUCCESS;
		}

		ret = show_ip_ospf_border_routers_common(vty, ospf, use_vrf);
	}

	return ret;
}

DEFUN (show_ip_ospf_instance_border_routers,
       show_ip_ospf_instance_border_routers_cmd,
       "show ip ospf (1-65535) border-routers",
       SHOW_STR
       IP_STR
       "OSPF information\n"
       "Instance ID\n"
       "Show all the ABR's and ASBR's\n")
{
	int idx_number = 3;
	struct ospf *ospf;
	unsigned short instance = 0;

	instance = strtoul(argv[idx_number]->arg, NULL, 10);
	if (instance != ospf_instance)
		return CMD_NOT_MY_INSTANCE;

	ospf = ospf_lookup_instance(instance);
	if (!ospf || !ospf->oi_running)
		return CMD_SUCCESS;

	return show_ip_ospf_border_routers_common(vty, ospf, 0);
}

static int show_ip_ospf_route_common(struct vty *vty, struct ospf *ospf,
				     json_object *json, uint8_t use_vrf)
{
	json_object *json_vrf = NULL;

	if (ospf->instance)
		vty_out(vty, "\nOSPF Instance: %d\n\n", ospf->instance);


	if (json) {
		if (use_vrf)
			json_vrf = json_object_new_object();
		else
			json_vrf = json;
	}

	ospf_show_vrf_name(ospf, vty, json_vrf, use_vrf);

	if (ospf->new_table == NULL) {
		vty_out(vty, "No OSPF routing information exist\n");
		return CMD_SUCCESS;
	}

	/* Show Network routes. */
	show_ip_ospf_route_network(vty, ospf, ospf->new_table, json_vrf);

	/* Show Router routes. */
	show_ip_ospf_route_router(vty, ospf, ospf->new_rtrs, json_vrf);

	/* Show AS External routes. */
	show_ip_ospf_route_external(vty, ospf, ospf->old_external_route,
				    json_vrf);

	if (json) {
		if (use_vrf) {
			// json_object_object_add(json_vrf, "areas",
			// json_areas);
			if (ospf->vrf_id == VRF_DEFAULT)
				json_object_object_add(json, "default",
						       json_vrf);
			else
				json_object_object_add(json, ospf->name,
						       json_vrf);
		}
	} else {
		vty_out(vty, "\n");
	}

	return CMD_SUCCESS;
}

DEFUN (show_ip_ospf_route,
       show_ip_ospf_route_cmd,
	"show ip ospf [vrf <NAME|all>] route [json]",
	SHOW_STR
	IP_STR
	"OSPF information\n"
	VRF_CMD_HELP_STR
	"All VRFs\n"
	"OSPF routing table\n"
	JSON_STR)
{
	struct ospf *ospf = NULL;
	struct listnode *node = NULL;
	char *vrf_name = NULL;
	bool all_vrf = false;
	int ret = CMD_SUCCESS;
	int inst = 0;
	int idx_vrf = 0;
	uint8_t use_vrf = 0;
	bool uj = use_json(argc, argv);
	json_object *json = NULL;

	if (uj)
		json = json_object_new_object();

	OSPF_FIND_VRF_ARGS(argv, argc, idx_vrf, vrf_name, all_vrf);

	/* vrf input is provided could be all or specific vrf*/
	if (vrf_name) {
		bool ospf_output = false;

		use_vrf = 1;

		if (all_vrf) {
			for (ALL_LIST_ELEMENTS_RO(om->ospf, node, ospf)) {
				if (!ospf->oi_running)
					continue;
				ospf_output = true;
				ret = show_ip_ospf_route_common(vty, ospf, json,
								use_vrf);
			}

			if (uj) {
				/* Keep Non-pretty format */
				vty_out(vty, "%s\n",
					json_object_to_json_string_ext(
						json,
						JSON_C_TO_STRING_NOSLASHESCAPE));
				json_object_free(json);
			} else if (!ospf_output)
				vty_out(vty, "%% OSPF instance not found\n");

			return ret;
		}
		ospf = ospf_lookup_by_inst_name(inst, vrf_name);
		if (ospf == NULL || !ospf->oi_running) {
			if (uj) {
				vty_out(vty, "%s\n",
					json_object_to_json_string_ext(
						json,
						JSON_C_TO_STRING_PRETTY
							| JSON_C_TO_STRING_NOSLASHESCAPE));
				json_object_free(json);
			} else
				vty_out(vty, "%% OSPF instance not found\n");

			return CMD_SUCCESS;
		}
	} else {
		/* Display default ospf (instance 0) info */
		ospf = ospf_lookup_by_vrf_id(VRF_DEFAULT);
		if (ospf == NULL || !ospf->oi_running) {
			if (uj) {
				vty_out(vty, "%s\n",
					json_object_to_json_string_ext(
						json,
						JSON_C_TO_STRING_PRETTY
							| JSON_C_TO_STRING_NOSLASHESCAPE));
				json_object_free(json);
			} else
				vty_out(vty, "%% OSPF instance not found\n");

			return CMD_SUCCESS;
		}
	}

	if (ospf) {
		ret = show_ip_ospf_route_common(vty, ospf, json, use_vrf);
		/* Keep Non-pretty format */
		if (uj)
			vty_out(vty, "%s\n",
				json_object_to_json_string_ext(
					json, JSON_C_TO_STRING_NOSLASHESCAPE));
	}

	if (uj)
		json_object_free(json);

	return ret;
}

DEFUN (show_ip_ospf_instance_route,
       show_ip_ospf_instance_route_cmd,
       "show ip ospf (1-65535) route",
       SHOW_STR
       IP_STR
       "OSPF information\n"
       "Instance ID\n"
       "OSPF routing table\n")
{
	int idx_number = 3;
	struct ospf *ospf;
	unsigned short instance = 0;

	instance = strtoul(argv[idx_number]->arg, NULL, 10);
	if (instance != ospf_instance)
		return CMD_NOT_MY_INSTANCE;

	ospf = ospf_lookup_instance(instance);
	if (!ospf || !ospf->oi_running)
		return CMD_SUCCESS;

	return show_ip_ospf_route_common(vty, ospf, NULL, 0);
}


DEFUN (show_ip_ospf_vrfs,
	show_ip_ospf_vrfs_cmd,
	"show ip ospf vrfs [json]",
	SHOW_STR
	IP_STR
	"OSPF information\n"
	"Show OSPF VRFs \n"
	JSON_STR)
{
	bool uj = use_json(argc, argv);
	json_object *json = NULL;
	json_object *json_vrfs = NULL;
	struct ospf *ospf = NULL;
	struct listnode *node = NULL;
	int count = 0;
	char buf[PREFIX_STRLEN];
	static const char header[] = "Name                       Id     RouterId  ";

	if (uj) {
		json = json_object_new_object();
		json_vrfs = json_object_new_object();
	}

	for (ALL_LIST_ELEMENTS_RO(om->ospf, node, ospf)) {
		json_object *json_vrf = NULL;
		const char *name = NULL;
		int64_t vrf_id_ui = 0;

		count++;

		if (!uj && count == 1)
			vty_out(vty, "%s\n", header);
		if (uj)
			json_vrf = json_object_new_object();

		if (ospf->vrf_id == VRF_DEFAULT)
			name = VRF_DEFAULT_NAME;
		else
			name = ospf->name;

		vrf_id_ui = (ospf->vrf_id == VRF_UNKNOWN)
				    ? -1
				    : (int64_t)ospf->vrf_id;

		if (uj) {
			json_object_int_add(json_vrf, "vrfId", vrf_id_ui);
			json_object_string_add(
				json_vrf, "routerId",
				inet_ntop(AF_INET, &ospf->router_id,
					  buf, sizeof(buf)));

			json_object_object_add(json_vrfs, name, json_vrf);

		} else {
			vty_out(vty, "%-25s  %-5d  %-16pI4  \n", name,
				ospf->vrf_id, &ospf->router_id);
		}
	}

	if (uj) {
		json_object_object_add(json, "vrfs", json_vrfs);
		json_object_int_add(json, "totalVrfs", count);

		vty_out(vty, "%s\n", json_object_to_json_string_ext(
					     json, JSON_C_TO_STRING_PRETTY));
		json_object_free(json);
	} else {
		if (count)
			vty_out(vty, "\nTotal number of OSPF VRFs: %d\n",
				count);
	}

	return CMD_SUCCESS;
}
DEFPY (clear_ip_ospf_neighbor,
       clear_ip_ospf_neighbor_cmd,
       "clear ip ospf [(1-65535)]$instance neighbor [A.B.C.D$nbr_id]",
       CLEAR_STR
       IP_STR
       "OSPF information\n"
       "Instance ID\n"
       "Reset OSPF Neighbor\n"
       "Neighbor ID\n")
{
	struct listnode *node;
	struct ospf *ospf = NULL;

	/* If user does not specify the arguments,
	 * instance = 0 and nbr_id = 0.0.0.0
	 */
	if (instance != 0) {
		/* This means clear only the particular ospf process */
		if (instance != ospf_instance)
			return CMD_NOT_MY_INSTANCE;
	}

	/* Clear all the ospf processes */
	for (ALL_LIST_ELEMENTS_RO(om->ospf, node, ospf)) {
		if (!ospf->oi_running)
			continue;

		if (nbr_id_str && IPV4_ADDR_SAME(&ospf->router_id, &nbr_id)) {
			vty_out(vty, "Self router-id is not allowed.\r\n ");
			return CMD_SUCCESS;
		}

		ospf_neighbor_reset(ospf, nbr_id, nbr_id_str);
	}

	return CMD_SUCCESS;
}

DEFPY (clear_ip_ospf_process,
       clear_ip_ospf_process_cmd,
       "clear ip ospf [(1-65535)]$instance process",
       CLEAR_STR
       IP_STR
       "OSPF information\n"
       "Instance ID\n"
       "Reset OSPF Process\n")
{
	struct listnode *node;
	struct ospf *ospf = NULL;

	/* Check if instance is not passed as an argument */
	if (instance != 0) {
		/* This means clear only the particular ospf process */
		if (instance != ospf_instance)
			return CMD_NOT_MY_INSTANCE;
	}

	/* Clear all the ospf processes */
	for (ALL_LIST_ELEMENTS_RO(om->ospf, node, ospf)) {
		if (!ospf->oi_running)
			continue;

		ospf_process_reset(ospf);
	}

	return CMD_SUCCESS;
}

static const char *const ospf_abr_type_str[] = {
	"unknown", "standard", "ibm", "cisco", "shortcut"
};

static const char *const ospf_shortcut_mode_str[] = {
	"default", "enable", "disable"
};
static int ospf_vty_external_rt_walkcb(struct hash_bucket *bucket,
					void *arg)
{
	struct external_info *ei = bucket->data;
	struct vty *vty = (struct vty *)arg;
	static unsigned int count;

	vty_out(vty, "%-4pI4/%d, ", &ei->p.prefix, ei->p.prefixlen);
	count++;

	if (count % 5 == 0)
		vty_out(vty, "\n");

	if (OSPF_EXTERNAL_RT_COUNT(ei->aggr_route) == count)
		count = 0;

	return HASHWALK_CONTINUE;
}

static int ospf_json_external_rt_walkcb(struct hash_bucket *bucket,
					void *arg)
{
	struct external_info *ei = bucket->data;
	struct json_object *json = (struct json_object *)arg;
	char buf[PREFIX2STR_BUFFER];
	char exnalbuf[20];
	static unsigned int count;

	prefix2str(&ei->p, buf, sizeof(buf));

	snprintf(exnalbuf, 20, "Exnl Addr-%d", count);

	json_object_string_add(json, exnalbuf, buf);

	count++;

	if (OSPF_EXTERNAL_RT_COUNT(ei->aggr_route) == count)
		count = 0;

	return HASHWALK_CONTINUE;
}

static int ospf_show_summary_address(struct vty *vty, struct ospf *ospf,
				     uint8_t use_vrf, json_object *json,
				     bool uj, bool detail)
{
	struct route_node *rn;
	json_object *json_vrf = NULL;
	int mtype = 0;
	int mval = 0;
	static char header[] =
		"Summary-address     Metric-type     Metric     Tag         External_Rt_count\n";

	mtype = metric_type(ospf, 0, ospf->instance);
	mval = metric_value(ospf, 0, ospf->instance);

	if (!uj)
		vty_out(vty, "%s\n", header);

	if (uj) {
		if (use_vrf)
			json_vrf = json_object_new_object();
		else
			json_vrf = json;
	}

	if (ospf->instance) {
		if (uj)
			json_object_int_add(json, "ospfInstance",
					    ospf->instance);
		else
			vty_out(vty, "\nOSPF Instance: %d\n\n", ospf->instance);
	}

	ospf_show_vrf_name(ospf, vty, json_vrf, use_vrf);

	if (!uj)
		vty_out(vty, "aggregation delay interval :%d(in seconds)\n\n",
			ospf->aggr_delay_interval);
	else
		json_object_int_add(json_vrf, "aggregation delay interval",
				    ospf->aggr_delay_interval);

	for (rn = route_top(ospf->rt_aggr_tbl); rn; rn = route_next(rn))
		if (rn->info) {
			struct ospf_external_aggr_rt *aggr = rn->info;
			json_object *json_aggr = NULL;
			char buf[PREFIX2STR_BUFFER];

			prefix2str(&aggr->p, buf, sizeof(buf));

			if (uj) {

				json_aggr = json_object_new_object();

				json_object_object_add(json_vrf, buf,
						       json_aggr);

				json_object_string_add(json_aggr,
						       "Summary address", buf);

				json_object_string_add(
					json_aggr, "Metric-type",
					(mtype == EXTERNAL_METRIC_TYPE_1)
						? "E1"
						: "E2");

				json_object_int_add(json_aggr, "Metric", mval);

				json_object_int_add(json_aggr, "Tag",
						    aggr->tag);

				json_object_int_add(
					json_aggr, "External route count",
					OSPF_EXTERNAL_RT_COUNT(aggr));

				if (OSPF_EXTERNAL_RT_COUNT(aggr) && detail) {
					hash_walk(
						aggr->match_extnl_hash,
						ospf_json_external_rt_walkcb,
						json_aggr);
				}

			} else {
				vty_out(vty, "%-20s", buf);

				(mtype == EXTERNAL_METRIC_TYPE_1)
					? vty_out(vty, "%-16s", "E1")
					: vty_out(vty, "%-16s", "E2");
				vty_out(vty, "%-11d", mval);

				vty_out(vty, "%-12u", aggr->tag);

				vty_out(vty, "%-5ld\n",
					OSPF_EXTERNAL_RT_COUNT(aggr));

				if (OSPF_EXTERNAL_RT_COUNT(aggr) && detail) {
					vty_out(vty,
						"Matched External routes:\n");
					hash_walk(
						aggr->match_extnl_hash,
						ospf_vty_external_rt_walkcb,
						vty);
					vty_out(vty, "\n");
				}

				vty_out(vty, "\n");
			}
		}

	if (uj) {
		if (use_vrf) {
			if (ospf->vrf_id == VRF_DEFAULT)
				json_object_object_add(json, "default",
						       json_vrf);
			else
				json_object_object_add(json, ospf->name,
						       json_vrf);
		}
	} else
		vty_out(vty, "\n");

	return CMD_SUCCESS;
}

DEFUN (show_ip_ospf_external_aggregator,
       show_ip_ospf_external_aggregator_cmd,
       "show ip ospf [vrf <NAME|all>] summary-address [detail] [json]",
       SHOW_STR IP_STR
       "OSPF information\n"
       VRF_CMD_HELP_STR
       "All VRFs\n"
       "Show external summary addresses\n"
       "Detailed informtion\n"
       JSON_STR)
{
	char *vrf_name = NULL;
	bool all_vrf = false;
	int ret = CMD_SUCCESS;
	int idx_vrf = 0;
	int idx = 0;
	uint8_t use_vrf = 0;
	bool uj = use_json(argc, argv);
	struct ospf *ospf = NULL;
	json_object *json = NULL;
	struct listnode *node = NULL;
	int inst = 0;
	bool detail = false;

	OSPF_FIND_VRF_ARGS(argv, argc, idx_vrf, vrf_name, all_vrf);

	if (argv_find(argv, argc, "detail", &idx))
		detail = true;

	if (uj)
		json = json_object_new_object();

	/* vrf input is provided */
	if (vrf_name) {
		use_vrf = 1;
		if (all_vrf) {
			for (ALL_LIST_ELEMENTS_RO(om->ospf, node, ospf)) {
				if (!ospf->oi_running)
					continue;
				ret = ospf_show_summary_address(
					vty, ospf, use_vrf, json, uj, detail);
			}

			if (uj) {
				vty_out(vty, "%s\n",
					json_object_to_json_string_ext(
						json, JSON_C_TO_STRING_PRETTY));
				json_object_free(json);
			}

			return ret;
		}

		ospf = ospf_lookup_by_inst_name(inst, vrf_name);

		if (ospf == NULL || !ospf->oi_running) {
			if (uj) {
				vty_out(vty, "%s\n",
					json_object_to_json_string_ext(
						json, JSON_C_TO_STRING_PRETTY));
				json_object_free(json);
			} else
				vty_out(vty, "%% OSPF instance not found\n");

			return CMD_SUCCESS;
		}
		ospf_show_summary_address(vty, ospf, use_vrf, json, uj, detail);

	} else {
		/* Default Vrf */
		ospf = ospf_lookup_by_vrf_id(VRF_DEFAULT);
		if (ospf == NULL || !ospf->oi_running) {
			if (uj) {
				vty_out(vty, "%s\n",
					json_object_to_json_string_ext(
						json, JSON_C_TO_STRING_PRETTY));
				json_object_free(json);
			} else
				vty_out(vty, "%% OSPF instance not found\n");

			return CMD_SUCCESS;
		}

		ospf_show_summary_address(vty, ospf, use_vrf, json, uj, detail);
	}

	if (uj) {
		vty_out(vty, "%s\n", json_object_to_json_string_ext(
					     json, JSON_C_TO_STRING_PRETTY));
		json_object_free(json);
	}
	return CMD_SUCCESS;
}

static const char *const ospf_int_type_str[] = {
	"unknown", /* should never be used. */
	"point-to-point",
	"broadcast",
	"non-broadcast",
	"point-to-multipoint",
	"virtual-link", /* should never be used. */
	"loopback"
};

static const char *interface_config_auth_str(struct ospf_if_params *params)
{
	if (!OSPF_IF_PARAM_CONFIGURED(params, auth_type)
	    || params->auth_type == OSPF_AUTH_NOTSET)
		return NULL;

	/* Translation tables are not that much help
	 * here due to syntax
	 * of the simple option */
	switch (params->auth_type) {

	case OSPF_AUTH_NULL:
		return " null";

	case OSPF_AUTH_SIMPLE:
		return "";

	case OSPF_AUTH_CRYPTOGRAPHIC:
		return " message-digest";
	}

	return "";
}

static int config_write_interface_one(struct vty *vty, struct vrf *vrf)
{
	struct listnode *node;
	struct interface *ifp;
	struct crypt_key *ck;
	struct route_node *rn = NULL;
	struct ospf_if_params *params;
	const char *auth_str;
	int write = 0;

	FOR_ALL_INTERFACES (vrf, ifp) {

		if (memcmp(ifp->name, "VLINK", 5) == 0)
			continue;

		vty_frame(vty, "!\n");
		if (ifp->vrf_id == VRF_DEFAULT)
			vty_frame(vty, "interface %s\n", ifp->name);
		else
			vty_frame(vty, "interface %s vrf %s\n", ifp->name,
				  vrf->name);
		if (ifp->desc)
			vty_out(vty, " description %s\n", ifp->desc);

		write++;

		params = IF_DEF_PARAMS(ifp);

		do {
			/* Interface Network print. */
			if (OSPF_IF_PARAM_CONFIGURED(params, type)
			    && params->type != OSPF_IFTYPE_LOOPBACK) {
				if (params->type != ospf_default_iftype(ifp)) {
					vty_out(vty, " ip ospf network %s",
						ospf_int_type_str
							[params->type]);
					if (params->type
						    == OSPF_IFTYPE_POINTOPOINT
					    && params->ptp_dmvpn)
						vty_out(vty, " dmvpn");
					if (params != IF_DEF_PARAMS(ifp) && rn)
						vty_out(vty, " %pI4",
							&rn->p.u.prefix4);
					vty_out(vty, "\n");
				}
			}

			/* OSPF interface authentication print */
			auth_str = interface_config_auth_str(params);
			if (auth_str) {
				vty_out(vty, " ip ospf authentication%s",
					auth_str);
				if (params != IF_DEF_PARAMS(ifp) && rn)
					vty_out(vty, " %pI4",
						&rn->p.u.prefix4);
				vty_out(vty, "\n");
			}

			/* Simple Authentication Password print. */
			if (OSPF_IF_PARAM_CONFIGURED(params, auth_simple)
			    && params->auth_simple[0] != '\0') {
				vty_out(vty, " ip ospf authentication-key %s",
					params->auth_simple);
				if (params != IF_DEF_PARAMS(ifp) && rn)
					vty_out(vty, " %pI4",
						&rn->p.u.prefix4);
				vty_out(vty, "\n");
			}

			/* Cryptographic Authentication Key print. */
			if (params && params->auth_crypt) {
				for (ALL_LIST_ELEMENTS_RO(params->auth_crypt,
							  node, ck)) {
					vty_out(vty,
						" ip ospf message-digest-key %d md5 %s",
						ck->key_id, ck->auth_key);
					if (params != IF_DEF_PARAMS(ifp) && rn)
						vty_out(vty, " %pI4",
							&rn->p.u.prefix4);
					vty_out(vty, "\n");
				}
			}

			/* Interface Output Cost print. */
			if (OSPF_IF_PARAM_CONFIGURED(params, output_cost_cmd)) {
				vty_out(vty, " ip ospf cost %u",
					params->output_cost_cmd);
				if (params != IF_DEF_PARAMS(ifp) && rn)
					vty_out(vty, " %pI4",
						&rn->p.u.prefix4);
				vty_out(vty, "\n");
			}

			/* Hello Interval print. */
			if (OSPF_IF_PARAM_CONFIGURED(params, v_hello)
			    && params->v_hello != OSPF_HELLO_INTERVAL_DEFAULT) {
				vty_out(vty, " ip ospf hello-interval %u",
					params->v_hello);
				if (params != IF_DEF_PARAMS(ifp) && rn)
					vty_out(vty, " %pI4",
						&rn->p.u.prefix4);
				vty_out(vty, "\n");
			}


			/* Router Dead Interval print. */
			if (OSPF_IF_PARAM_CONFIGURED(params, v_wait)
			    && params->is_v_wait_set) {
				vty_out(vty, " ip ospf dead-interval ");

				/* fast hello ? */
				if (OSPF_IF_PARAM_CONFIGURED(params,
							     fast_hello))
					vty_out(vty,
						"minimal hello-multiplier %d",
						params->fast_hello);
				else
					vty_out(vty, "%u", params->v_wait);

				if (params != IF_DEF_PARAMS(ifp) && rn)
					vty_out(vty, " %pI4",
						&rn->p.u.prefix4);
				vty_out(vty, "\n");
			}

			/* Router Priority print. */
			if (OSPF_IF_PARAM_CONFIGURED(params, priority)
			    && params->priority
				       != OSPF_ROUTER_PRIORITY_DEFAULT) {
				vty_out(vty, " ip ospf priority %u",
					params->priority);
				if (params != IF_DEF_PARAMS(ifp) && rn)
					vty_out(vty, " %pI4",
						&rn->p.u.prefix4);
				vty_out(vty, "\n");
			}

			/* Retransmit Interval print. */
			if (OSPF_IF_PARAM_CONFIGURED(params,
						     retransmit_interval)
			    && params->retransmit_interval
				       != OSPF_RETRANSMIT_INTERVAL_DEFAULT) {
				vty_out(vty, " ip ospf retransmit-interval %u",
					params->retransmit_interval);
				if (params != IF_DEF_PARAMS(ifp) && rn)
					vty_out(vty, " %pI4",
						&rn->p.u.prefix4);
				vty_out(vty, "\n");
			}

			/* Transmit Delay print. */
			if (OSPF_IF_PARAM_CONFIGURED(params, transmit_delay)
			    && params->transmit_delay
				       != OSPF_TRANSMIT_DELAY_DEFAULT) {
				vty_out(vty, " ip ospf transmit-delay %u",
					params->transmit_delay);
				if (params != IF_DEF_PARAMS(ifp) && rn)
					vty_out(vty, " %pI4",
						&rn->p.u.prefix4);
				vty_out(vty, "\n");
			}

			/* Area  print. */
			if (OSPF_IF_PARAM_CONFIGURED(params, if_area)) {
				if (ospf_instance)
					vty_out(vty, " ip ospf %d",
						ospf_instance);
				else
					vty_out(vty, " ip ospf");

				char buf[INET_ADDRSTRLEN];

				area_id2str(buf, sizeof(buf), &params->if_area,
					    params->if_area_id_fmt);
				vty_out(vty, " area %s", buf);
				if (params != IF_DEF_PARAMS(ifp) && rn)
					vty_out(vty, " %pI4",
						&rn->p.u.prefix4);
				vty_out(vty, "\n");
			}

			/* bfd  print. */
			if (params && params->bfd_config)
				ospf_bfd_write_config(vty, params);

			/* MTU ignore print. */
			if (OSPF_IF_PARAM_CONFIGURED(params, mtu_ignore)
			    && params->mtu_ignore != OSPF_MTU_IGNORE_DEFAULT) {
				if (params->mtu_ignore == 0)
					vty_out(vty, " no ip ospf mtu-ignore");
				else
					vty_out(vty, " ip ospf mtu-ignore");
				if (params != IF_DEF_PARAMS(ifp) && rn)
					vty_out(vty, " %pI4",
						&rn->p.u.prefix4);
				vty_out(vty, "\n");
			}

			if (OSPF_IF_PARAM_CONFIGURED(params,
						     passive_interface)) {
				vty_out(vty, " %sip ospf passive",
					params->passive_interface
							== OSPF_IF_ACTIVE
						? "no "
						: "");
				if (params != IF_DEF_PARAMS(ifp) && rn)
					vty_out(vty, " %pI4", &rn->p.u.prefix4);
				vty_out(vty, "\n");
			}

			/* LDP-Sync print */
			if (params && params->ldp_sync_info)
				ospf_ldp_sync_if_write_config(vty, params);

			while (1) {
				if (rn == NULL)
					rn = route_top(IF_OIFS_PARAMS(ifp));
				else
					rn = route_next(rn);

				if (rn == NULL)
					break;
				params = rn->info;
				if (params != NULL)
					break;
			}
		} while (rn);

		ospf_opaque_config_write_if(vty, ifp);

		vty_endframe(vty, "exit\n!\n");
	}

	return write;
}

/* Configuration write function for ospfd. */
static int config_write_interface(struct vty *vty)
{
	int write = 0;
	struct vrf *vrf = NULL;

	/* Display all VRF aware OSPF interface configuration */
	RB_FOREACH (vrf, vrf_name_head, &vrfs_by_name) {
		write += config_write_interface_one(vty, vrf);
	}

	return write;
}

static int config_write_network_area(struct vty *vty, struct ospf *ospf)
{
	struct route_node *rn;
	char buf[INET_ADDRSTRLEN];

	/* `network area' print. */
	for (rn = route_top(ospf->networks); rn; rn = route_next(rn))
		if (rn->info) {
			struct ospf_network *n = rn->info;

			/* Create Area ID string by specified Area ID format. */
			if (n->area_id_fmt == OSPF_AREA_ID_FMT_DOTTEDQUAD)
				inet_ntop(AF_INET, &n->area_id, buf,
					  sizeof(buf));
			else
				snprintf(buf, sizeof(buf), "%lu",
					 (unsigned long int)ntohl(
						 n->area_id.s_addr));

			/* Network print. */
			vty_out(vty, " network %pFX area %s\n",	&rn->p, buf);
		}

	return 0;
}

static int config_write_ospf_area(struct vty *vty, struct ospf *ospf)
{
	struct listnode *node;
	struct ospf_area *area;
	char buf[INET_ADDRSTRLEN];

	/* Area configuration print. */
	for (ALL_LIST_ELEMENTS_RO(ospf->areas, node, area)) {
		struct route_node *rn1;

		area_id2str(buf, sizeof(buf), &area->area_id,
			    area->area_id_fmt);

		if (area->auth_type != OSPF_AUTH_NULL) {
			if (area->auth_type == OSPF_AUTH_SIMPLE)
				vty_out(vty, " area %s authentication\n", buf);
			else
				vty_out(vty,
					" area %s authentication message-digest\n",
					buf);
		}

		if (area->shortcut_configured != OSPF_SHORTCUT_DEFAULT)
			vty_out(vty, " area %s shortcut %s\n", buf,
				ospf_shortcut_mode_str
					[area->shortcut_configured]);

		if ((area->external_routing == OSPF_AREA_STUB)
		    || (area->external_routing == OSPF_AREA_NSSA)) {
			if (area->external_routing == OSPF_AREA_STUB) {
				vty_out(vty, " area %s stub", buf);
				if (area->no_summary)
					vty_out(vty, " no-summary\n");
				vty_out(vty, "\n");
			} else if (area->external_routing == OSPF_AREA_NSSA) {
				switch (area->NSSATranslatorRole) {
				case OSPF_NSSA_ROLE_NEVER:
					vty_out(vty,
						" area %s nssa translate-never\n",
						buf);
					break;
				case OSPF_NSSA_ROLE_ALWAYS:
					vty_out(vty,
						" area %s nssa translate-always\n",
						buf);
					break;
				case OSPF_NSSA_ROLE_CANDIDATE:
					vty_out(vty, " area %s nssa \n", buf);
					break;
				}
				if (area->no_summary)
					vty_out(vty,
						" area %s nssa no-summary\n",
						buf);
				if (area->suppress_fa)
					vty_out(vty,
						" area %s nssa suppress-fa\n",
						buf);
			}

			if (area->default_cost != 1)
				vty_out(vty, " area %s default-cost %d\n", buf,
					area->default_cost);
		}

		for (rn1 = route_top(area->ranges); rn1; rn1 = route_next(rn1))
			if (rn1->info) {
				struct ospf_area_range *range = rn1->info;

				vty_out(vty, " area %s range %pFX", buf,
					&rn1->p);

				if (range->cost_config
				    != OSPF_AREA_RANGE_COST_UNSPEC)
					vty_out(vty, " cost %d",
						range->cost_config);

				if (!CHECK_FLAG(range->flags,
						OSPF_AREA_RANGE_ADVERTISE))
					vty_out(vty, " not-advertise");

				if (CHECK_FLAG(range->flags,
					       OSPF_AREA_RANGE_SUBSTITUTE))
					vty_out(vty, " substitute %pI4/%d",
						&range->subst_addr,
						range->subst_masklen);

				vty_out(vty, "\n");
			}

		if (EXPORT_NAME(area))
			vty_out(vty, " area %s export-list %s\n", buf,
				EXPORT_NAME(area));

		if (IMPORT_NAME(area))
			vty_out(vty, " area %s import-list %s\n", buf,
				IMPORT_NAME(area));

		if (PREFIX_NAME_IN(area))
			vty_out(vty, " area %s filter-list prefix %s in\n", buf,
				PREFIX_NAME_IN(area));

		if (PREFIX_NAME_OUT(area))
			vty_out(vty, " area %s filter-list prefix %s out\n",
				buf, PREFIX_NAME_OUT(area));
	}

	return 0;
}

static int config_write_ospf_nbr_nbma(struct vty *vty, struct ospf *ospf)
{
	struct ospf_nbr_nbma *nbr_nbma;
	struct route_node *rn;

	/* Static Neighbor configuration print. */
	for (rn = route_top(ospf->nbr_nbma); rn; rn = route_next(rn))
		if ((nbr_nbma = rn->info)) {
			vty_out(vty, " neighbor %pI4", &nbr_nbma->addr);

			if (nbr_nbma->priority
			    != OSPF_NEIGHBOR_PRIORITY_DEFAULT)
				vty_out(vty, " priority %d",
					nbr_nbma->priority);

			if (nbr_nbma->v_poll != OSPF_POLL_INTERVAL_DEFAULT)
				vty_out(vty, " poll-interval %d",
					nbr_nbma->v_poll);

			vty_out(vty, "\n");
		}

	return 0;
}

static int config_write_virtual_link(struct vty *vty, struct ospf *ospf)
{
	struct listnode *node;
	struct ospf_vl_data *vl_data;
	const char *auth_str;
	char buf[INET_ADDRSTRLEN];

	/* Virtual-Link print */
	for (ALL_LIST_ELEMENTS_RO(ospf->vlinks, node, vl_data)) {
		struct listnode *n2;
		struct crypt_key *ck;
		struct ospf_interface *oi;

		if (vl_data != NULL) {
			area_id2str(buf, sizeof(buf), &vl_data->vl_area_id,
				    vl_data->vl_area_id_fmt);
			oi = vl_data->vl_oi;

			/* timers */
			if (OSPF_IF_PARAM(oi, v_hello)
				    != OSPF_HELLO_INTERVAL_DEFAULT
			    || OSPF_IF_PARAM(oi, v_wait)
				       != OSPF_ROUTER_DEAD_INTERVAL_DEFAULT
			    || OSPF_IF_PARAM(oi, retransmit_interval)
				       != OSPF_RETRANSMIT_INTERVAL_DEFAULT
			    || OSPF_IF_PARAM(oi, transmit_delay)
				       != OSPF_TRANSMIT_DELAY_DEFAULT)
				vty_out(vty,
					" area %s virtual-link %pI4 hello-interval %d retransmit-interval %d transmit-delay %d dead-interval %d\n",
					buf, &vl_data->vl_peer,
					OSPF_IF_PARAM(oi, v_hello),
					OSPF_IF_PARAM(oi, retransmit_interval),
					OSPF_IF_PARAM(oi, transmit_delay),
					OSPF_IF_PARAM(oi, v_wait));
			else
				vty_out(vty, " area %s virtual-link %pI4\n", buf,
					&vl_data->vl_peer);
			/* Auth type */
			auth_str = interface_config_auth_str(
				IF_DEF_PARAMS(oi->ifp));
			if (auth_str)
				vty_out(vty,
					" area %s virtual-link %pI4 authentication%s\n",
					buf, &vl_data->vl_peer, auth_str);
			/* Auth key */
			if (IF_DEF_PARAMS(vl_data->vl_oi->ifp)->auth_simple[0]
			    != '\0')
				vty_out(vty,
					" area %s virtual-link %pI4 authentication-key %s\n",
					buf, &vl_data->vl_peer,
					IF_DEF_PARAMS(vl_data->vl_oi->ifp)
						->auth_simple);
			/* md5 keys */
			for (ALL_LIST_ELEMENTS_RO(
				     IF_DEF_PARAMS(vl_data->vl_oi->ifp)
					     ->auth_crypt,
				     n2, ck))
				vty_out(vty,
					" area %s virtual-link %pI4 message-digest-key %d md5 %s\n",
					buf, &vl_data->vl_peer,
					ck->key_id, ck->auth_key);
		}
	}

	return 0;
}


static int config_write_ospf_redistribute(struct vty *vty, struct ospf *ospf)
{
	int type;

	/* redistribute print. */
	for (type = 0; type < ZEBRA_ROUTE_MAX; type++) {
		struct list *red_list;
		struct listnode *node;
		struct ospf_redist *red;

		red_list = ospf->redist[type];
		if (!red_list)
			continue;

		for (ALL_LIST_ELEMENTS_RO(red_list, node, red)) {
			vty_out(vty, " redistribute %s",
				zebra_route_string(type));
			if (red->instance)
				vty_out(vty, " %d", red->instance);

			if (red->dmetric.value >= 0)
				vty_out(vty, " metric %d", red->dmetric.value);

			if (red->dmetric.type == EXTERNAL_METRIC_TYPE_1)
				vty_out(vty, " metric-type 1");

			if (ROUTEMAP_NAME(red))
				vty_out(vty, " route-map %s",
					ROUTEMAP_NAME(red));

			vty_out(vty, "\n");
		}
	}

	return 0;
}

static int ospf_cfg_write_helper_dis_rtr_walkcb(struct hash_bucket *bucket,
						void *arg)
{
	struct advRtr *rtr = bucket->data;
	struct vty *vty = (struct vty *)arg;

	vty_out(vty, " graceful-restart helper enable %pI4\n",
		&rtr->advRtrAddr);
	return HASHWALK_CONTINUE;
}

static void config_write_ospf_gr(struct vty *vty, struct ospf *ospf)
{
	if (!ospf->gr_info.restart_support)
		return;

	if (ospf->gr_info.grace_period == OSPF_DFLT_GRACE_INTERVAL)
		vty_out(vty, " graceful-restart\n");
	else
		vty_out(vty, " graceful-restart grace-period %u\n",
			ospf->gr_info.grace_period);
}

static int config_write_ospf_gr_helper(struct vty *vty, struct ospf *ospf)
{
	if (ospf->is_helper_supported)
		vty_out(vty, " graceful-restart helper enable\n");

	if (!ospf->strict_lsa_check)
		vty_out(vty,
			" no graceful-restart helper strict-lsa-checking\n");

	if (ospf->only_planned_restart)
		vty_out(vty, " graceful-restart helper planned-only\n");

	if (ospf->supported_grace_time != OSPF_MAX_GRACE_INTERVAL)
		vty_out(vty,
			" graceful-restart helper supported-grace-time %d\n",
			ospf->supported_grace_time);

	if (OSPF_HELPER_ENABLE_RTR_COUNT(ospf)) {
		hash_walk(ospf->enable_rtr_list,
			  ospf_cfg_write_helper_dis_rtr_walkcb, vty);
	}
	return 0;
}

static int config_write_ospf_external_aggregator(struct vty *vty,
						 struct ospf *ospf)
{
	struct route_node *rn;

	/* print 'summary-address A.B.C.D/M' */
	for (rn = route_top(ospf->rt_aggr_tbl); rn; rn = route_next(rn))
		if (rn->info) {
			struct ospf_external_aggr_rt *aggr = rn->info;

			vty_out(vty, " summary-address %pI4/%d ",
				&aggr->p.prefix, aggr->p.prefixlen);
			if (aggr->tag)
				vty_out(vty, " tag %u ", aggr->tag);

			if (CHECK_FLAG(aggr->flags,
				       OSPF_EXTERNAL_AGGRT_NO_ADVERTISE))
				vty_out(vty, " no-advertise");

			vty_out(vty, "\n");
		}

	return 0;
}

static int config_write_ospf_default_metric(struct vty *vty, struct ospf *ospf)
{
	if (ospf->default_metric != -1)
		vty_out(vty, " default-metric %d\n", ospf->default_metric);
	return 0;
}

static int config_write_ospf_distribute(struct vty *vty, struct ospf *ospf)
{
	int type;
	struct ospf_redist *red;

	if (ospf) {
		/* distribute-list print. */
		for (type = 0; type < ZEBRA_ROUTE_MAX; type++)
			if (DISTRIBUTE_NAME(ospf, type))
				vty_out(vty, " distribute-list %s out %s\n",
					DISTRIBUTE_NAME(ospf, type),
					zebra_route_string(type));

		/* default-information print. */
		if (ospf->default_originate != DEFAULT_ORIGINATE_NONE) {
			vty_out(vty, " default-information originate");
			if (ospf->default_originate == DEFAULT_ORIGINATE_ALWAYS)
				vty_out(vty, " always");

			red = ospf_redist_lookup(ospf, DEFAULT_ROUTE, 0);
			if (red) {
				if (red->dmetric.value >= 0)
					vty_out(vty, " metric %d",
						red->dmetric.value);

				if (red->dmetric.type == EXTERNAL_METRIC_TYPE_1)
					vty_out(vty, " metric-type 1");

				if (ROUTEMAP_NAME(red))
					vty_out(vty, " route-map %s",
						ROUTEMAP_NAME(red));
			}

			vty_out(vty, "\n");
		}
	}

	return 0;
}

static int config_write_ospf_distance(struct vty *vty, struct ospf *ospf)
{
	struct route_node *rn;
	struct ospf_distance *odistance;

	if (ospf->distance_all)
		vty_out(vty, " distance %d\n", ospf->distance_all);

	if (ospf->distance_intra || ospf->distance_inter
	    || ospf->distance_external) {
		vty_out(vty, " distance ospf");

		if (ospf->distance_intra)
			vty_out(vty, " intra-area %d", ospf->distance_intra);
		if (ospf->distance_inter)
			vty_out(vty, " inter-area %d", ospf->distance_inter);
		if (ospf->distance_external)
			vty_out(vty, " external %d", ospf->distance_external);

		vty_out(vty, "\n");
	}

	for (rn = route_top(ospf->distance_table); rn; rn = route_next(rn))
		if ((odistance = rn->info) != NULL) {
			vty_out(vty, " distance %d %pFX %s\n",
				odistance->distance, &rn->p,
				odistance->access_list ? odistance->access_list
						       : "");
		}
	return 0;
}

static int ospf_config_write_one(struct vty *vty, struct ospf *ospf)
{
	int write = 0;

	/* `router ospf' print. */
	if (ospf->instance && ospf->name) {
		vty_out(vty, "router ospf %d vrf %s\n", ospf->instance,
			ospf->name);
	} else if (ospf->instance) {
		vty_out(vty, "router ospf %d\n", ospf->instance);
	} else if (ospf->name) {
		vty_out(vty, "router ospf vrf %s\n", ospf->name);
	} else
		vty_out(vty, "router ospf\n");

	if (!ospf->networks) {
		write++;
		return write;
	}

	/* Router ID print. */
	if (ospf->router_id_static.s_addr != INADDR_ANY)
		vty_out(vty, " ospf router-id %pI4\n",
			&ospf->router_id_static);

	/* ABR type print. */
	if (ospf->abr_type != OSPF_ABR_DEFAULT)
		vty_out(vty, " ospf abr-type %s\n",
			ospf_abr_type_str[ospf->abr_type]);

	/* log-adjacency-changes flag print. */
	if (CHECK_FLAG(ospf->config, OSPF_LOG_ADJACENCY_CHANGES)) {
		if (CHECK_FLAG(ospf->config, OSPF_LOG_ADJACENCY_DETAIL))
			vty_out(vty, " log-adjacency-changes detail\n");
		else if (!SAVE_OSPF_LOG_ADJACENCY_CHANGES)
			vty_out(vty, " log-adjacency-changes\n");
	} else if (SAVE_OSPF_LOG_ADJACENCY_CHANGES) {
		vty_out(vty, " no log-adjacency-changes\n");
	}

	/* RFC1583 compatibility flag print -- Compatible with CISCO
	 * 12.1. */
	if (CHECK_FLAG(ospf->config, OSPF_RFC1583_COMPATIBLE))
		vty_out(vty, " compatible rfc1583\n");

	/* auto-cost reference-bandwidth configuration.  */
	if (ospf->ref_bandwidth != OSPF_DEFAULT_REF_BANDWIDTH) {
		vty_out(vty,
			"! Important: ensure reference bandwidth is consistent across all routers\n");
		vty_out(vty, " auto-cost reference-bandwidth %d\n",
			ospf->ref_bandwidth);
	}

	/* SPF timers print. */
	if (ospf->spf_delay != OSPF_SPF_DELAY_DEFAULT
	    || ospf->spf_holdtime != OSPF_SPF_HOLDTIME_DEFAULT
	    || ospf->spf_max_holdtime != OSPF_SPF_MAX_HOLDTIME_DEFAULT)
		vty_out(vty, " timers throttle spf %d %d %d\n", ospf->spf_delay,
			ospf->spf_holdtime, ospf->spf_max_holdtime);

	/* LSA timers print. */
	if (ospf->min_ls_interval != OSPF_MIN_LS_INTERVAL)
		vty_out(vty, " timers throttle lsa all %d\n",
			ospf->min_ls_interval);
	if (ospf->min_ls_arrival != OSPF_MIN_LS_ARRIVAL)
		vty_out(vty, " timers lsa min-arrival %d\n",
			ospf->min_ls_arrival);

	/* Write multiplier print. */
	if (ospf->write_oi_count != OSPF_WRITE_INTERFACE_COUNT_DEFAULT)
		vty_out(vty, " ospf write-multiplier %d\n",
			ospf->write_oi_count);

	if (ospf->max_multipath != MULTIPATH_NUM)
		vty_out(vty, " maximum-paths %d\n", ospf->max_multipath);

	/* Max-metric router-lsa print */
	config_write_stub_router(vty, ospf);

	/* SPF refresh parameters print. */
	if (ospf->lsa_refresh_interval != OSPF_LSA_REFRESH_INTERVAL_DEFAULT)
		vty_out(vty, " refresh timer %d\n", ospf->lsa_refresh_interval);

	/* Redistribute information print. */
	config_write_ospf_redistribute(vty, ospf);

	/* Graceful Restart print */
	config_write_ospf_gr(vty, ospf);
	config_write_ospf_gr_helper(vty, ospf);

	/* Print external route aggregation. */
	config_write_ospf_external_aggregator(vty, ospf);

	/* passive-interface print. */
	if (ospf->passive_interface_default == OSPF_IF_PASSIVE)
		vty_out(vty, " passive-interface default\n");

	/* proactive-arp print. */
	if (ospf->proactive_arp != OSPF_PROACTIVE_ARP_DEFAULT) {
		if (ospf->proactive_arp)
			vty_out(vty, " proactive-arp\n");
		else
			vty_out(vty, " no proactive-arp\n");
	}

	/* TI-LFA print. */
	if (ospf->ti_lfa_enabled) {
		if (ospf->ti_lfa_protection_type == OSPF_TI_LFA_NODE_PROTECTION)
			vty_out(vty, " fast-reroute ti-lfa node-protection\n");
		else
			vty_out(vty, " fast-reroute ti-lfa\n");
	}

	/* Network area print. */
	config_write_network_area(vty, ospf);

	/* Area config print. */
	config_write_ospf_area(vty, ospf);

	/* static neighbor print. */
	config_write_ospf_nbr_nbma(vty, ospf);

	/* Virtual-Link print. */
	config_write_virtual_link(vty, ospf);

	/* Default metric configuration.  */
	config_write_ospf_default_metric(vty, ospf);

	/* Distribute-list and default-information print. */
	config_write_ospf_distribute(vty, ospf);

	/* Distance configuration. */
	config_write_ospf_distance(vty, ospf);

	ospf_opaque_config_write_router(vty, ospf);

	/* LDP-Sync print */
	ospf_ldp_sync_write_config(vty, ospf);

	vty_out(vty, "exit\n");

	write++;
	return write;
}

/* OSPF configuration write function. */
static int ospf_config_write(struct vty *vty)
{
	struct ospf *ospf;
	struct listnode *ospf_node = NULL;
	int write = 0;

	if (listcount(om->ospf) == 0)
		return write;

	for (ALL_LIST_ELEMENTS_RO(om->ospf, ospf_node, ospf)) {
		/* VRF Default check if it is running.
		 * Upon daemon start, there could be default instance
		 * in absence of 'router ospf'/oi_running is disabled. */
		if (ospf->vrf_id == VRF_DEFAULT && ospf->oi_running)
			write += ospf_config_write_one(vty, ospf);
		/* For Non-Default VRF simply display the configuration,
		 * even if it is not oi_running. */
		else if (ospf->vrf_id != VRF_DEFAULT)
			write += ospf_config_write_one(vty, ospf);
	}
	return write;
}

void ospf_vty_show_init(void)
{
	/* "show ip ospf" commands. */
	install_element(VIEW_NODE, &show_ip_ospf_cmd);

	install_element(VIEW_NODE, &show_ip_ospf_instance_cmd);

	/* "show ip ospf database" commands. */
	install_element(VIEW_NODE, &show_ip_ospf_database_cmd);
	install_element(VIEW_NODE, &show_ip_ospf_database_max_cmd);
	install_element(VIEW_NODE,
			&show_ip_ospf_database_type_adv_router_cmd);
	install_element(VIEW_NODE,
			&show_ip_ospf_instance_database_type_adv_router_cmd);
	install_element(VIEW_NODE, &show_ip_ospf_instance_database_cmd);
	install_element(VIEW_NODE, &show_ip_ospf_instance_database_max_cmd);

	/* "show ip ospf interface" commands. */
	install_element(VIEW_NODE, &show_ip_ospf_interface_cmd);

	install_element(VIEW_NODE, &show_ip_ospf_instance_interface_cmd);
	/* "show ip ospf interface traffic */
	install_element(VIEW_NODE, &show_ip_ospf_interface_traffic_cmd);

	/* "show ip ospf neighbor" commands. */
	install_element(VIEW_NODE, &show_ip_ospf_neighbor_int_detail_cmd);
	install_element(VIEW_NODE, &show_ip_ospf_neighbor_int_cmd);
	install_element(VIEW_NODE, &show_ip_ospf_neighbor_id_cmd);
	install_element(VIEW_NODE, &show_ip_ospf_neighbor_detail_all_cmd);
	install_element(VIEW_NODE, &show_ip_ospf_neighbor_detail_cmd);
	install_element(VIEW_NODE, &show_ip_ospf_neighbor_cmd);
	install_element(VIEW_NODE, &show_ip_ospf_neighbor_all_cmd);

	install_element(VIEW_NODE,
			&show_ip_ospf_instance_neighbor_int_detail_cmd);
	install_element(VIEW_NODE, &show_ip_ospf_instance_neighbor_int_cmd);
	install_element(VIEW_NODE, &show_ip_ospf_instance_neighbor_id_cmd);
	install_element(VIEW_NODE,
			&show_ip_ospf_instance_neighbor_detail_all_cmd);
	install_element(VIEW_NODE, &show_ip_ospf_instance_neighbor_detail_cmd);
	install_element(VIEW_NODE, &show_ip_ospf_instance_neighbor_cmd);
	install_element(VIEW_NODE, &show_ip_ospf_instance_neighbor_all_cmd);

	/* "show ip ospf route" commands. */
	install_element(VIEW_NODE, &show_ip_ospf_route_cmd);
	install_element(VIEW_NODE, &show_ip_ospf_border_routers_cmd);

	install_element(VIEW_NODE, &show_ip_ospf_instance_route_cmd);
	install_element(VIEW_NODE, &show_ip_ospf_instance_border_routers_cmd);

	/* "show ip ospf vrfs" commands. */
	install_element(VIEW_NODE, &show_ip_ospf_vrfs_cmd);

	/* "show ip ospf gr-helper details" command */
	install_element(VIEW_NODE, &show_ip_ospf_gr_helper_cmd);

	/* "show ip ospf summary-address" command */
	install_element(VIEW_NODE, &show_ip_ospf_external_aggregator_cmd);
}

/* Initialization of OSPF interface. */
static void ospf_vty_if_init(void)
{
	/* Install interface node. */
	if_cmd_init(config_write_interface);

	/* "ip ospf authentication" commands. */
	install_element(INTERFACE_NODE, &ip_ospf_authentication_args_addr_cmd);
	install_element(INTERFACE_NODE, &ip_ospf_authentication_addr_cmd);
	install_element(INTERFACE_NODE,
			&no_ip_ospf_authentication_args_addr_cmd);
	install_element(INTERFACE_NODE, &no_ip_ospf_authentication_addr_cmd);
	install_element(INTERFACE_NODE, &ip_ospf_authentication_key_addr_cmd);
	install_element(INTERFACE_NODE,
			&no_ip_ospf_authentication_key_authkey_addr_cmd);
	install_element(INTERFACE_NODE,
			&no_ospf_authentication_key_authkey_addr_cmd);

	/* "ip ospf message-digest-key" commands. */
	install_element(INTERFACE_NODE, &ip_ospf_message_digest_key_cmd);
	install_element(INTERFACE_NODE, &no_ip_ospf_message_digest_key_cmd);

	/* "ip ospf cost" commands. */
	install_element(INTERFACE_NODE, &ip_ospf_cost_cmd);
	install_element(INTERFACE_NODE, &no_ip_ospf_cost_cmd);

	/* "ip ospf mtu-ignore" commands. */
	install_element(INTERFACE_NODE, &ip_ospf_mtu_ignore_addr_cmd);
	install_element(INTERFACE_NODE, &no_ip_ospf_mtu_ignore_addr_cmd);

	/* "ip ospf dead-interval" commands. */
	install_element(INTERFACE_NODE, &ip_ospf_dead_interval_cmd);
	install_element(INTERFACE_NODE,
			&ip_ospf_dead_interval_minimal_addr_cmd);
	install_element(INTERFACE_NODE, &no_ip_ospf_dead_interval_cmd);

	/* "ip ospf hello-interval" commands. */
	install_element(INTERFACE_NODE, &ip_ospf_hello_interval_cmd);
	install_element(INTERFACE_NODE, &no_ip_ospf_hello_interval_cmd);

	/* "ip ospf network" commands. */
	install_element(INTERFACE_NODE, &ip_ospf_network_cmd);
	install_element(INTERFACE_NODE, &no_ip_ospf_network_cmd);

	/* "ip ospf priority" commands. */
	install_element(INTERFACE_NODE, &ip_ospf_priority_cmd);
	install_element(INTERFACE_NODE, &no_ip_ospf_priority_cmd);

	/* "ip ospf retransmit-interval" commands. */
	install_element(INTERFACE_NODE, &ip_ospf_retransmit_interval_addr_cmd);
	install_element(INTERFACE_NODE,
			&no_ip_ospf_retransmit_interval_addr_cmd);

	/* "ip ospf transmit-delay" commands. */
	install_element(INTERFACE_NODE, &ip_ospf_transmit_delay_addr_cmd);
	install_element(INTERFACE_NODE, &no_ip_ospf_transmit_delay_addr_cmd);

	/* "ip ospf area" commands. */
	install_element(INTERFACE_NODE, &ip_ospf_area_cmd);
	install_element(INTERFACE_NODE, &no_ip_ospf_area_cmd);

	/* "ip ospf passive" commands. */
	install_element(INTERFACE_NODE, &ip_ospf_passive_cmd);
	install_element(INTERFACE_NODE, &no_ip_ospf_passive_cmd);

	/* These commands are compatibitliy for previous version. */
	install_element(INTERFACE_NODE, &ospf_authentication_key_cmd);
	install_element(INTERFACE_NODE, &ospf_message_digest_key_cmd);
	install_element(INTERFACE_NODE, &no_ospf_message_digest_key_cmd);
	install_element(INTERFACE_NODE, &ospf_dead_interval_cmd);
	install_element(INTERFACE_NODE, &no_ospf_dead_interval_cmd);
	install_element(INTERFACE_NODE, &ospf_hello_interval_cmd);
	install_element(INTERFACE_NODE, &no_ospf_hello_interval_cmd);
	install_element(INTERFACE_NODE, &ospf_cost_cmd);
	install_element(INTERFACE_NODE, &no_ospf_cost_cmd);
	install_element(INTERFACE_NODE, &ospf_network_cmd);
	install_element(INTERFACE_NODE, &no_ospf_network_cmd);
	install_element(INTERFACE_NODE, &ospf_priority_cmd);
	install_element(INTERFACE_NODE, &no_ospf_priority_cmd);
	install_element(INTERFACE_NODE, &ospf_retransmit_interval_cmd);
	install_element(INTERFACE_NODE, &no_ospf_retransmit_interval_cmd);
	install_element(INTERFACE_NODE, &ospf_transmit_delay_cmd);
	install_element(INTERFACE_NODE, &no_ospf_transmit_delay_cmd);
}

static void ospf_vty_zebra_init(void)
{
	install_element(OSPF_NODE, &ospf_redistribute_source_cmd);
	install_element(OSPF_NODE, &no_ospf_redistribute_source_cmd);
	install_element(OSPF_NODE, &ospf_redistribute_instance_source_cmd);
	install_element(OSPF_NODE, &no_ospf_redistribute_instance_source_cmd);

	install_element(OSPF_NODE, &ospf_distribute_list_out_cmd);
	install_element(OSPF_NODE, &no_ospf_distribute_list_out_cmd);

	install_element(OSPF_NODE, &ospf_default_information_originate_cmd);
	install_element(OSPF_NODE, &no_ospf_default_information_originate_cmd);

	install_element(OSPF_NODE, &ospf_default_metric_cmd);
	install_element(OSPF_NODE, &no_ospf_default_metric_cmd);

	install_element(OSPF_NODE, &ospf_distance_cmd);
	install_element(OSPF_NODE, &no_ospf_distance_cmd);
	install_element(OSPF_NODE, &no_ospf_distance_ospf_cmd);
	install_element(OSPF_NODE, &ospf_distance_ospf_cmd);

	/*Ospf garcefull restart helper configurations */
	install_element(OSPF_NODE, &ospf_gr_helper_enable_cmd);
	install_element(OSPF_NODE, &no_ospf_gr_helper_enable_cmd);
	install_element(OSPF_NODE, &ospf_gr_helper_only_cmd);
	install_element(OSPF_NODE, &no_ospf_gr_helper_only_cmd);
	install_element(OSPF_NODE, &ospf_gr_helper_enable_lsacheck_cmd);
	install_element(OSPF_NODE, &no_ospf_gr_helper_enable_lsacheck_cmd);
	install_element(OSPF_NODE, &ospf_gr_helper_supported_grace_time_cmd);
	install_element(OSPF_NODE, &no_ospf_gr_helper_supported_grace_time_cmd);
	install_element(OSPF_NODE, &ospf_gr_helper_planned_only_cmd);
	install_element(OSPF_NODE, &no_ospf_gr_helper_planned_only_cmd);

	/* External LSA summarisation config commands.*/
	install_element(OSPF_NODE, &ospf_external_route_aggregation_cmd);
	install_element(OSPF_NODE, &no_ospf_external_route_aggregation_cmd);
	install_element(OSPF_NODE,
			&ospf_external_route_aggregation_no_adrvertise_cmd);
	install_element(OSPF_NODE,
			&no_ospf_external_route_aggregation_no_adrvertise_cmd);
	install_element(OSPF_NODE, &ospf_route_aggregation_timer_cmd);
	install_element(OSPF_NODE, &no_ospf_route_aggregation_timer_cmd);
}

static int ospf_config_write(struct vty *vty);
static struct cmd_node ospf_node = {
	.name = "ospf",
	.node = OSPF_NODE,
	.parent_node = CONFIG_NODE,
	.prompt = "%s(config-router)# ",
	.config_write = ospf_config_write,
};

static void ospf_interface_clear(struct interface *ifp)
{
	if (!if_is_operative(ifp))
		return;

	if (IS_DEBUG_OSPF(ism, ISM_EVENTS))
		zlog_debug("ISM[%s]: clear by reset", ifp->name);

	ospf_if_reset(ifp);
}

DEFUN (clear_ip_ospf_interface,
       clear_ip_ospf_interface_cmd,
       "clear ip ospf [vrf NAME] interface [IFNAME]",
       CLEAR_STR
       IP_STR
       "OSPF information\n"
       VRF_CMD_HELP_STR
       "Interface information\n"
       "Interface name\n")
{
	int idx_ifname = 0;
	int idx_vrf = 0;
	struct interface *ifp;
	struct listnode *node;
	struct ospf *ospf = NULL;
	char *vrf_name = NULL;
	vrf_id_t vrf_id = VRF_DEFAULT;
	struct vrf *vrf = NULL;

	if (argv_find(argv, argc, "vrf", &idx_vrf))
		vrf_name = argv[idx_vrf + 1]->arg;
	if (vrf_name && strmatch(vrf_name, VRF_DEFAULT_NAME))
		vrf_name = NULL;
	if (vrf_name) {
		vrf = vrf_lookup_by_name(vrf_name);
		if (vrf)
			vrf_id = vrf->vrf_id;
	}
	if (!argv_find(argv, argc, "IFNAME", &idx_ifname)) {
		/* Clear all the ospfv2 interfaces. */
		for (ALL_LIST_ELEMENTS_RO(om->ospf, node, ospf)) {
			if (vrf_id != ospf->vrf_id)
				continue;
			if (!vrf)
				vrf = vrf_lookup_by_id(ospf->vrf_id);
			FOR_ALL_INTERFACES (vrf, ifp)
				ospf_interface_clear(ifp);
		}
	} else {
		/* Interface name is specified. */
		ifp = if_lookup_by_name(argv[idx_ifname]->arg, vrf_id);
		if (ifp == NULL)
			vty_out(vty, "No such interface name\n");
		else
			ospf_interface_clear(ifp);
	}

	return CMD_SUCCESS;
}

void ospf_vty_clear_init(void)
{
	install_element(ENABLE_NODE, &clear_ip_ospf_interface_cmd);
	install_element(ENABLE_NODE, &clear_ip_ospf_process_cmd);
	install_element(ENABLE_NODE, &clear_ip_ospf_neighbor_cmd);
}


/* Install OSPF related vty commands. */
void ospf_vty_init(void)
{
	/* Install ospf top node. */
	install_node(&ospf_node);

	/* "router ospf" commands. */
	install_element(CONFIG_NODE, &router_ospf_cmd);
	install_element(CONFIG_NODE, &no_router_ospf_cmd);


	install_default(OSPF_NODE);

	/* "ospf router-id" commands. */
	install_element(OSPF_NODE, &ospf_router_id_cmd);
	install_element(OSPF_NODE, &ospf_router_id_old_cmd);
	install_element(OSPF_NODE, &no_ospf_router_id_cmd);

	/* "passive-interface" commands. */
	install_element(OSPF_NODE, &ospf_passive_interface_default_cmd);
	install_element(OSPF_NODE, &ospf_passive_interface_addr_cmd);
	install_element(OSPF_NODE, &no_ospf_passive_interface_default_cmd);
	install_element(OSPF_NODE, &no_ospf_passive_interface_addr_cmd);

	/* "ospf abr-type" commands. */
	install_element(OSPF_NODE, &ospf_abr_type_cmd);
	install_element(OSPF_NODE, &no_ospf_abr_type_cmd);

	/* "ospf log-adjacency-changes" commands. */
	install_element(OSPF_NODE, &ospf_log_adjacency_changes_cmd);
	install_element(OSPF_NODE, &ospf_log_adjacency_changes_detail_cmd);
	install_element(OSPF_NODE, &no_ospf_log_adjacency_changes_cmd);
	install_element(OSPF_NODE, &no_ospf_log_adjacency_changes_detail_cmd);

	/* "ospf rfc1583-compatible" commands. */
	install_element(OSPF_NODE, &ospf_compatible_rfc1583_cmd);
	install_element(OSPF_NODE, &no_ospf_compatible_rfc1583_cmd);
	install_element(OSPF_NODE, &ospf_rfc1583_flag_cmd);
	install_element(OSPF_NODE, &no_ospf_rfc1583_flag_cmd);

	/* "network area" commands. */
	install_element(OSPF_NODE, &ospf_network_area_cmd);
	install_element(OSPF_NODE, &no_ospf_network_area_cmd);

	/* "area authentication" commands. */
	install_element(OSPF_NODE,
			&ospf_area_authentication_message_digest_cmd);
	install_element(OSPF_NODE, &ospf_area_authentication_cmd);
	install_element(OSPF_NODE, &no_ospf_area_authentication_cmd);

	/* "area range" commands.  */
	install_element(OSPF_NODE, &ospf_area_range_cmd);
	install_element(OSPF_NODE, &ospf_area_range_cost_cmd);
	install_element(OSPF_NODE, &ospf_area_range_not_advertise_cmd);
	install_element(OSPF_NODE, &no_ospf_area_range_cmd);
	install_element(OSPF_NODE, &ospf_area_range_substitute_cmd);
	install_element(OSPF_NODE, &no_ospf_area_range_substitute_cmd);

	/* "area virtual-link" commands. */
	install_element(OSPF_NODE, &ospf_area_vlink_cmd);
	install_element(OSPF_NODE, &ospf_area_vlink_intervals_cmd);
	install_element(OSPF_NODE, &no_ospf_area_vlink_cmd);
	install_element(OSPF_NODE, &no_ospf_area_vlink_intervals_cmd);


	/* "area stub" commands. */
	install_element(OSPF_NODE, &ospf_area_stub_no_summary_cmd);
	install_element(OSPF_NODE, &ospf_area_stub_cmd);
	install_element(OSPF_NODE, &no_ospf_area_stub_no_summary_cmd);
	install_element(OSPF_NODE, &no_ospf_area_stub_cmd);

	/* "area nssa" commands. */
	install_element(OSPF_NODE, &ospf_area_nssa_cmd);
	install_element(OSPF_NODE, &ospf_area_nssa_translate_cmd);
	install_element(OSPF_NODE, &ospf_area_nssa_no_summary_cmd);
	install_element(OSPF_NODE, &no_ospf_area_nssa_no_summary_cmd);
	install_element(OSPF_NODE, &ospf_area_nssa_suppress_fa_cmd);
	install_element(OSPF_NODE, &no_ospf_area_nssa_suppress_fa_cmd);
	install_element(OSPF_NODE, &no_ospf_area_nssa_cmd);

	install_element(OSPF_NODE, &ospf_area_default_cost_cmd);
	install_element(OSPF_NODE, &no_ospf_area_default_cost_cmd);

	install_element(OSPF_NODE, &ospf_area_shortcut_cmd);
	install_element(OSPF_NODE, &no_ospf_area_shortcut_cmd);

	install_element(OSPF_NODE, &ospf_area_export_list_cmd);
	install_element(OSPF_NODE, &no_ospf_area_export_list_cmd);

	install_element(OSPF_NODE, &ospf_area_filter_list_cmd);
	install_element(OSPF_NODE, &no_ospf_area_filter_list_cmd);

	install_element(OSPF_NODE, &ospf_area_import_list_cmd);
	install_element(OSPF_NODE, &no_ospf_area_import_list_cmd);

	/* SPF timer commands */
	install_element(OSPF_NODE, &ospf_timers_throttle_spf_cmd);
	install_element(OSPF_NODE, &no_ospf_timers_throttle_spf_cmd);

	/* LSA timers commands */
	install_element(OSPF_NODE, &ospf_timers_min_ls_interval_cmd);
	install_element(OSPF_NODE, &no_ospf_timers_min_ls_interval_cmd);
	install_element(OSPF_NODE, &ospf_timers_lsa_min_arrival_cmd);
	install_element(OSPF_NODE, &no_ospf_timers_lsa_min_arrival_cmd);

	/* refresh timer commands */
	install_element(OSPF_NODE, &ospf_refresh_timer_cmd);
	install_element(OSPF_NODE, &no_ospf_refresh_timer_val_cmd);

	/* max-metric commands */
	install_element(OSPF_NODE, &ospf_max_metric_router_lsa_admin_cmd);
	install_element(OSPF_NODE, &no_ospf_max_metric_router_lsa_admin_cmd);
	install_element(OSPF_NODE, &ospf_max_metric_router_lsa_startup_cmd);
	install_element(OSPF_NODE, &no_ospf_max_metric_router_lsa_startup_cmd);
	install_element(OSPF_NODE, &ospf_max_metric_router_lsa_shutdown_cmd);
	install_element(OSPF_NODE, &no_ospf_max_metric_router_lsa_shutdown_cmd);

	/* reference bandwidth commands */
	install_element(OSPF_NODE, &ospf_auto_cost_reference_bandwidth_cmd);
	install_element(OSPF_NODE, &no_ospf_auto_cost_reference_bandwidth_cmd);

	/* "neighbor" commands. */
	install_element(OSPF_NODE, &ospf_neighbor_cmd);
	install_element(OSPF_NODE, &ospf_neighbor_poll_interval_cmd);
	install_element(OSPF_NODE, &no_ospf_neighbor_cmd);
	install_element(OSPF_NODE, &no_ospf_neighbor_poll_cmd);

	/* write multiplier commands */
	install_element(OSPF_NODE, &ospf_write_multiplier_cmd);
	install_element(OSPF_NODE, &write_multiplier_cmd);
	install_element(OSPF_NODE, &no_ospf_write_multiplier_cmd);
	install_element(OSPF_NODE, &no_write_multiplier_cmd);

	/* "proactive-arp" commands. */
	install_element(OSPF_NODE, &ospf_proactive_arp_cmd);
	install_element(OSPF_NODE, &no_ospf_proactive_arp_cmd);

	/* TI-LFA commands */
	install_element(OSPF_NODE, &ospf_ti_lfa_cmd);
	install_element(OSPF_NODE, &no_ospf_ti_lfa_cmd);

	/* Max path configurations */
	install_element(OSPF_NODE, &ospf_max_multipath_cmd);
	install_element(OSPF_NODE, &no_ospf_max_multipath_cmd);

	vrf_cmd_init(NULL);

	/* Init interface related vty commands. */
	ospf_vty_if_init();

	/* Init zebra related vty commands. */
	ospf_vty_zebra_init();
}<|MERGE_RESOLUTION|>--- conflicted
+++ resolved
@@ -60,11 +60,7 @@
 FRR_CFG_DEFAULT_BOOL(OSPF_LOG_ADJACENCY_CHANGES,
 	{ .val_bool = true, .match_profile = "datacenter", },
 	{ .val_bool = false },
-<<<<<<< HEAD
-)
-=======
 );
->>>>>>> f44e7a37
 
 static const char *const ospf_network_type_str[] = {
 	"Null",	"POINTOPOINT", "BROADCAST", "NBMA", "POINTOMULTIPOINT",
