--- conflicted
+++ resolved
@@ -1010,11 +1010,7 @@
 
 		if (pentry == NULL) {
 			vty_out(vty,
-<<<<<<< HEAD
-				"%% Can't find prefix-list %s with sequence number %lu\n",
-=======
 				"%% Can't find prefix-list %s with sequence number %" PRIu64 "\n",
->>>>>>> b606b4e7
 				name, seqnum);
 			return CMD_WARNING_CONFIG_FAILED;
 		}
