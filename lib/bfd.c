// SPDX-License-Identifier: GPL-2.0-or-later
/**
 * bfd.c: BFD handling routines
 *
 * @copyright Copyright (C) 2015 Cumulus Networks, Inc.
 */

#include <zebra.h>

#include "command.h"
#include "memory.h"
#include "prefix.h"
#include "frrevent.h"
#include "stream.h"
#include "vrf.h"
#include "zclient.h"
#include "libfrr.h"
#include "table.h"
#include "vty.h"
#include "bfd.h"

DEFINE_MTYPE_STATIC(LIB, BFD_INFO, "BFD info");
DEFINE_MTYPE_STATIC(LIB, BFD_SOURCE, "BFD source cache");

/**
 * BFD protocol integration configuration.
 */

/** Events definitions. */
enum bfd_session_event {
	/** Remove the BFD session configuration. */
	BSE_UNINSTALL,
	/** Install the BFD session configuration. */
	BSE_INSTALL,
};

/**
 * BFD source selection result cache.
 *
 * This structure will keep track of the result based on the destination
 * prefix. When the result changes all related BFD sessions with automatic
 * source will be updated.
 */
struct bfd_source_cache {
	/** Address VRF belongs. */
	vrf_id_t vrf_id;
	/** Destination network address. */
	struct prefix address;
	/** Source selected. */
	struct prefix source;
	/** Is the source address valid? */
	bool valid;
	/** BFD sessions using this. */
	size_t refcount;

	SLIST_ENTRY(bfd_source_cache) entry;
};
SLIST_HEAD(bfd_source_list, bfd_source_cache);

/**
 * Data structure to do the necessary tricks to hide the BFD protocol
 * integration internals.
 */
struct bfd_session_params {
	/** Contains the session parameters and more. */
	struct bfd_session_arg args;
	/** Contains the session state. */
	struct bfd_session_status bss;
	/** Protocol implementation status update callback. */
	bsp_status_update updatecb;
	/** Protocol implementation custom data pointer. */
	void *arg;

	/**
	 * Next event.
	 *
	 * This variable controls what action to execute when the command batch
	 * finishes. Normally we'd use `event_add_event` value, however since
	 * that function is going to be called multiple times and the value
	 * might be different we'll use this variable to keep track of it.
	 */
	enum bfd_session_event lastev;
	/**
	 * BFD session configuration event.
	 *
	 * Multiple actions might be asked during a command batch (either via
	 * configuration load or northbound batch), so we'll use this to
	 * install/uninstall the BFD session parameters only once.
	 */
	struct event *installev;

	/** BFD session installation state. */
	bool installed;

	/** Automatic source selection. */
	bool auto_source;
	/** Currently selected source. */
	struct bfd_source_cache *source_cache;

	/** Global BFD paramaters list. */
	TAILQ_ENTRY(bfd_session_params) entry;
};

struct bfd_sessions_global {
	/**
	 * Global BFD session parameters list for (re)installation and update
	 * without code duplication among daemons.
	 */
	TAILQ_HEAD(bsplist, bfd_session_params) bsplist;
	/** BFD automatic source selection cache. */
	struct bfd_source_list source_list;

	/** Pointer to FRR's event manager. */
	struct event_loop *tm;
	/** Pointer to zebra client data structure. */
	struct zclient *zc;

	/** Debugging state. */
	bool debugging;
	/** Is shutting down? */
	bool shutting_down;
};

/** Global configuration variable. */
static struct bfd_sessions_global bsglobal;

/** Global empty address for IPv4/IPv6. */
static const struct in6_addr i6a_zero;

/*
 * Prototypes
 */

static void bfd_source_cache_get(struct bfd_session_params *session);
static void bfd_source_cache_put(struct bfd_session_params *session);

/*
 * bfd_get_peer_info - Extract the Peer information for which the BFD session
 *                     went down from the message sent from Zebra to clients.
 */
static struct interface *bfd_get_peer_info(struct stream *s, struct prefix *dp,
					   struct prefix *sp, int *status,
					   int *remote_cbit, vrf_id_t vrf_id)
{
	unsigned int ifindex;
	struct interface *ifp = NULL;
	int plen;
	int local_remote_cbit;

	/*
	 * If the ifindex lookup fails the
	 * rest of the data in the stream is
	 * not read.  All examples of this function
	 * call immediately use the dp->family which
	 * is not good.  Ensure we are not using
	 * random data
	 */
	memset(dp, 0, sizeof(*dp));
	memset(sp, 0, sizeof(*sp));

	/* Get interface index. */
	STREAM_GETL(s, ifindex);

	/* Lookup index. */
	if (ifindex != 0) {
		ifp = if_lookup_by_index(ifindex, vrf_id);
		if (ifp == NULL) {
			if (bsglobal.debugging)
				zlog_debug(
					"%s: Can't find interface by ifindex: %d ",
					__func__, ifindex);
			return NULL;
		}
	}

	/* Fetch destination address. */
	STREAM_GETC(s, dp->family);

	plen = prefix_blen(dp);
	STREAM_GET(&dp->u.prefix, s, plen);
	STREAM_GETC(s, dp->prefixlen);

	/* Get BFD status. */
	STREAM_GETL(s, (*status));

	STREAM_GETC(s, sp->family);

	plen = prefix_blen(sp);
	STREAM_GET(&sp->u.prefix, s, plen);
	STREAM_GETC(s, sp->prefixlen);

	STREAM_GETC(s, local_remote_cbit);
	if (remote_cbit)
		*remote_cbit = local_remote_cbit;
	return ifp;

stream_failure:
	/*
	 * Clean dp and sp because caller
	 * will immediately check them valid or not
	 */
	memset(dp, 0, sizeof(*dp));
	memset(sp, 0, sizeof(*sp));
	return NULL;
}

/*
 * bfd_get_status_str - Convert BFD status to a display string.
 */
const char *bfd_get_status_str(int status)
{
	switch (status) {
	case BFD_STATUS_DOWN:
		return "Down";
	case BFD_STATUS_UP:
		return "Up";
	case BFD_STATUS_ADMIN_DOWN:
		return "Admin Down";
	case BFD_STATUS_UNKNOWN:
	default:
		return "Unknown";
	}
}

/*
 * bfd_last_update - Calculate the last BFD update time and convert it
 *                   into a dd:hh:mm:ss display format.
 */
static void bfd_last_update(time_t last_update, char *buf, size_t len)
{
	time_t curr;
	time_t diff;
	struct tm tm;
	struct timeval tv;

	/* If no BFD status update has ever been received, print `never'. */
	if (last_update == 0) {
		snprintf(buf, len, "never");
		return;
	}

	/* Get current time. */
	monotime(&tv);
	curr = tv.tv_sec;
	diff = curr - last_update;
	gmtime_r(&diff, &tm);

	snprintf(buf, len, "%d:%02d:%02d:%02d", tm.tm_yday, tm.tm_hour,
		 tm.tm_min, tm.tm_sec);
}

/*
 * bfd_client_sendmsg - Format and send a client register
 *                    command to Zebra to be forwarded to BFD
 */
void bfd_client_sendmsg(struct zclient *zclient, int command,
			vrf_id_t vrf_id)
{
	struct stream *s;
	enum zclient_send_status ret;

	/* Check socket. */
	if (!zclient || zclient->sock < 0) {
		if (bsglobal.debugging)
			zlog_debug(
				"%s: Can't send BFD client register, Zebra client not established",
				__func__);
		return;
	}

	s = zclient->obuf;
	stream_reset(s);
	zclient_create_header(s, command, vrf_id);

	stream_putl(s, getpid());

	stream_putw_at(s, 0, stream_get_endp(s));

	ret = zclient_send_message(zclient);

	if (ret == ZCLIENT_SEND_FAILURE) {
		if (bsglobal.debugging)
			zlog_debug(
				"%s:  %ld: zclient_send_message() failed",
				__func__, (long)getpid());
		return;
	}

	return;
}

int zclient_bfd_command(struct zclient *zc, struct bfd_session_arg *args)
{
	struct stream *s;
	size_t addrlen;

	/* Individual reg/dereg messages are suppressed during shutdown. */
	if (bsglobal.shutting_down) {
		if (bsglobal.debugging)
			zlog_debug(
				"%s: Suppressing BFD peer reg/dereg messages",
				__func__);
		return -1;
	}

	/* Check socket. */
	if (!zc || zc->sock < 0) {
		if (bsglobal.debugging)
			zlog_debug("%s: zclient unavailable", __func__);
		return -1;
	}

	s = zc->obuf;
	stream_reset(s);

	/* Create new message. */
	zclient_create_header(s, args->command, args->vrf_id);
	stream_putl(s, getpid());

	/* Encode destination address. */
	stream_putw(s, args->family);
	addrlen = (args->family == AF_INET) ? sizeof(struct in_addr)
					    : sizeof(struct in6_addr);
	stream_put(s, &args->dst, addrlen);

	/*
	 * For more BFD integration protocol details, see function
	 * `_ptm_msg_read` in `bfdd/ptm_adapter.c`.
	 */
#if HAVE_BFDD > 0
	/* Session timers. */
	stream_putl(s, args->min_rx);
	stream_putl(s, args->min_tx);
	stream_putc(s, args->detection_multiplier);

	/* Is multi hop? */
	stream_putc(s, args->mhop != 0);

	/* Source address. */
	stream_putw(s, args->family);
	stream_put(s, &args->src, addrlen);

	/* Send the expected hops. */
	stream_putc(s, args->hops);

	/* Send interface name if any. */
	if (args->mhop) {
		/* Don't send interface. */
		stream_putc(s, 0);
		if (bsglobal.debugging && args->ifnamelen)
			zlog_debug("%s: multi hop is configured, not sending interface",
				   __func__);
	} else {
		stream_putc(s, args->ifnamelen);
		if (args->ifnamelen)
			stream_put(s, args->ifname, args->ifnamelen);
	}

	/* Send the C bit indicator. */
	stream_putc(s, args->cbit);

	/* Send profile name if any. */
	stream_putc(s, args->profilelen);
	if (args->profilelen)
		stream_put(s, args->profile, args->profilelen);
#else /* PTM BFD */
	/* Encode timers if this is a registration message. */
	if (args->command != ZEBRA_BFD_DEST_DEREGISTER) {
		stream_putl(s, args->min_rx);
		stream_putl(s, args->min_tx);
		stream_putc(s, args->detection_multiplier);
	}

	if (args->mhop) {
		/* Multi hop indicator. */
		stream_putc(s, 1);

		/* Multi hop always sends the source address. */
		stream_putw(s, args->family);
		stream_put(s, &args->src, addrlen);

		/* Send the expected hops. */
		stream_putc(s, args->hops);
	} else {
		/* Multi hop indicator. */
		stream_putc(s, 0);

		/* Single hop only sends the source address when IPv6. */
		if (args->family == AF_INET6) {
			stream_putw(s, args->family);
			stream_put(s, &args->src, addrlen);
		}

		/* Send interface name if any. */
		stream_putc(s, args->ifnamelen);
		if (args->ifnamelen)
			stream_put(s, args->ifname, args->ifnamelen);
	}

	/* Send the C bit indicator. */
	stream_putc(s, args->cbit);
#endif /* HAVE_BFDD */

	/* Finish the message by writing the size. */
	stream_putw_at(s, 0, stream_get_endp(s));

	/* Send message to zebra. */
	if (zclient_send_message(zc) == ZCLIENT_SEND_FAILURE) {
		if (bsglobal.debugging)
			zlog_debug("%s: zclient_send_message failed", __func__);
		return -1;
	}

	return 0;
}

struct bfd_session_params *bfd_sess_new(bsp_status_update updatecb, void *arg)
{
	struct bfd_session_params *bsp;

	bsp = XCALLOC(MTYPE_BFD_INFO, sizeof(*bsp));

	/* Save application data. */
	bsp->updatecb = updatecb;
	bsp->arg = arg;

	/* Set defaults. */
	bsp->args.detection_multiplier = BFD_DEF_DETECT_MULT;
	bsp->args.hops = 1;
	bsp->args.min_rx = BFD_DEF_MIN_RX;
	bsp->args.min_tx = BFD_DEF_MIN_TX;
	bsp->args.vrf_id = VRF_DEFAULT;

	/* Register in global list. */
	TAILQ_INSERT_TAIL(&bsglobal.bsplist, bsp, entry);

	return bsp;
}

static bool _bfd_sess_valid(const struct bfd_session_params *bsp)
{
	/* Peer/local address not configured. */
	if (bsp->args.family == 0)
		return false;

	/* Address configured but invalid. */
	if (bsp->args.family != AF_INET && bsp->args.family != AF_INET6) {
		if (bsglobal.debugging)
			zlog_debug("%s: invalid session family: %d", __func__,
				   bsp->args.family);
		return false;
	}

	/* Invalid address. */
	if (memcmp(&bsp->args.dst, &i6a_zero, sizeof(i6a_zero)) == 0) {
		if (bsglobal.debugging) {
			if (bsp->args.family == AF_INET)
				zlog_debug("%s: invalid address: %pI4",
					   __func__,
					   (struct in_addr *)&bsp->args.dst);
			else
				zlog_debug("%s: invalid address: %pI6",
					   __func__, &bsp->args.dst);
		}
		return false;
	}

	/* Multi hop requires local address. */
	if (bsp->args.mhop
	    && memcmp(&i6a_zero, &bsp->args.src, sizeof(i6a_zero)) == 0) {
		if (bsglobal.debugging)
			zlog_debug(
				"%s: multi hop but no local address provided",
				__func__);
		return false;
	}

	/* Check VRF ID. */
	if (bsp->args.vrf_id == VRF_UNKNOWN) {
		if (bsglobal.debugging)
			zlog_debug("%s: asked for unknown VRF", __func__);
		return false;
	}

	return true;
}

static void _bfd_sess_send(struct event *t)
{
	struct bfd_session_params *bsp = EVENT_ARG(t);
	int rv;

	/* Validate configuration before trying to send bogus data. */
	if (!_bfd_sess_valid(bsp))
		return;

	if (bsp->lastev == BSE_INSTALL) {
		bsp->args.command = bsp->installed ? ZEBRA_BFD_DEST_UPDATE
						   : ZEBRA_BFD_DEST_REGISTER;
	} else
		bsp->args.command = ZEBRA_BFD_DEST_DEREGISTER;

	/* If not installed and asked for uninstall, do nothing. */
	if (!bsp->installed && bsp->args.command == ZEBRA_BFD_DEST_DEREGISTER)
		return;

	rv = zclient_bfd_command(bsglobal.zc, &bsp->args);
	/* Command was sent successfully. */
	if (rv == 0) {
		/* Update installation status. */
		if (bsp->args.command == ZEBRA_BFD_DEST_DEREGISTER)
			bsp->installed = false;
		else if (bsp->args.command == ZEBRA_BFD_DEST_REGISTER)
			bsp->installed = true;
	} else {
		struct ipaddr src, dst;

		src.ipa_type = bsp->args.family;
		src.ipaddr_v6 = bsp->args.src;
		dst.ipa_type = bsp->args.family;
		dst.ipaddr_v6 = bsp->args.dst;

		zlog_err(
			"%s: BFD session %pIA -> %pIA interface %s VRF %s(%u) was not %s",
			__func__, &src, &dst,
			bsp->args.ifnamelen ? bsp->args.ifname : "*",
			vrf_id_to_name(bsp->args.vrf_id), bsp->args.vrf_id,
			bsp->lastev == BSE_INSTALL ? "installed"
						   : "uninstalled");
	}
}

static void _bfd_sess_remove(struct bfd_session_params *bsp)
{
	/* Cancel any pending installation request. */
<<<<<<< HEAD
	THREAD_OFF(bsp->installev);
=======
	EVENT_OFF(bsp->installev);
>>>>>>> 03a143cd

	/* Not installed, nothing to do. */
	if (!bsp->installed)
		return;

	/* Send request to remove any session. */
	bsp->lastev = BSE_UNINSTALL;
	event_execute(bsglobal.tm, _bfd_sess_send, bsp, 0, NULL);
}

void bfd_sess_free(struct bfd_session_params **bsp)
{
	if (*bsp == NULL)
		return;

	/* Remove any installed session. */
	_bfd_sess_remove(*bsp);

	/* Remove from global list. */
	TAILQ_REMOVE(&bsglobal.bsplist, (*bsp), entry);

	bfd_source_cache_put(*bsp);

	/* Free the memory and point to NULL. */
	XFREE(MTYPE_BFD_INFO, (*bsp));
}

static bool bfd_sess_address_changed(const struct bfd_session_params *bsp,
				     uint32_t family,
				     const struct in6_addr *src,
				     const struct in6_addr *dst)
{
	size_t addrlen;

	if (bsp->args.family != family)
		return true;

	addrlen = (family == AF_INET) ? sizeof(struct in_addr)
				      : sizeof(struct in6_addr);
	if ((src == NULL && memcmp(&bsp->args.src, &i6a_zero, addrlen))
	    || (src && memcmp(src, &bsp->args.src, addrlen))
	    || memcmp(dst, &bsp->args.dst, addrlen))
		return true;

	return false;
}

void bfd_sess_set_ipv4_addrs(struct bfd_session_params *bsp,
			     const struct in_addr *src,
			     const struct in_addr *dst)
{
	if (!bfd_sess_address_changed(bsp, AF_INET, (struct in6_addr *)src,
				      (struct in6_addr *)dst))
		return;

	/* If already installed, remove the old setting. */
	_bfd_sess_remove(bsp);
	/* Address changed so we must reapply auto source. */
	bfd_source_cache_put(bsp);

	bsp->args.family = AF_INET;

	/* Clean memory, set zero value and avoid static analyser warnings. */
	memset(&bsp->args.src, 0, sizeof(bsp->args.src));
	memset(&bsp->args.dst, 0, sizeof(bsp->args.dst));

	/* Copy the equivalent of IPv4 to arguments structure. */
	if (src)
		memcpy(&bsp->args.src, src, sizeof(struct in_addr));

	assert(dst);
	memcpy(&bsp->args.dst, dst, sizeof(struct in_addr));

	if (bsp->auto_source)
		bfd_source_cache_get(bsp);
}

void bfd_sess_set_ipv6_addrs(struct bfd_session_params *bsp,
			     const struct in6_addr *src,
			     const struct in6_addr *dst)
{
	if (!bfd_sess_address_changed(bsp, AF_INET6, src, dst))
		return;

	/* If already installed, remove the old setting. */
	_bfd_sess_remove(bsp);
	/* Address changed so we must reapply auto source. */
	bfd_source_cache_put(bsp);

	bsp->args.family = AF_INET6;

	/* Clean memory, set zero value and avoid static analyser warnings. */
	memset(&bsp->args.src, 0, sizeof(bsp->args.src));

	if (src)
		bsp->args.src = *src;

	assert(dst);
	bsp->args.dst = *dst;

	if (bsp->auto_source)
		bfd_source_cache_get(bsp);
}

void bfd_sess_set_interface(struct bfd_session_params *bsp, const char *ifname)
{
	if ((ifname == NULL && bsp->args.ifnamelen == 0)
	    || (ifname && strcmp(bsp->args.ifname, ifname) == 0))
		return;

	/* If already installed, remove the old setting. */
	_bfd_sess_remove(bsp);

	if (ifname == NULL) {
		bsp->args.ifname[0] = 0;
		bsp->args.ifnamelen = 0;
		return;
	}

	if (strlcpy(bsp->args.ifname, ifname, sizeof(bsp->args.ifname))
	    > sizeof(bsp->args.ifname))
		zlog_warn("%s: interface name truncated: %s", __func__, ifname);

	bsp->args.ifnamelen = strlen(bsp->args.ifname);
}

void bfd_sess_set_profile(struct bfd_session_params *bsp, const char *profile)
{
	if (profile == NULL) {
		bsp->args.profile[0] = 0;
		bsp->args.profilelen = 0;
		return;
	}

	if (strlcpy(bsp->args.profile, profile, sizeof(bsp->args.profile))
	    > sizeof(bsp->args.profile))
		zlog_warn("%s: profile name truncated: %s", __func__, profile);

	bsp->args.profilelen = strlen(bsp->args.profile);
}

void bfd_sess_set_vrf(struct bfd_session_params *bsp, vrf_id_t vrf_id)
{
	if (bsp->args.vrf_id == vrf_id)
		return;

	/* If already installed, remove the old setting. */
	_bfd_sess_remove(bsp);
	/* Address changed so we must reapply auto source. */
	bfd_source_cache_put(bsp);

	bsp->args.vrf_id = vrf_id;

	if (bsp->auto_source)
		bfd_source_cache_get(bsp);
}

void bfd_sess_set_hop_count(struct bfd_session_params *bsp, uint8_t hops)
{
	if (bsp->args.hops == hops)
		return;

	/* If already installed, remove the old setting. */
	_bfd_sess_remove(bsp);

	bsp->args.hops = hops;
	bsp->args.mhop = (hops > 1);
}


void bfd_sess_set_cbit(struct bfd_session_params *bsp, bool enable)
{
	bsp->args.cbit = enable;
}

void bfd_sess_set_timers(struct bfd_session_params *bsp,
			 uint8_t detection_multiplier, uint32_t min_rx,
			 uint32_t min_tx)
{
	bsp->args.detection_multiplier = detection_multiplier;
	bsp->args.min_rx = min_rx;
	bsp->args.min_tx = min_tx;
}

void bfd_sess_set_auto_source(struct bfd_session_params *bsp, bool enable)
{
	if (bsp->auto_source == enable)
		return;

	bsp->auto_source = enable;
	if (enable)
		bfd_source_cache_get(bsp);
	else
		bfd_source_cache_put(bsp);
}

void bfd_sess_install(struct bfd_session_params *bsp)
{
	bsp->lastev = BSE_INSTALL;
	event_add_event(bsglobal.tm, _bfd_sess_send, bsp, 0, &bsp->installev);
}

void bfd_sess_uninstall(struct bfd_session_params *bsp)
{
	bsp->lastev = BSE_UNINSTALL;
	event_add_event(bsglobal.tm, _bfd_sess_send, bsp, 0, &bsp->installev);
}

enum bfd_session_state bfd_sess_status(const struct bfd_session_params *bsp)
{
	return bsp->bss.state;
}

uint8_t bfd_sess_hop_count(const struct bfd_session_params *bsp)
{
	return bsp->args.hops;
}

const char *bfd_sess_profile(const struct bfd_session_params *bsp)
{
	return bsp->args.profilelen ? bsp->args.profile : NULL;
}

void bfd_sess_addresses(const struct bfd_session_params *bsp, int *family,
			struct in6_addr *src, struct in6_addr *dst)
{
	*family = bsp->args.family;
	if (src)
		*src = bsp->args.src;
	if (dst)
		*dst = bsp->args.dst;
}

const char *bfd_sess_interface(const struct bfd_session_params *bsp)
{
	if (bsp->args.ifnamelen)
		return bsp->args.ifname;

	return NULL;
}

const char *bfd_sess_vrf(const struct bfd_session_params *bsp)
{
	return vrf_id_to_name(bsp->args.vrf_id);
}

vrf_id_t bfd_sess_vrf_id(const struct bfd_session_params *bsp)
{
	return bsp->args.vrf_id;
}

bool bfd_sess_cbit(const struct bfd_session_params *bsp)
{
	return bsp->args.cbit;
}

void bfd_sess_timers(const struct bfd_session_params *bsp,
		     uint8_t *detection_multiplier, uint32_t *min_rx,
		     uint32_t *min_tx)
{
	*detection_multiplier = bsp->args.detection_multiplier;
	*min_rx = bsp->args.min_rx;
	*min_tx = bsp->args.min_tx;
}

bool bfd_sess_auto_source(const struct bfd_session_params *bsp)
{
	return bsp->auto_source;
}

void bfd_sess_show(struct vty *vty, struct json_object *json,
		   struct bfd_session_params *bsp)
{
	json_object *json_bfd = NULL;
	char time_buf[64];

	if (!bsp)
		return;

	/* Show type. */
	if (json) {
		json_bfd = json_object_new_object();
		if (bsp->args.mhop)
			json_object_string_add(json_bfd, "type", "multi hop");
		else
			json_object_string_add(json_bfd, "type", "single hop");
	} else
		vty_out(vty, "  BFD: Type: %s\n",
			bsp->args.mhop ? "multi hop" : "single hop");

	/* Show configuration. */
	if (json) {
		json_object_int_add(json_bfd, "detectMultiplier",
				    bsp->args.detection_multiplier);
		json_object_int_add(json_bfd, "rxMinInterval",
				    bsp->args.min_rx);
		json_object_int_add(json_bfd, "txMinInterval",
				    bsp->args.min_tx);
	} else {
		vty_out(vty,
			"  Detect Multiplier: %d, Min Rx interval: %d, Min Tx interval: %d\n",
			bsp->args.detection_multiplier, bsp->args.min_rx,
			bsp->args.min_tx);
	}

	bfd_last_update(bsp->bss.last_event, time_buf, sizeof(time_buf));
	if (json) {
		json_object_string_add(json_bfd, "status",
				       bfd_get_status_str(bsp->bss.state));
		json_object_string_add(json_bfd, "lastUpdate", time_buf);
	} else
		vty_out(vty, "  Status: %s, Last update: %s\n",
			bfd_get_status_str(bsp->bss.state), time_buf);

	if (json)
		json_object_object_add(json, "peerBfdInfo", json_bfd);
	else
		vty_out(vty, "\n");
}

/*
 * Zebra communication related.
 */

/**
 * Callback for reinstallation of all registered BFD sessions.
 *
 * Use this as `zclient` `bfd_dest_replay` callback.
 */
int zclient_bfd_session_replay(ZAPI_CALLBACK_ARGS)
{
	struct bfd_session_params *bsp;

	if (!zclient->bfd_integration)
		return 0;

	/* Do nothing when shutting down. */
	if (bsglobal.shutting_down)
		return 0;

	if (bsglobal.debugging)
		zlog_debug("%s: sending all sessions registered", __func__);

	/* Send the client registration */
	bfd_client_sendmsg(zclient, ZEBRA_BFD_CLIENT_REGISTER, vrf_id);

	/* Replay all activated peers. */
	TAILQ_FOREACH (bsp, &bsglobal.bsplist, entry) {
		/* Skip not installed sessions. */
		if (!bsp->installed)
			continue;

		/* We are reconnecting, so we must send installation. */
		bsp->installed = false;

		/* Cancel any pending installation request. */
		EVENT_OFF(bsp->installev);

		/* Ask for installation. */
		bsp->lastev = BSE_INSTALL;
		event_execute(bsglobal.tm, _bfd_sess_send, bsp, 0, NULL);
	}

	return 0;
}

int zclient_bfd_session_update(ZAPI_CALLBACK_ARGS)
{
	struct bfd_session_params *bsp, *bspn;
	size_t sessions_updated = 0;
	struct interface *ifp;
	int remote_cbit = false;
	int state = BFD_STATUS_UNKNOWN;
	time_t now;
	size_t addrlen;
	struct prefix dp;
	struct prefix sp;
	char ifstr[128], cbitstr[32];

	if (!zclient->bfd_integration)
		return 0;

	/* Do nothing when shutting down. */
	if (bsglobal.shutting_down)
		return 0;

	ifp = bfd_get_peer_info(zclient->ibuf, &dp, &sp, &state, &remote_cbit,
				vrf_id);
	/*
	 * When interface lookup fails or an invalid stream is read, we must
	 * not proceed otherwise it will trigger an assertion while checking
	 * family type below.
	 */
	if (dp.family == 0 || sp.family == 0)
		return 0;

	if (bsglobal.debugging) {
		ifstr[0] = 0;
		if (ifp)
			snprintf(ifstr, sizeof(ifstr), " (interface %s)",
				 ifp->name);

		snprintf(cbitstr, sizeof(cbitstr), " (CPI bit %s)",
			 remote_cbit ? "yes" : "no");

		zlog_debug("%s: %pFX -> %pFX%s VRF %s(%u)%s: %s", __func__, &sp,
			   &dp, ifstr, vrf_id_to_name(vrf_id), vrf_id, cbitstr,
			   bfd_get_status_str(state));
	}

	switch (dp.family) {
	case AF_INET:
		addrlen = sizeof(struct in_addr);
		break;
	case AF_INET6:
		addrlen = sizeof(struct in6_addr);
		break;

	default:
		/* Unexpected value. */
		assert(0);
		break;
	}

	/* Cache current time to avoid multiple monotime clock calls. */
	now = monotime(NULL);

	/* Notify all matching sessions about update. */
	TAILQ_FOREACH_SAFE (bsp, &bsglobal.bsplist, entry, bspn) {
		/* Skip not installed entries. */
		if (!bsp->installed)
			continue;
		/* Skip different VRFs. */
		if (bsp->args.vrf_id != vrf_id)
			continue;
		/* Skip different families. */
		if (bsp->args.family != dp.family)
			continue;
		/* Skip different interface. */
		if (bsp->args.ifnamelen && ifp
		    && strcmp(bsp->args.ifname, ifp->name) != 0)
			continue;
		/* Skip non matching destination addresses. */
		if (memcmp(&bsp->args.dst, &dp.u, addrlen) != 0)
			continue;
		/*
		 * Source comparison test:
		 * We will only compare source if BFD daemon provided the
		 * source address and the protocol set a source address in
		 * the configuration otherwise we'll just skip it.
		 */
		if (sp.family && memcmp(&bsp->args.src, &i6a_zero, addrlen) != 0
		    && memcmp(&sp.u, &i6a_zero, addrlen) != 0
		    && memcmp(&bsp->args.src, &sp.u, addrlen) != 0)
			continue;
		/* No session state change. */
		if ((int)bsp->bss.state == state)
			continue;

		bsp->bss.last_event = now;
		bsp->bss.previous_state = bsp->bss.state;
		bsp->bss.state = state;
		bsp->bss.remote_cbit = remote_cbit;
		bsp->updatecb(bsp, &bsp->bss, bsp->arg);
		sessions_updated++;
	}

	if (bsglobal.debugging)
		zlog_debug("%s:   sessions updated: %zu", __func__,
			   sessions_updated);

	return 0;
}

/**
 * Frees all allocated resources and stops any activity.
 *
 * Must be called after every BFD session has been successfully
 * unconfigured otherwise this function will `free()` any available
 * session causing existing pointers to dangle.
 *
 * This is just a comment, in practice it will be called by the FRR
 * library late finish hook. \see `bfd_protocol_integration_init`.
 */
static int bfd_protocol_integration_finish(void)
{
	if (bsglobal.zc == NULL)
		return 0;

	while (!TAILQ_EMPTY(&bsglobal.bsplist)) {
		struct bfd_session_params *session =
			TAILQ_FIRST(&bsglobal.bsplist);
		bfd_sess_free(&session);
	}

	/*
	 * BFD source cache is linked to sessions, if all sessions are gone
	 * then the source cache must be empty.
	 */
	if (!SLIST_EMPTY(&bsglobal.source_list))
		zlog_warn("BFD integration source cache not empty");

	return 0;
}

void bfd_protocol_integration_init(struct zclient *zc, struct event_loop *tm)
{
	/* Initialize data structure. */
	TAILQ_INIT(&bsglobal.bsplist);
	SLIST_INIT(&bsglobal.source_list);

	/* Copy pointers. */
	bsglobal.zc = zc;
	bsglobal.tm = tm;

	/* Enable BFD callbacks. */
	zc->bfd_integration = true;

	/* Send the client registration */
	bfd_client_sendmsg(zc, ZEBRA_BFD_CLIENT_REGISTER, VRF_DEFAULT);

	hook_register(frr_fini, bfd_protocol_integration_finish);
}

void bfd_protocol_integration_set_debug(bool enable)
{
	bsglobal.debugging = enable;
}

void bfd_protocol_integration_set_shutdown(bool enable)
{
	bsglobal.shutting_down = enable;
}

bool bfd_protocol_integration_debug(void)
{
	return bsglobal.debugging;
}

bool bfd_protocol_integration_shutting_down(void)
{
	return bsglobal.shutting_down;
}

/*
 * BFD automatic source selection
 *
 * This feature will use the next hop tracking (NHT) provided by zebra
 * to find out the source address by looking at the output interface.
 *
 * When the interface address / routing table change we'll be notified
 * and be able to update the source address accordingly.
 *
 *     <daemon>                 zebra
 *         |
 * +-----------------+
 * | BFD session set |
 * | to auto source  |
 * +-----------------+
 *         |
 *         \                 +-----------------+
 *          -------------->  | Resolves        |
 *                           | destination     |
 *                           | address         |
 *                           +-----------------+
 *                                |
 * +-----------------+            /
 * | Sets resolved   | <----------
 * | source address  |
 * +-----------------+
 */
static bool
bfd_source_cache_session_match(const struct bfd_source_cache *source,
			       const struct bfd_session_params *session)
{
	const struct in_addr *address;
	const struct in6_addr *address_v6;

	if (session->args.vrf_id != source->vrf_id)
		return false;
	if (session->args.family != source->address.family)
		return false;

	switch (session->args.family) {
	case AF_INET:
		address = (const struct in_addr *)&session->args.dst;
		if (address->s_addr != source->address.u.prefix4.s_addr)
			return false;
		break;
	case AF_INET6:
		address_v6 = &session->args.dst;
		if (memcmp(address_v6, &source->address.u.prefix6,
			   sizeof(struct in6_addr)))
			return false;
		break;
	default:
		return false;
	}

	return true;
}

static struct bfd_source_cache *
bfd_source_cache_find(vrf_id_t vrf_id, const struct prefix *prefix)
{
	struct bfd_source_cache *source;

	SLIST_FOREACH (source, &bsglobal.source_list, entry) {
		if (source->vrf_id != vrf_id)
			continue;
		if (!prefix_same(&source->address, prefix))
			continue;

		return source;
	}

	return NULL;
}

static void bfd_source_cache_get(struct bfd_session_params *session)
{
	struct bfd_source_cache *source;
	struct prefix target = {};

	switch (session->args.family) {
	case AF_INET:
		target.family = AF_INET;
		target.prefixlen = IPV4_MAX_BITLEN;
		memcpy(&target.u.prefix4, &session->args.dst,
		       sizeof(struct in_addr));
		break;
	case AF_INET6:
		target.family = AF_INET6;
		target.prefixlen = IPV6_MAX_BITLEN;
		memcpy(&target.u.prefix6, &session->args.dst,
		       sizeof(struct in6_addr));
		break;
	default:
		return;
	}

	source = bfd_source_cache_find(session->args.vrf_id, &target);
	if (source) {
		if (session->source_cache == source)
			return;

		bfd_source_cache_put(session);
		session->source_cache = source;
		source->refcount++;
		return;
	}

	source = XCALLOC(MTYPE_BFD_SOURCE, sizeof(*source));
	prefix_copy(&source->address, &target);
	source->vrf_id = session->args.vrf_id;
	SLIST_INSERT_HEAD(&bsglobal.source_list, source, entry);

	bfd_source_cache_put(session);
	session->source_cache = source;
	source->refcount = 1;

	return;
}

static void bfd_source_cache_put(struct bfd_session_params *session)
{
	if (session->source_cache == NULL)
		return;

	session->source_cache->refcount--;
	if (session->source_cache->refcount > 0) {
		session->source_cache = NULL;
		return;
	}

	SLIST_REMOVE(&bsglobal.source_list, session->source_cache,
		     bfd_source_cache, entry);
	XFREE(MTYPE_BFD_SOURCE, session->source_cache);
}

/** Updates BFD running session if source address has changed. */
static void
bfd_source_cache_update_session(const struct bfd_source_cache *source,
				struct bfd_session_params *session)
{
	const struct in_addr *address;
	const struct in6_addr *address_v6;

	switch (session->args.family) {
	case AF_INET:
		address = (const struct in_addr *)&session->args.src;
		if (memcmp(address, &source->source.u.prefix4,
			   sizeof(struct in_addr)) == 0)
			return;

		_bfd_sess_remove(session);
		memcpy(&session->args.src, &source->source.u.prefix4,
		       sizeof(struct in_addr));
		break;
	case AF_INET6:
		address_v6 = &session->args.src;
		if (memcmp(address_v6, &source->source.u.prefix6,
			   sizeof(struct in6_addr)) == 0)
			return;

		_bfd_sess_remove(session);
		memcpy(&session->args.src, &source->source.u.prefix6,
		       sizeof(struct in6_addr));
		break;
	default:
		return;
	}

	bfd_sess_install(session);
}

static void
bfd_source_cache_update_sessions(const struct bfd_source_cache *source)
{
	struct bfd_session_params *session;

	if (!source->valid)
		return;

	TAILQ_FOREACH (session, &bsglobal.bsplist, entry) {
		if (!session->auto_source)
			continue;
		if (!bfd_source_cache_session_match(source, session))
			continue;

		bfd_source_cache_update_session(source, session);
	}
}

/**
 * Try to translate next hop information into source address.
 *
 * \returns `true` if source changed otherwise `false`.
 */
static bool bfd_source_cache_update(struct bfd_source_cache *source,
				    const struct zapi_route *route)
{
	size_t nh_index;

	for (nh_index = 0; nh_index < route->nexthop_num; nh_index++) {
		const struct zapi_nexthop *nh = &route->nexthops[nh_index];
		const struct interface *interface;
		const struct connected *connected;

		interface = if_lookup_by_index(nh->ifindex, nh->vrf_id);
		if (interface == NULL) {
			zlog_err("next hop interface not found (index %d)",
				 nh->ifindex);
			continue;
		}

		frr_each (if_connected_const, interface->connected, connected) {
			if (source->address.family !=
			    connected->address->family)
				continue;
			if (prefix_same(connected->address, &source->source))
				return false;
			/*
			 * Skip link-local as it is only useful for single hop
			 * and in that case no source is specified usually.
			 */
			if (source->address.family == AF_INET6 &&
			    IN6_IS_ADDR_LINKLOCAL(
				    &connected->address->u.prefix6))
				continue;

			prefix_copy(&source->source, connected->address);
			source->valid = true;
			return true;
		}
	}

	memset(&source->source, 0, sizeof(source->source));
	source->valid = false;
	return false;
}

int bfd_nht_update(const struct prefix *match, const struct zapi_route *route)
{
	struct bfd_source_cache *source;

	if (bsglobal.debugging)
		zlog_debug("BFD NHT update for %pFX", &route->prefix);

	SLIST_FOREACH (source, &bsglobal.source_list, entry) {
		if (source->vrf_id != route->vrf_id)
			continue;
		if (!prefix_same(match, &source->address))
			continue;
		if (bfd_source_cache_update(source, route))
			bfd_source_cache_update_sessions(source);
	}

	return 0;
}<|MERGE_RESOLUTION|>--- conflicted
+++ resolved
@@ -533,11 +533,7 @@
 static void _bfd_sess_remove(struct bfd_session_params *bsp)
 {
 	/* Cancel any pending installation request. */
-<<<<<<< HEAD
-	THREAD_OFF(bsp->installev);
-=======
 	EVENT_OFF(bsp->installev);
->>>>>>> 03a143cd
 
 	/* Not installed, nothing to do. */
 	if (!bsp->installed)
