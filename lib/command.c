--- conflicted
+++ resolved
@@ -1319,7 +1319,6 @@
   struct vty *file_vty;
   struct stat conf_stat;
 
-<<<<<<< HEAD
   // if command was 'write terminal', 'write memory' or 'show running-config'
   if (argc == 2 && (!strcmp(argv[idx_type]->text, "terminal") ||
                     !strcmp(argv[idx_type]->text, "memory") ||
@@ -1350,10 +1349,9 @@
       }
     return CMD_SUCCESS;
   }
-=======
+
   if (host.noconfig)
     return CMD_SUCCESS;
->>>>>>> 11ec76ed
 
   /* Check and see if we are operating under vtysh configuration */
   if (host.config == NULL)
@@ -1469,40 +1467,7 @@
        "Copy running config to... \n"
        "Copy running config to startup config (same as write file)\n")
 {
-<<<<<<< HEAD
   return config_write (self, vty, argc, argv);
-=======
-  unsigned int i;
-  struct cmd_node *node;
-
-  if (host.noconfig)
-    return CMD_SUCCESS;
-
-  if (vty->type == VTY_SHELL_SERV)
-    {
-      for (i = 0; i < vector_active (cmdvec); i++)
-	if ((node = vector_slot (cmdvec, i)) && node->func && node->vtysh)
-	  {
-	    if ((*node->func) (vty))
-	      vty_out (vty, "!%s", VTY_NEWLINE);
-	  }
-    }
-  else
-    {
-      vty_out (vty, "%sCurrent configuration:%s", VTY_NEWLINE,
-	       VTY_NEWLINE);
-      vty_out (vty, "!%s", VTY_NEWLINE);
-
-      for (i = 0; i < vector_active (cmdvec); i++)
-	if ((node = vector_slot (cmdvec, i)) && node->func)
-	  {
-	    if ((*node->func) (vty))
-	      vty_out (vty, "!%s", VTY_NEWLINE);
-	  }
-      vty_out (vty, "end%s",VTY_NEWLINE);
-    }
-  return CMD_SUCCESS;
->>>>>>> 11ec76ed
 }
 /** -- **/
 
@@ -2426,14 +2391,6 @@
       install_element (CONFIG_NODE, &service_terminal_length_cmd);
       install_element (CONFIG_NODE, &no_service_terminal_length_cmd);
 
-<<<<<<< HEAD
-      install_element (VIEW_NODE, &show_thread_cpu_cmd);
-
-      install_element (ENABLE_NODE, &clear_thread_cpu_cmd);
-      install_element (VIEW_NODE, &show_work_queues_cmd);
-
-=======
->>>>>>> 11ec76ed
       vrf_install_commands ();
     }
   srandom(time(NULL));
