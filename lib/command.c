/*
 * CLI backend interface.
 *
 * --
 * Copyright (C) 2016 Cumulus Networks, Inc.
 * Copyright (C) 1997, 98, 99 Kunihiro Ishiguro
 * Copyright (C) 2013 by Open Source Routing.
 * Copyright (C) 2013 by Internet Systems Consortium, Inc. ("ISC")
 *
 * This file is part of GNU Zebra.
 *
 * GNU Zebra is free software; you can redistribute it and/or modify it
 * under the terms of the GNU General Public License as published by the
 * Free Software Foundation; either version 2, or (at your option) any
 * later version.
 *
 * GNU Zebra is distributed in the hope that it will be useful, but
 * WITHOUT ANY WARRANTY; without even the implied warranty of
 * MERCHANTABILITY or FITNESS FOR A PARTICULAR PURPOSE.  See the GNU
 * General Public License for more details.
 *
 * You should have received a copy of the GNU General Public License along
 * with this program; see the file COPYING; if not, write to the Free Software
 * Foundation, Inc., 51 Franklin St, Fifth Floor, Boston, MA 02110-1301 USA
 */

#include <zebra.h>
#include <lib/version.h>

#include "command.h"
#include "frrstr.h"
#include "memory.h"
#include "log.h"
#include "log_vty.h"
#include "thread.h"
#include "vector.h"
#include "linklist.h"
#include "vty.h"
#include "workqueue.h"
#include "vrf.h"
#include "command_match.h"
#include "command_graph.h"
#include "qobj.h"
#include "defaults.h"
#include "libfrr.h"
#include "jhash.h"
#include "hook.h"
#include "lib_errors.h"
#include "northbound_cli.h"
#include "network.h"

#include "frrscript.h"

DEFINE_MTYPE_STATIC(LIB, HOST, "Host config");
DEFINE_MTYPE(LIB, COMPLETION, "Completion item");

#define item(x)                                                                \
	{                                                                      \
		x, #x                                                          \
	}

/* clang-format off */
const struct message tokennames[] = {
	item(WORD_TKN),
	item(VARIABLE_TKN),
	item(RANGE_TKN),
	item(IPV4_TKN),
	item(IPV4_PREFIX_TKN),
	item(IPV6_TKN),
	item(IPV6_PREFIX_TKN),
	item(MAC_TKN),
	item(MAC_PREFIX_TKN),
	item(FORK_TKN),
	item(JOIN_TKN),
	item(START_TKN),
	item(END_TKN),
	item(NEG_ONLY_TKN),
	{0},
};
/* clang-format on */

/* Command vector which includes some level of command lists. Normally
   each daemon maintains each own cmdvec. */
vector cmdvec = NULL;

/* Host information structure. */
struct host host;

/*
 * Returns host.name if any, otherwise
 * it returns the system hostname.
 */
const char *cmd_hostname_get(void)
{
	return host.name;
}

/*
 * Returns unix domainname
 */
const char *cmd_domainname_get(void)
{
	return host.domainname;
}

static int root_on_exit(struct vty *vty);

/* Standard command node structures. */
static struct cmd_node auth_node = {
	.name = "auth",
	.node = AUTH_NODE,
	.prompt = "Password: ",
};

static struct cmd_node view_node = {
	.name = "view",
	.node = VIEW_NODE,
	.prompt = "%s> ",
	.node_exit = root_on_exit,
};

static struct cmd_node auth_enable_node = {
	.name = "auth enable",
	.node = AUTH_ENABLE_NODE,
	.prompt = "Password: ",
};

static struct cmd_node enable_node = {
	.name = "enable",
	.node = ENABLE_NODE,
	.prompt = "%s# ",
	.node_exit = root_on_exit,
};

static int config_write_host(struct vty *vty);
static struct cmd_node config_node = {
	.name = "config",
	.node = CONFIG_NODE,
	.parent_node = ENABLE_NODE,
	.prompt = "%s(config)# ",
	.config_write = config_write_host,
	.node_exit = vty_config_node_exit,
};

static bool vty_check_node_for_xpath_decrement(enum node_type target_node,
					       enum node_type node)
{
	/* bgp afi-safi (`address-family <afi> <safi>`) node
	 * does not increment xpath_index.
	 * In order to use (`router bgp`) BGP_NODE's xpath as a base,
	 * retain xpath_index as 1 upon exiting from
	 * afi-safi node.
	 */

	if (target_node == BGP_NODE
	    && (node == BGP_IPV4_NODE || node == BGP_IPV6_NODE
		|| node == BGP_IPV4M_NODE || node == BGP_IPV6M_NODE
		|| node == BGP_VPNV4_NODE || node == BGP_VPNV6_NODE
		|| node == BGP_EVPN_NODE || node == BGP_IPV4L_NODE
		|| node == BGP_IPV6L_NODE || node == BGP_FLOWSPECV4_NODE
		|| node == BGP_FLOWSPECV6_NODE))
		return false;

	if (target_node == INTERFACE_NODE && node == LINK_PARAMS_NODE)
		return false;

	return true;
}

/* This is called from main when a daemon is invoked with -v or --version. */
void print_version(const char *progname)
{
	printf("%s version %s\n", progname, FRR_VERSION);
	printf("%s\n", FRR_COPYRIGHT);
#ifdef ENABLE_VERSION_BUILD_CONFIG
	printf("configured with:\n\t%s\n", FRR_CONFIG_ARGS);
#endif
}

char *argv_concat(struct cmd_token **argv, int argc, int shift)
{
	int cnt = MAX(argc - shift, 0);
	const char *argstr[cnt + 1];

	if (!cnt)
		return NULL;

	for (int i = 0; i < cnt; i++)
		argstr[i] = argv[i + shift]->arg;

	return frrstr_join(argstr, cnt, " ");
}

vector cmd_make_strvec(const char *string)
{
	if (!string)
		return NULL;

	const char *copy = string;

	/* skip leading whitespace */
	while (isspace((unsigned char)*copy) && *copy != '\0')
		copy++;

	/* if the entire string was whitespace or a comment, return */
	if (*copy == '\0' || *copy == '!' || *copy == '#')
		return NULL;

	vector result = frrstr_split_vec(copy, "\n\r\t ");

	for (unsigned int i = 0; i < vector_active(result); i++) {
		if (strlen(vector_slot(result, i)) == 0) {
			XFREE(MTYPE_TMP, vector_slot(result, i));
			vector_unset(result, i);
		}
	}

	vector_compact(result);

	return result;
}

void cmd_free_strvec(vector v)
{
	frrstr_strvec_free(v);
}

/**
 * Convenience function for accessing argv data.
 *
 * @param argc
 * @param argv
 * @param text definition snippet of the desired token
 * @param index the starting index, and where to store the
 *        index of the found token if it exists
 * @return 1 if found, 0 otherwise
 */
int argv_find(struct cmd_token **argv, int argc, const char *text, int *index)
{
	int found = 0;
	for (int i = *index; i < argc && found == 0; i++)
		if ((found = strmatch(text, argv[i]->text)))
			*index = i;
	return found;
}

static unsigned int cmd_hash_key(const void *p)
{
	int size = sizeof(p);

	return jhash(p, size, 0);
}

static bool cmd_hash_cmp(const void *a, const void *b)
{
	return a == b;
}

/* Install top node of command vector. */
void install_node(struct cmd_node *node)
{
#define CMD_HASH_STR_SIZE 256
	char hash_name[CMD_HASH_STR_SIZE];

	vector_set_index(cmdvec, node->node, node);
	node->cmdgraph = graph_new();
	node->cmd_vector = vector_init(VECTOR_MIN_SIZE);
	// add start node
	struct cmd_token *token =
		cmd_token_new(START_TKN, CMD_ATTR_NORMAL, NULL, NULL);
	graph_new_node(node->cmdgraph, token,
		       (void (*)(void *)) & cmd_token_del);

	snprintf(hash_name, sizeof(hash_name), "Command Hash: %s", node->name);
	node->cmd_hash =
		hash_create_size(16, cmd_hash_key, cmd_hash_cmp, hash_name);
}

/* Return prompt character of specified node. */
const char *cmd_prompt(enum node_type node)
{
	struct cmd_node *cnode;

	cnode = vector_slot(cmdvec, node);
	return cnode->prompt;
}

/* Install a command into a node. */
void _install_element(enum node_type ntype, const struct cmd_element *cmd)
{
	struct cmd_node *cnode;

	/* cmd_init hasn't been called */
	if (!cmdvec) {
		fprintf(stderr, "%s called before cmd_init, breakage likely\n",
			__func__);
		return;
	}

	cnode = vector_lookup(cmdvec, ntype);

	if (cnode == NULL) {
		fprintf(stderr,
			"%s[%s]:\n"
			"\tnode %d does not exist.\n"
			"\tplease call install_node() before install_element()\n",
			cmd->name, cmd->string, ntype);
		exit(EXIT_FAILURE);
	}

	if (hash_lookup(cnode->cmd_hash, (void *)cmd) != NULL) {
		fprintf(stderr,
			"%s[%s]:\n"
			"\tnode %d (%s) already has this command installed.\n"
			"\tduplicate install_element call?\n",
			cmd->name, cmd->string, ntype, cnode->name);
		return;
	}

	assert(hash_get(cnode->cmd_hash, (void *)cmd, hash_alloc_intern));

	struct graph *graph = graph_new();
	struct cmd_token *token =
		cmd_token_new(START_TKN, CMD_ATTR_NORMAL, NULL, NULL);
	graph_new_node(graph, token, (void (*)(void *)) & cmd_token_del);

	cmd_graph_parse(graph, cmd);
	cmd_graph_names(graph);
	cmd_graph_merge(cnode->cmdgraph, graph, +1);
	graph_delete_graph(graph);

	vector_set(cnode->cmd_vector, (void *)cmd);

	if (ntype == VIEW_NODE)
		_install_element(ENABLE_NODE, cmd);
}

void uninstall_element(enum node_type ntype, const struct cmd_element *cmd)
{
	struct cmd_node *cnode;

	/* cmd_init hasn't been called */
	if (!cmdvec) {
		fprintf(stderr, "%s called before cmd_init, breakage likely\n",
			__func__);
		return;
	}

	cnode = vector_lookup(cmdvec, ntype);

	if (cnode == NULL) {
		fprintf(stderr,
			"%s[%s]:\n"
			"\tnode %d does not exist.\n"
			"\tplease call install_node() before uninstall_element()\n",
			cmd->name, cmd->string, ntype);
		exit(EXIT_FAILURE);
	}

	if (hash_release(cnode->cmd_hash, (void *)cmd) == NULL) {
		fprintf(stderr,
			"%s[%s]:\n"
			"\tnode %d (%s) does not have this command installed.\n"
			"\tduplicate uninstall_element call?\n",
			cmd->name, cmd->string, ntype, cnode->name);
		return;
	}

	vector_unset_value(cnode->cmd_vector, (void *)cmd);

	struct graph *graph = graph_new();
	struct cmd_token *token =
		cmd_token_new(START_TKN, CMD_ATTR_NORMAL, NULL, NULL);
	graph_new_node(graph, token, (void (*)(void *)) & cmd_token_del);

	cmd_graph_parse(graph, cmd);
	cmd_graph_names(graph);
	cmd_graph_merge(cnode->cmdgraph, graph, -1);
	graph_delete_graph(graph);

	if (ntype == VIEW_NODE)
		uninstall_element(ENABLE_NODE, cmd);
}


static const unsigned char itoa64[] =
	"./0123456789ABCDEFGHIJKLMNOPQRSTUVWXYZabcdefghijklmnopqrstuvwxyz";

static void to64(char *s, long v, int n)
{
	while (--n >= 0) {
		*s++ = itoa64[v & 0x3f];
		v >>= 6;
	}
}

static char *zencrypt(const char *passwd)
{
	char salt[6];
	struct timeval tv;
	char *crypt(const char *, const char *);

	gettimeofday(&tv, 0);

	to64(&salt[0], frr_weak_random(), 3);
	to64(&salt[3], tv.tv_usec, 3);
	salt[5] = '\0';

	return crypt(passwd, salt);
}

static bool full_cli;

/* This function write configuration of this host. */
static int config_write_host(struct vty *vty)
{
	if (cmd_hostname_get())
		vty_out(vty, "hostname %s\n", cmd_hostname_get());

	if (cmd_domainname_get())
		vty_out(vty, "domainname %s\n", cmd_domainname_get());

	/* The following are all configuration commands that are not sent to
	 * watchfrr.  For instance watchfrr is hardcoded to log to syslog so
	 * we would always display 'log syslog informational' in the config
	 * which would cause other daemons to then switch to syslog when they
	 * parse frr.conf.
	 */
	if (full_cli) {
		if (host.encrypt) {
			if (host.password_encrypt)
				vty_out(vty, "password 8 %s\n",
					host.password_encrypt);
			if (host.enable_encrypt)
				vty_out(vty, "enable password 8 %s\n",
					host.enable_encrypt);
		} else {
			if (host.password)
				vty_out(vty, "password %s\n", host.password);
			if (host.enable)
				vty_out(vty, "enable password %s\n",
					host.enable);
		}
		log_config_write(vty);

		/* print disable always, but enable only if default is flipped
		 * => prep for future removal of compile-time knob
		 */
		if (!cputime_enabled)
			vty_out(vty, "no service cputime-stats\n");
#ifdef EXCLUDE_CPU_TIME
		else
			vty_out(vty, "service cputime-stats\n");
#endif

		if (!cputime_threshold)
			vty_out(vty, "no service cputime-warning\n");
#if defined(CONSUMED_TIME_CHECK) && CONSUMED_TIME_CHECK != 5000000
		else /* again, always print non-default */
#else
		else if (cputime_threshold != 5000000)
#endif
			vty_out(vty, "service cputime-warning %lu\n",
				cputime_threshold);

		if (!walltime_threshold)
			vty_out(vty, "no service walltime-warning\n");
#if defined(CONSUMED_TIME_CHECK) && CONSUMED_TIME_CHECK != 5000000
		else /* again, always print non-default */
#else
		else if (walltime_threshold != 5000000)
#endif
			vty_out(vty, "service walltime-warning %lu\n",
				walltime_threshold);

		if (host.advanced)
			vty_out(vty, "service advanced-vty\n");

		if (host.encrypt)
			vty_out(vty, "service password-encryption\n");

		if (host.lines >= 0)
			vty_out(vty, "service terminal-length %d\n",
				host.lines);

		if (host.motdfile)
			vty_out(vty, "banner motd file %s\n", host.motdfile);
		else if (host.motd
			 && strncmp(host.motd, FRR_DEFAULT_MOTD,
				    strlen(host.motd)))
			vty_out(vty, "banner motd line %s\n", host.motd);
		else if (!host.motd)
			vty_out(vty, "no banner motd\n");
	}

	if (debug_memstats_at_exit)
		vty_out(vty, "!\ndebug memstats-at-exit\n");

	return 1;
}

/* Utility function for getting command graph. */
static struct graph *cmd_node_graph(vector v, enum node_type ntype)
{
	struct cmd_node *cnode = vector_slot(v, ntype);
	return cnode->cmdgraph;
}

static int cmd_try_do_shortcut(enum node_type node, char *first_word)
{
	if (first_word != NULL && node != AUTH_NODE && node != VIEW_NODE
	    && node != AUTH_ENABLE_NODE && 0 == strcmp("do", first_word))
		return 1;
	return 0;
}

/**
 * Compare function for cmd_token.
 * Used with qsort to sort command completions.
 */
static int compare_completions(const void *fst, const void *snd)
{
	const struct cmd_token *first = *(const struct cmd_token * const *)fst,
			       *secnd = *(const struct cmd_token * const *)snd;
	return strcmp(first->text, secnd->text);
}

/**
 * Takes a list of completions returned by command_complete,
 * dedeuplicates them based on both text and description,
 * sorts them, and returns them as a vector.
 *
 * @param completions linked list of cmd_token
 * @return deduplicated and sorted vector with
 */
vector completions_to_vec(struct list *completions)
{
	vector comps = vector_init(VECTOR_MIN_SIZE);

	struct listnode *ln;
	struct cmd_token *token, *cr = NULL;
	unsigned int i, exists;
	for (ALL_LIST_ELEMENTS_RO(completions, ln, token)) {
		if (token->type == END_TKN && (cr = token))
			continue;

		// linear search for token in completions vector
		exists = 0;
		for (i = 0; i < vector_active(comps) && !exists; i++) {
			struct cmd_token *curr = vector_slot(comps, i);
#ifdef VTYSH_DEBUG
			exists = !strcmp(curr->text, token->text)
				 && !strcmp(curr->desc, token->desc);
#else
			exists = !strcmp(curr->text, token->text);
#endif /* VTYSH_DEBUG */
		}

		if (!exists)
			vector_set(comps, token);
	}

	// sort completions
	qsort(comps->index, vector_active(comps), sizeof(void *),
	      &compare_completions);

	// make <cr> the first element, if it is present
	if (cr) {
		vector_set_index(comps, vector_active(comps), NULL);
		memmove(comps->index + 1, comps->index,
			(comps->alloced - 1) * sizeof(void *));
		vector_set_index(comps, 0, cr);
	}

	return comps;
}
/**
 * Generates a vector of cmd_token representing possible completions
 * on the current input.
 *
 * @param vline the vectorized input line
 * @param vty the vty with the node to match on
 * @param status pointer to matcher status code
 * @return vector of struct cmd_token * with possible completions
 */
static vector cmd_complete_command_real(vector vline, struct vty *vty,
					int *status)
{
	struct list *completions;
	struct graph *cmdgraph = cmd_node_graph(cmdvec, vty->node);

	enum matcher_rv rv = command_complete(cmdgraph, vline, &completions);

	if (MATCHER_ERROR(rv)) {
		*status = CMD_ERR_NO_MATCH;
		return NULL;
	}

	vector comps = completions_to_vec(completions);
	list_delete(&completions);

	// set status code appropriately
	switch (vector_active(comps)) {
	case 0:
		*status = CMD_ERR_NO_MATCH;
		break;
	case 1:
		*status = CMD_COMPLETE_FULL_MATCH;
		break;
	default:
		*status = CMD_COMPLETE_LIST_MATCH;
	}

	return comps;
}

vector cmd_describe_command(vector vline, struct vty *vty, int *status)
{
	vector ret;

	if (cmd_try_do_shortcut(vty->node, vector_slot(vline, 0))) {
		enum node_type onode;
		int orig_xpath_index;
		vector shifted_vline;
		unsigned int index;

		onode = vty->node;
		orig_xpath_index = vty->xpath_index;
		vty->node = ENABLE_NODE;
		vty->xpath_index = 0;
		/* We can try it on enable node, cos' the vty is authenticated
		 */

		shifted_vline = vector_init(vector_count(vline));
		/* use memcpy? */
		for (index = 1; index < vector_active(vline); index++) {
			vector_set_index(shifted_vline, index - 1,
					 vector_lookup(vline, index));
		}

		ret = cmd_complete_command_real(shifted_vline, vty, status);

		vector_free(shifted_vline);
		vty->node = onode;
		vty->xpath_index = orig_xpath_index;
		return ret;
	}

	return cmd_complete_command_real(vline, vty, status);
}

static struct list *varhandlers = NULL;

void cmd_variable_complete(struct cmd_token *token, const char *arg,
			   vector comps)
{
	struct listnode *ln;
	const struct cmd_variable_handler *cvh;
	size_t i, argsz;
	vector tmpcomps;

	tmpcomps = arg ? vector_init(VECTOR_MIN_SIZE) : comps;

	for (ALL_LIST_ELEMENTS_RO(varhandlers, ln, cvh)) {
		if (cvh->tokenname && strcmp(cvh->tokenname, token->text))
			continue;
		if (cvh->varname && (!token->varname
				     || strcmp(cvh->varname, token->varname)))
			continue;
		cvh->completions(tmpcomps, token);
		break;
	}

	if (!arg)
		return;

	argsz = strlen(arg);
	for (i = vector_active(tmpcomps); i; i--) {
		char *item = vector_slot(tmpcomps, i - 1);
		if (strlen(item) >= argsz && !strncmp(item, arg, argsz))
			vector_set(comps, item);
		else
			XFREE(MTYPE_COMPLETION, item);
	}
	vector_free(tmpcomps);
}

#define AUTOCOMP_INDENT 5

char *cmd_variable_comp2str(vector comps, unsigned short cols)
{
	size_t bsz = 16;
	char *buf = XCALLOC(MTYPE_TMP, bsz);
	int lc = AUTOCOMP_INDENT;
	size_t cs = AUTOCOMP_INDENT;
	size_t itemlen;
	snprintf(buf, bsz, "%*s", AUTOCOMP_INDENT, "");
	for (size_t j = 0; j < vector_active(comps); j++) {
		char *item = vector_slot(comps, j);
		itemlen = strlen(item);

		if (cs + itemlen + AUTOCOMP_INDENT + 3 >= bsz)
			buf = XREALLOC(MTYPE_TMP, buf, (bsz *= 2));

		if (lc + itemlen + 1 >= cols) {
			cs += snprintf(&buf[cs], bsz - cs, "\n%*s",
				       AUTOCOMP_INDENT, "");
			lc = AUTOCOMP_INDENT;
		}

		size_t written = snprintf(&buf[cs], bsz - cs, "%s ", item);
		lc += written;
		cs += written;
		XFREE(MTYPE_COMPLETION, item);
		vector_set_index(comps, j, NULL);
	}
	return buf;
}

void cmd_variable_handler_register(const struct cmd_variable_handler *cvh)
{
	if (!varhandlers)
		return;

	for (; cvh->completions; cvh++)
		listnode_add(varhandlers, (void *)cvh);
}

DEFUN_HIDDEN (autocomplete,
              autocomplete_cmd,
              "autocomplete TYPE TEXT VARNAME",
              "Autocompletion handler (internal, for vtysh)\n"
              "cmd_token->type\n"
              "cmd_token->text\n"
              "cmd_token->varname\n")
{
	struct cmd_token tok;
	vector comps = vector_init(32);
	size_t i;

	memset(&tok, 0, sizeof(tok));
	tok.type = atoi(argv[1]->arg);
	tok.text = argv[2]->arg;
	tok.varname = argv[3]->arg;
	if (!strcmp(tok.varname, "-"))
		tok.varname = NULL;

	cmd_variable_complete(&tok, NULL, comps);

	for (i = 0; i < vector_active(comps); i++) {
		char *text = vector_slot(comps, i);
		vty_out(vty, "%s\n", text);
		XFREE(MTYPE_COMPLETION, text);
	}

	vector_free(comps);
	return CMD_SUCCESS;
}

/**
 * Generate possible tab-completions for the given input. This function only
 * returns results that would result in a valid command if used as Readline
 * completions (as is the case in vtysh). For instance, if the passed vline ends
 * with '4.3.2', the strings 'A.B.C.D' and 'A.B.C.D/M' will _not_ be returned.
 *
 * @param vline vectorized input line
 * @param vty the vty
 * @param status location to store matcher status code in
 * @return set of valid strings for use with Readline as tab-completions.
 */

char **cmd_complete_command(vector vline, struct vty *vty, int *status)
{
	char **ret = NULL;
	int original_node = vty->node;
	vector input_line = vector_init(vector_count(vline));

	// if the first token is 'do' we'll want to execute the command in the
	// enable node
	int do_shortcut = cmd_try_do_shortcut(vty->node, vector_slot(vline, 0));
	vty->node = do_shortcut ? ENABLE_NODE : original_node;

	// construct the input line we'll be matching on
	unsigned int offset = (do_shortcut) ? 1 : 0;
	for (unsigned index = 0; index + offset < vector_active(vline); index++)
		vector_set_index(input_line, index,
				 vector_lookup(vline, index + offset));

	// get token completions -- this is a copying operation
	vector comps = NULL, initial_comps;
	initial_comps = cmd_complete_command_real(input_line, vty, status);

	if (!MATCHER_ERROR(*status)) {
		assert(initial_comps);
		// filter out everything that is not suitable for a
		// tab-completion
		comps = vector_init(VECTOR_MIN_SIZE);
		for (unsigned int i = 0; i < vector_active(initial_comps);
		     i++) {
			struct cmd_token *token = vector_slot(initial_comps, i);
			if (token->type == WORD_TKN)
				vector_set(comps, XSTRDUP(MTYPE_COMPLETION,
							  token->text));
			else if (IS_VARYING_TOKEN(token->type)) {
				const char *ref = vector_lookup(
					vline, vector_active(vline) - 1);
				cmd_variable_complete(token, ref, comps);
			}
		}
		vector_free(initial_comps);

		// since we filtered results, we need to re-set status code
		switch (vector_active(comps)) {
		case 0:
			*status = CMD_ERR_NO_MATCH;
			break;
		case 1:
			*status = CMD_COMPLETE_FULL_MATCH;
			break;
		default:
			*status = CMD_COMPLETE_LIST_MATCH;
		}

		// copy completions text into an array of char*
		ret = XMALLOC(MTYPE_TMP,
			      (vector_active(comps) + 1) * sizeof(char *));
		unsigned int i;
		for (i = 0; i < vector_active(comps); i++) {
			ret[i] = vector_slot(comps, i);
		}
		// set the last element to NULL, because this array is used in
		// a Readline completion_generator function which expects NULL
		// as a sentinel value
		ret[i] = NULL;
		vector_free(comps);
		comps = NULL;
	} else if (initial_comps)
		vector_free(initial_comps);

	// comps should always be null here
	assert(!comps);

	// free the adjusted input line
	vector_free(input_line);

	// reset vty->node to its original value
	vty->node = original_node;

	return ret;
}

/* return parent node */
/* MUST eventually converge on CONFIG_NODE */
enum node_type node_parent(enum node_type node)
{
	struct cmd_node *cnode;

	assert(node > CONFIG_NODE);

	cnode = vector_lookup(cmdvec, node);

	return cnode->parent_node;
}

/* Execute command by argument vline vector. */
static int cmd_execute_command_real(vector vline, enum cmd_filter_type filter,
				    struct vty *vty,
				    const struct cmd_element **cmd,
				    unsigned int up_level)
{
	struct list *argv_list;
	enum matcher_rv status;
	const struct cmd_element *matched_element = NULL;
	unsigned int i;
	int xpath_index = vty->xpath_index;
	int node = vty->node;

	/* only happens for legacy split config file load;  need to check for
	 * a match before calling node_exit handlers below
	 */
	for (i = 0; i < up_level; i++) {
		if (node <= CONFIG_NODE)
			return CMD_NO_LEVEL_UP;

		node = node_parent(node);

		if (xpath_index > 0
		    && vty_check_node_for_xpath_decrement(node, vty->node))
			xpath_index--;
	}

	struct graph *cmdgraph = cmd_node_graph(cmdvec, node);
	status = command_match(cmdgraph, vline, &argv_list, &matched_element);

	if (cmd)
		*cmd = matched_element;

	// if matcher error, return corresponding CMD_ERR
	if (MATCHER_ERROR(status)) {
		if (argv_list)
			list_delete(&argv_list);
		switch (status) {
		case MATCHER_INCOMPLETE:
			return CMD_ERR_INCOMPLETE;
		case MATCHER_AMBIGUOUS:
			return CMD_ERR_AMBIGUOUS;
		default:
			return CMD_ERR_NO_MATCH;
		}
	}

	for (i = 0; i < up_level; i++)
		cmd_exit(vty);

	// build argv array from argv list
	struct cmd_token **argv = XMALLOC(
		MTYPE_TMP, argv_list->count * sizeof(struct cmd_token *));
	struct listnode *ln;
	struct cmd_token *token;

	i = 0;
	for (ALL_LIST_ELEMENTS_RO(argv_list, ln, token))
		argv[i++] = token;

	int argc = argv_list->count;

	int ret;
	if (matched_element->daemon)
		ret = CMD_SUCCESS_DAEMON;
	else {
		if (vty->config) {
			/* Clear array of enqueued configuration changes. */
			vty->num_cfg_changes = 0;
			memset(&vty->cfg_changes, 0, sizeof(vty->cfg_changes));

			/* Regenerate candidate configuration if necessary. */
			if (frr_get_cli_mode() == FRR_CLI_CLASSIC
			    && running_config->version
				       > vty->candidate_config->version)
				nb_config_replace(vty->candidate_config,
						  running_config, true);

			/*
			 * Perform pending commit (if any) before executing
			 * non-YANG command.
			 */
			if (matched_element->attr != CMD_ATTR_YANG)
				(void)nb_cli_pending_commit_check(vty);
		}

		ret = matched_element->func(matched_element, vty, argc, argv);
	}

	// delete list and cmd_token's in it
	list_delete(&argv_list);
	XFREE(MTYPE_TMP, argv);

	return ret;
}

/**
 * Execute a given command, handling things like "do ..." and checking
 * whether the given command might apply at a parent node if doesn't
 * apply for the current node.
 *
 * @param vline Command line input, vector of char* where each element is
 *              one input token.
 * @param vty The vty context in which the command should be executed.
 * @param cmd Pointer where the struct cmd_element of the matched command
 *            will be stored, if any. May be set to NULL if this info is
 *            not needed.
 * @param vtysh If set != 0, don't lookup the command at parent nodes.
 * @return The status of the command that has been executed or an error code
 *         as to why no command could be executed.
 */
int cmd_execute_command(vector vline, struct vty *vty,
			const struct cmd_element **cmd, int vtysh)
{
	int ret, saved_ret = 0;
	enum node_type onode, try_node;
	int orig_xpath_index;

	onode = try_node = vty->node;
	orig_xpath_index = vty->xpath_index;

	if (cmd_try_do_shortcut(vty->node, vector_slot(vline, 0))) {
		vector shifted_vline;
		unsigned int index;

		vty->node = ENABLE_NODE;
		vty->xpath_index = 0;
		/* We can try it on enable node, cos' the vty is authenticated
		 */

		shifted_vline = vector_init(vector_count(vline));
		/* use memcpy? */
		for (index = 1; index < vector_active(vline); index++)
			vector_set_index(shifted_vline, index - 1,
					 vector_lookup(vline, index));

		ret = cmd_execute_command_real(shifted_vline, FILTER_RELAXED,
					       vty, cmd, 0);

		vector_free(shifted_vline);
		vty->node = onode;
		vty->xpath_index = orig_xpath_index;
		return ret;
	}

	saved_ret = ret =
		cmd_execute_command_real(vline, FILTER_RELAXED, vty, cmd, 0);

	if (vtysh)
		return saved_ret;

	if (ret != CMD_SUCCESS && ret != CMD_WARNING
	    && ret != CMD_NOT_MY_INSTANCE && ret != CMD_WARNING_CONFIG_FAILED) {
		/* This assumes all nodes above CONFIG_NODE are childs of
		 * CONFIG_NODE */
		while (vty->node > CONFIG_NODE) {
			try_node = node_parent(try_node);
			vty->node = try_node;
			if (vty->xpath_index > 0
			    && vty_check_node_for_xpath_decrement(try_node,
								  onode))
				vty->xpath_index--;
			ret = cmd_execute_command_real(vline, FILTER_RELAXED,
						       vty, cmd, 0);
			if (ret == CMD_SUCCESS || ret == CMD_WARNING
			    || ret == CMD_NOT_MY_INSTANCE
			    || ret == CMD_WARNING_CONFIG_FAILED)
				return ret;
		}
		/* no command succeeded, reset the vty to the original node */
		vty->node = onode;
		vty->xpath_index = orig_xpath_index;
	}

	/* return command status for original node */
	return saved_ret;
}

/**
 * Execute a given command, matching it strictly against the current node.
 * This mode is used when reading config files.
 *
 * @param vline Command line input, vector of char* where each element is
 *              one input token.
 * @param vty The vty context in which the command should be executed.
 * @param cmd Pointer where the struct cmd_element* of the matched command
 *            will be stored, if any. May be set to NULL if this info is
 *            not needed.
 * @return The status of the command that has been executed or an error code
 *         as to why no command could be executed.
 */
int cmd_execute_command_strict(vector vline, struct vty *vty,
			       const struct cmd_element **cmd)
{
	return cmd_execute_command_real(vline, FILTER_STRICT, vty, cmd, 0);
}

/*
 * Hook for preprocessing command string before executing.
 *
 * All subscribers are called with the raw command string that is to be
 * executed. If any changes are to be made, a new string should be allocated
 * with MTYPE_TMP and *cmd_out updated to point to this new string. The caller
 * is then responsible for freeing this string.
 *
 * All processing functions must be mutually exclusive in their action, i.e. if
 * one subscriber decides to modify the command, all others must not modify it
 * when called. Feeding the output of one processing command into a subsequent
 * one is not supported.
 *
 * This hook is intentionally internal to the command processing system.
 *
 * cmd_in
 *    The raw command string.
 *
 * cmd_out
 *    The result of any processing.
 */
DECLARE_HOOK(cmd_execute,
	     (struct vty *vty, const char *cmd_in, char **cmd_out),
	     (vty, cmd_in, cmd_out));
DEFINE_HOOK(cmd_execute, (struct vty *vty, const char *cmd_in, char **cmd_out),
	    (vty, cmd_in, cmd_out));

/* Hook executed after a CLI command. */
DECLARE_KOOH(cmd_execute_done, (struct vty *vty, const char *cmd_exec),
	     (vty, cmd_exec));
DEFINE_KOOH(cmd_execute_done, (struct vty *vty, const char *cmd_exec),
	    (vty, cmd_exec));

/*
 * cmd_execute hook subscriber to handle `|` actions.
 */
static int handle_pipe_action(struct vty *vty, const char *cmd_in,
			      char **cmd_out)
{
	/* look for `|` */
	char *orig, *working, *token, *u;
	char *pipe = strstr(cmd_in, "| ");
	int ret = 0;

	if (!pipe)
		return 0;

	/* duplicate string for processing purposes, not including pipe */
	orig = working = XSTRDUP(MTYPE_TMP, pipe + 2);

	/* retrieve action */
	token = strsep(&working, " ");
	assert(token);

	/* match result to known actions */
	if (strmatch(token, "include")) {
		/* the remaining text should be a regexp */
		char *regexp = working;

		if (!regexp) {
			vty_out(vty, "%% Need a regexp to filter with\n");
			ret = 1;
			goto fail;
		}

		bool succ = vty_set_include(vty, regexp);

		if (!succ) {
			vty_out(vty, "%% Bad regexp '%s'\n", regexp);
			ret = 1;
			goto fail;
		}
		*cmd_out = XSTRDUP(MTYPE_TMP, cmd_in);
		u = *cmd_out;
		strsep(&u, "|");
	} else {
		vty_out(vty, "%% Unknown action '%s'\n", token);
		ret = 1;
		goto fail;
	}

fail:
	XFREE(MTYPE_TMP, orig);
	return ret;
}

static int handle_pipe_action_done(struct vty *vty, const char *cmd_exec)
{
	if (vty->filter)
		vty_set_include(vty, NULL);

	return 0;
}

int cmd_execute(struct vty *vty, const char *cmd,
		const struct cmd_element **matched, int vtysh)
{
	int ret;
	char *cmd_out = NULL;
	const char *cmd_exec = NULL;
	vector vline;

	ret = hook_call(cmd_execute, vty, cmd, &cmd_out);
	if (ret) {
		ret = CMD_WARNING;
		goto free;
	}

	cmd_exec = cmd_out ? (const char *)cmd_out : cmd;

	vline = cmd_make_strvec(cmd_exec);

	if (vline) {
		ret = cmd_execute_command(vline, vty, matched, vtysh);
		cmd_free_strvec(vline);
	} else {
		ret = CMD_SUCCESS;
	}

free:
	hook_call(cmd_execute_done, vty, cmd_exec);

	XFREE(MTYPE_TMP, cmd_out);

	return ret;
}


/**
 * Parse one line of config, walking up the parse tree attempting to find a
 * match
 *
 * @param vty The vty context in which the command should be executed.
 * @param cmd Pointer where the struct cmd_element* of the match command
 *            will be stored, if any.  May be set to NULL if this info is
 *            not needed.
 * @param use_daemon Boolean to control whether or not we match on
 * CMD_SUCCESS_DAEMON
 *                   or not.
 * @return The status of the command that has been executed or an error code
 *         as to why no command could be executed.
 */
int command_config_read_one_line(struct vty *vty,
				 const struct cmd_element **cmd,
				 uint32_t line_num, int use_daemon)
{
	vector vline;
	int ret;
	unsigned up_level = 0;

	vline = cmd_make_strvec(vty->buf);

	/* In case of comment line */
	if (vline == NULL)
		return CMD_SUCCESS;

	/* Execute configuration command : this is strict match */
	ret = cmd_execute_command_strict(vline, vty, cmd);

<<<<<<< HEAD
	// Climb the tree and try the command again at each node
	if (!(use_daemon && ret == CMD_SUCCESS_DAEMON)
	    && !(!use_daemon && ret == CMD_ERR_NOTHING_TODO)
	    && ret != CMD_SUCCESS && ret != CMD_WARNING
	    && ret != CMD_NOT_MY_INSTANCE && ret != CMD_WARNING_CONFIG_FAILED
	    && vty->node != CONFIG_NODE) {
		int saved_node = vty->node;
		int saved_xpath_index = vty->xpath_index;

		while (!(use_daemon && ret == CMD_SUCCESS_DAEMON)
		       && !(!use_daemon && ret == CMD_ERR_NOTHING_TODO)
		       && ret != CMD_SUCCESS && ret != CMD_WARNING
		       && vty->node > CONFIG_NODE) {
			vty->node = node_parent(vty->node);
			if (vty->xpath_index > 0)
				vty->xpath_index--;
			ret = cmd_execute_command_strict(vline, vty, cmd);
		}

		// If climbing the tree did not work then ignore the command and
		// stay at the same node
		if (!(use_daemon && ret == CMD_SUCCESS_DAEMON)
		    && !(!use_daemon && ret == CMD_ERR_NOTHING_TODO)
		    && ret != CMD_SUCCESS && ret != CMD_WARNING) {
			vty->node = saved_node;
			vty->xpath_index = saved_xpath_index;
		}
	}
=======
	/* The logic for trying parent nodes is in cmd_execute_command_real()
	 * since calling ->node_exit() correctly is a bit involved.  This is
	 * also the only reason CMD_NO_LEVEL_UP exists.
	 */
	while (!(use_daemon && ret == CMD_SUCCESS_DAEMON)
	       && !(!use_daemon && ret == CMD_ERR_NOTHING_TODO)
	       && ret != CMD_SUCCESS && ret != CMD_WARNING
	       && ret != CMD_ERR_AMBIGUOUS && ret != CMD_ERR_INCOMPLETE
	       && ret != CMD_NOT_MY_INSTANCE && ret != CMD_WARNING_CONFIG_FAILED
	       && ret != CMD_NO_LEVEL_UP)
		ret = cmd_execute_command_real(vline, FILTER_STRICT, vty, cmd,
					       ++up_level);

	if (ret == CMD_NO_LEVEL_UP)
		ret = CMD_ERR_NO_MATCH;
>>>>>>> f44e7a37

	if (ret != CMD_SUCCESS &&
	    ret != CMD_WARNING &&
	    ret != CMD_SUCCESS_DAEMON) {
		struct vty_error *ve = XCALLOC(MTYPE_TMP, sizeof(*ve));

		memcpy(ve->error_buf, vty->buf, VTY_BUFSIZ);
		ve->line_num = line_num;
		if (!vty->error)
			vty->error = list_new();

		listnode_add(vty->error, ve);
	}

	cmd_free_strvec(vline);

	return ret;
}

/* Configuration make from file. */
int config_from_file(struct vty *vty, FILE *fp, unsigned int *line_num)
{
	int ret, error_ret = 0;
	*line_num = 0;

	while (fgets(vty->buf, VTY_BUFSIZ, fp)) {
		++(*line_num);

		ret = command_config_read_one_line(vty, NULL, *line_num, 0);

		if (ret != CMD_SUCCESS && ret != CMD_WARNING
		    && ret != CMD_ERR_NOTHING_TODO)
			error_ret = ret;
	}

	if (error_ret) {
		return error_ret;
	}

	return CMD_SUCCESS;
}

/* Configuration from terminal */
DEFUN (config_terminal,
       config_terminal_cmd,
       "configure [terminal]",
       "Configuration from vty interface\n"
       "Configuration terminal\n")
{
	return vty_config_enter(vty, false, false);
}

/* Enable command */
DEFUN (enable,
       config_enable_cmd,
       "enable",
       "Turn on privileged mode command\n")
{
	/* If enable password is NULL, change to ENABLE_NODE */
	if ((host.enable == NULL && host.enable_encrypt == NULL)
	    || vty->type == VTY_SHELL_SERV)
		vty->node = ENABLE_NODE;
	else
		vty->node = AUTH_ENABLE_NODE;

	return CMD_SUCCESS;
}

/* Disable command */
DEFUN (disable,
       config_disable_cmd,
       "disable",
       "Turn off privileged mode command\n")
{
	if (vty->node == ENABLE_NODE)
		vty->node = VIEW_NODE;
	return CMD_SUCCESS;
}

/* Down vty node level. */
DEFUN (config_exit,
       config_exit_cmd,
       "exit",
       "Exit current mode and down to previous mode\n")
{
	cmd_exit(vty);
	return CMD_SUCCESS;
}

static int root_on_exit(struct vty *vty)
{
	if (vty_shell(vty))
		exit(0);
	else
		vty->status = VTY_CLOSE;
	return 0;
}

void cmd_exit(struct vty *vty)
{
	struct cmd_node *cnode = vector_lookup(cmdvec, vty->node);

	if (cnode->node_exit) {
		if (!cnode->node_exit(vty))
			return;
	}
	if (cnode->parent_node)
		vty->node = cnode->parent_node;
	if (vty->xpath_index > 0
	    && vty_check_node_for_xpath_decrement(vty->node, cnode->node))
		vty->xpath_index--;
}

/* ALIAS_FIXME */
DEFUN (config_quit,
       config_quit_cmd,
       "quit",
       "Exit current mode and down to previous mode\n")
{
	return config_exit(self, vty, argc, argv);
}


/* End of configuration. */
DEFUN (config_end,
       config_end_cmd,
       "end",
       "End current mode and change to enable mode.\n")
{
	if (vty->config) {
		vty_config_exit(vty);
		vty->node = ENABLE_NODE;
	}
	return CMD_SUCCESS;
}

/* Show version. */
DEFUN (show_version,
       show_version_cmd,
       "show version",
       SHOW_STR
       "Displays zebra version\n")
{
	vty_out(vty, "%s %s (%s).\n", FRR_FULL_NAME, FRR_VERSION,
		cmd_hostname_get() ? cmd_hostname_get() : "");
	vty_out(vty, "%s%s\n", FRR_COPYRIGHT, GIT_INFO);
#ifdef ENABLE_VERSION_BUILD_CONFIG
	vty_out(vty, "configured with:\n    %s\n", FRR_CONFIG_ARGS);
#endif
	return CMD_SUCCESS;
}

/* Help display function for all node. */
DEFUN (config_help,
       config_help_cmd,
       "help",
       "Description of the interactive help system\n")
{
	vty_out(vty,
		"Quagga VTY provides advanced help feature.  When you need help,\n\
anytime at the command line please press '?'.\n\
\n\
If nothing matches, the help list will be empty and you must backup\n\
 until entering a '?' shows the available options.\n\
Two styles of help are provided:\n\
1. Full help is available when you are ready to enter a\n\
command argument (e.g. 'show ?') and describes each possible\n\
argument.\n\
2. Partial help is provided when an abbreviated argument is entered\n\
   and you want to know what arguments match the input\n\
   (e.g. 'show me?'.)\n\n");
	return CMD_SUCCESS;
}

static void permute(struct graph_node *start, struct vty *vty)
{
	static struct list *position = NULL;
	if (!position)
		position = list_new();

	struct cmd_token *stok = start->data;
	struct graph_node *gnn;
	struct listnode *ln;

	// recursive dfs
	listnode_add(position, start);
	for (unsigned int i = 0; i < vector_active(start->to); i++) {
		struct graph_node *gn = vector_slot(start->to, i);
		struct cmd_token *tok = gn->data;
		if (tok->attr == CMD_ATTR_HIDDEN
		    || tok->attr == CMD_ATTR_DEPRECATED)
			continue;
		else if (tok->type == END_TKN || gn == start) {
			vty_out(vty, " ");
			for (ALL_LIST_ELEMENTS_RO(position, ln, gnn)) {
				struct cmd_token *tt = gnn->data;
				if (tt->type < SPECIAL_TKN)
					vty_out(vty, " %s", tt->text);
			}
			if (gn == start)
				vty_out(vty, "...");
			vty_out(vty, "\n");
		} else {
			bool skip = false;
			if (stok->type == FORK_TKN && tok->type != FORK_TKN)
				for (ALL_LIST_ELEMENTS_RO(position, ln, gnn))
					if (gnn == gn) {
						skip = true;
						break;
					}
			if (!skip)
				permute(gn, vty);
		}
	}
	list_delete_node(position, listtail(position));
}

static void print_cmd(struct vty *vty, const char *cmd)
{
	int i, j, len = strlen(cmd);
	char buf[len + 1];
	bool skip = false;

	j = 0;
	for (i = 0; i < len; i++) {
		/* skip varname */
		if (cmd[i] == '$')
			skip = true;
		else if (strchr(" ()<>[]{}|", cmd[i]))
			skip = false;

		if (skip)
			continue;

		if (isspace(cmd[i])) {
			/* skip leading whitespace */
			if (i == 0)
				continue;
			/* skip trailing whitespace */
			if (i == len - 1)
				continue;
			/* skip all whitespace after opening brackets or pipe */
			if (strchr("(<[{|", cmd[i - 1])) {
				while (isspace(cmd[i + 1]))
					i++;
				continue;
			}
			/* skip repeated whitespace */
			if (isspace(cmd[i + 1]))
				continue;
			/* skip whitespace before closing brackets or pipe */
			if (strchr(")>]}|", cmd[i + 1]))
				continue;
			/* convert tabs to spaces */
			if (cmd[i] == '\t') {
				buf[j++] = ' ';
				continue;
			}
		}

		buf[j++] = cmd[i];
	}
	buf[j] = 0;

	vty_out(vty, "%s\n", buf);
}

int cmd_list_cmds(struct vty *vty, int do_permute)
{
	struct cmd_node *node = vector_slot(cmdvec, vty->node);

	if (do_permute)
		permute(vector_slot(node->cmdgraph->nodes, 0), vty);
	else {
		/* loop over all commands at this node */
		const struct cmd_element *element = NULL;
		for (unsigned int i = 0; i < vector_active(node->cmd_vector);
		     i++)
			if ((element = vector_slot(node->cmd_vector, i))
			    && element->attr != CMD_ATTR_DEPRECATED
			    && element->attr != CMD_ATTR_HIDDEN) {
				vty_out(vty, "    ");
				print_cmd(vty, element->string);
			}
	}
	return CMD_SUCCESS;
}

/* Help display function for all node. */
DEFUN (config_list,
       config_list_cmd,
       "list [permutations]",
       "Print command list\n"
       "Print all possible command permutations\n")
{
	return cmd_list_cmds(vty, argc == 2);
}

DEFUN (show_commandtree,
       show_commandtree_cmd,
       "show commandtree [permutations]",
       SHOW_STR
       "Show command tree\n"
       "Permutations that we are interested in\n")
{
	return cmd_list_cmds(vty, argc == 3);
}

DEFUN_HIDDEN(show_cli_graph,
             show_cli_graph_cmd,
             "show cli graph",
             SHOW_STR
             "CLI reflection\n"
             "Dump current command space as DOT graph\n")
{
	struct cmd_node *cn = vector_slot(cmdvec, vty->node);
	char *dot = cmd_graph_dump_dot(cn->cmdgraph);

	vty_out(vty, "%s\n", dot);
	XFREE(MTYPE_TMP, dot);
	return CMD_SUCCESS;
}

static int vty_write_config(struct vty *vty)
{
	size_t i;
	struct cmd_node *node;

	if (host.noconfig)
		return CMD_SUCCESS;

	nb_cli_show_config_prepare(running_config, false);

	if (vty->type == VTY_TERM) {
		vty_out(vty, "\nCurrent configuration:\n");
		vty_out(vty, "!\n");
	}

	if (strcmp(frr_defaults_version(), FRR_VER_SHORT))
		vty_out(vty, "! loaded from %s\n", frr_defaults_version());
	vty_out(vty, "frr version %s\n", FRR_VER_SHORT);
	vty_out(vty, "frr defaults %s\n", frr_defaults_profile());
	vty_out(vty, "!\n");

	for (i = 0; i < vector_active(cmdvec); i++)
		if ((node = vector_slot(cmdvec, i)) && node->config_write) {
			if ((*node->config_write)(vty))
				vty_out(vty, "!\n");
		}

	if (vty->type == VTY_TERM) {
		vty_out(vty, "end\n");
	}

	return CMD_SUCCESS;
}

static int file_write_config(struct vty *vty)
{
	int fd, dirfd;
	char *config_file, *slash;
	char *config_file_tmp = NULL;
	char *config_file_sav = NULL;
	int ret = CMD_WARNING;
	struct vty *file_vty;
	struct stat conf_stat;

	if (host.noconfig)
		return CMD_SUCCESS;

	/* Check and see if we are operating under vtysh configuration */
	if (host.config == NULL) {
		vty_out(vty,
			"Can't save to configuration file, using vtysh.\n");
		return CMD_WARNING;
	}

	/* Get filename. */
	config_file = host.config;

#ifndef O_DIRECTORY
#define O_DIRECTORY 0
#endif
	slash = strrchr(config_file, '/');
	if (slash) {
		char *config_dir = XSTRDUP(MTYPE_TMP, config_file);
		config_dir[slash - config_file] = '\0';
		dirfd = open(config_dir, O_DIRECTORY | O_RDONLY);
		XFREE(MTYPE_TMP, config_dir);
	} else
		dirfd = open(".", O_DIRECTORY | O_RDONLY);
	/* if dirfd is invalid, directory sync fails, but we're still OK */

	size_t config_file_sav_sz = strlen(config_file) + strlen(CONF_BACKUP_EXT) + 1;
	config_file_sav = XMALLOC(MTYPE_TMP, config_file_sav_sz);
	strlcpy(config_file_sav, config_file, config_file_sav_sz);
	strlcat(config_file_sav, CONF_BACKUP_EXT, config_file_sav_sz);


	config_file_tmp = XMALLOC(MTYPE_TMP, strlen(config_file) + 8);
	snprintf(config_file_tmp, strlen(config_file) + 8, "%s.XXXXXX",
		 config_file);

	/* Open file to configuration write. */
	fd = mkstemp(config_file_tmp);
	if (fd < 0) {
		vty_out(vty, "Can't open configuration file %s.\n",
			config_file_tmp);
		goto finished;
	}
	if (fchmod(fd, CONFIGFILE_MASK) != 0) {
		vty_out(vty, "Can't chmod configuration file %s: %s (%d).\n",
			config_file_tmp, safe_strerror(errno), errno);
		goto finished;
	}

	/* Make vty for configuration file. */
	file_vty = vty_new();
	file_vty->wfd = fd;
	file_vty->type = VTY_FILE;

	/* Config file header print. */
	vty_out(file_vty, "!\n! Zebra configuration saved from vty\n!   ");
	vty_time_print(file_vty, 1);
	vty_out(file_vty, "!\n");
	vty_write_config(file_vty);
	vty_close(file_vty);

	if (stat(config_file, &conf_stat) >= 0) {
		if (unlink(config_file_sav) != 0)
			if (errno != ENOENT) {
				vty_out(vty,
					"Can't unlink backup configuration file %s.\n",
					config_file_sav);
				goto finished;
			}
		if (link(config_file, config_file_sav) != 0) {
			vty_out(vty,
				"Can't backup old configuration file %s.\n",
				config_file_sav);
			goto finished;
		}
		if (dirfd >= 0)
			fsync(dirfd);
	}
	if (rename(config_file_tmp, config_file) != 0) {
		vty_out(vty, "Can't save configuration file %s.\n",
			config_file);
		goto finished;
	}
	if (dirfd >= 0)
		fsync(dirfd);

	vty_out(vty, "Configuration saved to %s\n", config_file);
	ret = CMD_SUCCESS;

finished:
	if (ret != CMD_SUCCESS)
		unlink(config_file_tmp);
	if (dirfd >= 0)
		close(dirfd);
	XFREE(MTYPE_TMP, config_file_tmp);
	XFREE(MTYPE_TMP, config_file_sav);
	return ret;
}

/* Write current configuration into file. */

DEFUN (config_write,
       config_write_cmd,
       "write [<file|memory|terminal>]",
       "Write running configuration to memory, network, or terminal\n"
       "Write to configuration file\n"
       "Write configuration currently in memory\n"
       "Write configuration to terminal\n")
{
	const int idx_type = 1;

	// if command was 'write terminal' or 'write memory'
	if (argc == 2 && (!strcmp(argv[idx_type]->text, "terminal"))) {
		return vty_write_config(vty);
	}

	return file_write_config(vty);
}

/* ALIAS_FIXME for 'write <terminal|memory>' */
DEFUN (show_running_config,
       show_running_config_cmd,
       "show running-config",
       SHOW_STR
       "running configuration (same as write terminal)\n")
{
	return vty_write_config(vty);
}

/* ALIAS_FIXME for 'write file' */
DEFUN (copy_runningconf_startupconf,
       copy_runningconf_startupconf_cmd,
       "copy running-config startup-config",
       "Copy configuration\n"
       "Copy running config to... \n"
       "Copy running config to startup config (same as write file/memory)\n")
{
	return file_write_config(vty);
}
/** -- **/

/* Write startup configuration into the terminal. */
DEFUN (show_startup_config,
       show_startup_config_cmd,
       "show startup-config",
       SHOW_STR
       "Contents of startup configuration\n")
{
	char buf[BUFSIZ];
	FILE *confp;

	if (host.noconfig)
		return CMD_SUCCESS;
	if (host.config == NULL)
		return CMD_WARNING;

	confp = fopen(host.config, "r");
	if (confp == NULL) {
		vty_out(vty, "Can't open configuration file [%s] due to '%s'\n",
			host.config, safe_strerror(errno));
		return CMD_WARNING;
	}

	while (fgets(buf, BUFSIZ, confp)) {
		char *cp = buf;

		while (*cp != '\r' && *cp != '\n' && *cp != '\0')
			cp++;
		*cp = '\0';

		vty_out(vty, "%s\n", buf);
	}

	fclose(confp);

	return CMD_SUCCESS;
}

int cmd_domainname_set(const char *domainname)
{
	XFREE(MTYPE_HOST, host.domainname);
	host.domainname = domainname ? XSTRDUP(MTYPE_HOST, domainname) : NULL;
	return CMD_SUCCESS;
}

/* Hostname configuration */
DEFUN(config_domainname,
      domainname_cmd,
      "domainname WORD",
      "Set system's domain name\n"
      "This system's domain name\n")
{
	struct cmd_token *word = argv[1];

	if (!isalpha((unsigned char)word->arg[0])) {
		vty_out(vty, "Please specify string starting with alphabet\n");
		return CMD_WARNING_CONFIG_FAILED;
	}

	return cmd_domainname_set(word->arg);
}

DEFUN(config_no_domainname,
      no_domainname_cmd,
      "no domainname [DOMAINNAME]",
      NO_STR
      "Reset system's domain name\n"
      "domain name of this router\n")
{
	return cmd_domainname_set(NULL);
}

int cmd_hostname_set(const char *hostname)
{
	XFREE(MTYPE_HOST, host.name);
	host.name = hostname ? XSTRDUP(MTYPE_HOST, hostname) : NULL;
	return CMD_SUCCESS;
}

/* Hostname configuration */
DEFUN (config_hostname,
       hostname_cmd,
       "hostname WORD",
       "Set system's network name\n"
       "This system's network name\n")
{
	struct cmd_token *word = argv[1];

	if (!isalnum((unsigned char)word->arg[0])) {
		vty_out(vty,
		    "Please specify string starting with alphabet or number\n");
		return CMD_WARNING_CONFIG_FAILED;
	}

	/* With reference to RFC 1123 Section 2.1 */
	if (strlen(word->arg) > HOSTNAME_LEN) {
		vty_out(vty, "Hostname length should be less than %d chars\n",
			HOSTNAME_LEN);
		return CMD_WARNING_CONFIG_FAILED;
	}

	return cmd_hostname_set(word->arg);
}

DEFUN (config_no_hostname,
       no_hostname_cmd,
       "no hostname [HOSTNAME]",
       NO_STR
       "Reset system's network name\n"
       "Host name of this router\n")
{
	return cmd_hostname_set(NULL);
}

/* VTY interface password set. */
DEFUN (config_password,
       password_cmd,
       "password [(8-8)] WORD",
       "Modify the terminal connection password\n"
       "Specifies a HIDDEN password will follow\n"
       "The password string\n")
{
	int idx_8 = 1;
	int idx_word = 2;
	if (argc == 3) // '8' was specified
	{
		if (host.password)
			XFREE(MTYPE_HOST, host.password);
		host.password = NULL;
		if (host.password_encrypt)
			XFREE(MTYPE_HOST, host.password_encrypt);
		host.password_encrypt =
			XSTRDUP(MTYPE_HOST, argv[idx_word]->arg);
		return CMD_SUCCESS;
	}

	if (!isalnum((unsigned char)argv[idx_8]->arg[0])) {
		vty_out(vty,
			"Please specify string starting with alphanumeric\n");
		return CMD_WARNING_CONFIG_FAILED;
	}

	if (host.password)
		XFREE(MTYPE_HOST, host.password);
	host.password = NULL;

	if (host.encrypt) {
		if (host.password_encrypt)
			XFREE(MTYPE_HOST, host.password_encrypt);
		host.password_encrypt =
			XSTRDUP(MTYPE_HOST, zencrypt(argv[idx_8]->arg));
	} else
		host.password = XSTRDUP(MTYPE_HOST, argv[idx_8]->arg);

	return CMD_SUCCESS;
}

/* VTY interface password delete. */
DEFUN (no_config_password,
       no_password_cmd,
       "no password",
       NO_STR
       "Modify the terminal connection password\n")
{
	bool warned = false;

	if (host.password) {
		if (!vty_shell_serv(vty)) {
			vty_out(vty, NO_PASSWD_CMD_WARNING);
			warned = true;
		}
		XFREE(MTYPE_HOST, host.password);
	}
	host.password = NULL;

	if (host.password_encrypt) {
		if (!warned && !vty_shell_serv(vty))
			vty_out(vty, NO_PASSWD_CMD_WARNING);
		XFREE(MTYPE_HOST, host.password_encrypt);
	}
	host.password_encrypt = NULL;

	return CMD_SUCCESS;
}

/* VTY enable password set. */
DEFUN (config_enable_password,
       enable_password_cmd,
       "enable password [(8-8)] WORD",
       "Modify enable password parameters\n"
       "Assign the privileged level password\n"
       "Specifies a HIDDEN password will follow\n"
       "The HIDDEN 'enable' password string\n")
{
	int idx_8 = 2;
	int idx_word = 3;

	/* Crypt type is specified. */
	if (argc == 4) {
		if (argv[idx_8]->arg[0] == '8') {
			if (host.enable)
				XFREE(MTYPE_HOST, host.enable);
			host.enable = NULL;

			if (host.enable_encrypt)
				XFREE(MTYPE_HOST, host.enable_encrypt);
			host.enable_encrypt =
				XSTRDUP(MTYPE_HOST, argv[idx_word]->arg);

			return CMD_SUCCESS;
		} else {
			vty_out(vty, "Unknown encryption type.\n");
			return CMD_WARNING_CONFIG_FAILED;
		}
	}

	if (!isalnum((unsigned char)argv[idx_8]->arg[0])) {
		vty_out(vty,
			"Please specify string starting with alphanumeric\n");
		return CMD_WARNING_CONFIG_FAILED;
	}

	if (host.enable)
		XFREE(MTYPE_HOST, host.enable);
	host.enable = NULL;

	/* Plain password input. */
	if (host.encrypt) {
		if (host.enable_encrypt)
			XFREE(MTYPE_HOST, host.enable_encrypt);
		host.enable_encrypt =
			XSTRDUP(MTYPE_HOST, zencrypt(argv[idx_8]->arg));
	} else
		host.enable = XSTRDUP(MTYPE_HOST, argv[idx_8]->arg);

	return CMD_SUCCESS;
}

/* VTY enable password delete. */
DEFUN (no_config_enable_password,
       no_enable_password_cmd,
       "no enable password",
       NO_STR
       "Modify enable password parameters\n"
       "Assign the privileged level password\n")
{
	bool warned = false;

	if (host.enable) {
		if (!vty_shell_serv(vty)) {
			vty_out(vty, NO_PASSWD_CMD_WARNING);
			warned = true;
		}
		XFREE(MTYPE_HOST, host.enable);
	}
	host.enable = NULL;

	if (host.enable_encrypt) {
		if (!warned && !vty_shell_serv(vty))
			vty_out(vty, NO_PASSWD_CMD_WARNING);
		XFREE(MTYPE_HOST, host.enable_encrypt);
	}
	host.enable_encrypt = NULL;

	return CMD_SUCCESS;
}

DEFUN (service_password_encrypt,
       service_password_encrypt_cmd,
       "service password-encryption",
       "Set up miscellaneous service\n"
       "Enable encrypted passwords\n")
{
	if (host.encrypt)
		return CMD_SUCCESS;

	host.encrypt = 1;

	if (host.password) {
		if (host.password_encrypt)
			XFREE(MTYPE_HOST, host.password_encrypt);
		host.password_encrypt =
			XSTRDUP(MTYPE_HOST, zencrypt(host.password));
	}
	if (host.enable) {
		if (host.enable_encrypt)
			XFREE(MTYPE_HOST, host.enable_encrypt);
		host.enable_encrypt =
			XSTRDUP(MTYPE_HOST, zencrypt(host.enable));
	}

	return CMD_SUCCESS;
}

DEFUN (no_service_password_encrypt,
       no_service_password_encrypt_cmd,
       "no service password-encryption",
       NO_STR
       "Set up miscellaneous service\n"
       "Enable encrypted passwords\n")
{
	if (!host.encrypt)
		return CMD_SUCCESS;

	host.encrypt = 0;

	if (host.password_encrypt)
		XFREE(MTYPE_HOST, host.password_encrypt);
	host.password_encrypt = NULL;

	if (host.enable_encrypt)
		XFREE(MTYPE_HOST, host.enable_encrypt);
	host.enable_encrypt = NULL;

	return CMD_SUCCESS;
}

DEFUN (config_terminal_length,
       config_terminal_length_cmd,
       "terminal length (0-512)",
       "Set terminal line parameters\n"
       "Set number of lines on a screen\n"
       "Number of lines on screen (0 for no pausing)\n")
{
	int idx_number = 2;

	vty->lines = atoi(argv[idx_number]->arg);

	return CMD_SUCCESS;
}

DEFUN (config_terminal_no_length,
       config_terminal_no_length_cmd,
       "terminal no length",
       "Set terminal line parameters\n"
       NO_STR
       "Set number of lines on a screen\n")
{
	vty->lines = -1;
	return CMD_SUCCESS;
}

DEFUN (service_terminal_length,
       service_terminal_length_cmd,
       "service terminal-length (0-512)",
       "Set up miscellaneous service\n"
       "System wide terminal length configuration\n"
       "Number of lines of VTY (0 means no line control)\n")
{
	int idx_number = 2;

	host.lines = atoi(argv[idx_number]->arg);

	return CMD_SUCCESS;
}

DEFUN (no_service_terminal_length,
       no_service_terminal_length_cmd,
       "no service terminal-length [(0-512)]",
       NO_STR
       "Set up miscellaneous service\n"
       "System wide terminal length configuration\n"
       "Number of lines of VTY (0 means no line control)\n")
{
	host.lines = -1;
	return CMD_SUCCESS;
}

DEFUN_HIDDEN (do_echo,
              echo_cmd,
              "echo MESSAGE...",
              "Echo a message back to the vty\n"
              "The message to echo\n")
{
	char *message;

	vty_out(vty, "%s\n",
		((message = argv_concat(argv, argc, 1)) ? message : ""));
	if (message)
		XFREE(MTYPE_TMP, message);
	return CMD_SUCCESS;
}

DEFUN (config_logmsg,
       config_logmsg_cmd,
       "logmsg <emergencies|alerts|critical|errors|warnings|notifications|informational|debugging> MESSAGE...",
       "Send a message to enabled logging destinations\n"
       LOG_LEVEL_DESC
       "The message to send\n")
{
	int idx_log_level = 1;
	int idx_message = 2;
	int level;
	char *message;

	level = log_level_match(argv[idx_log_level]->arg);
	if (level == ZLOG_DISABLED)
		return CMD_ERR_NO_MATCH;

	zlog(level, "%s",
	     ((message = argv_concat(argv, argc, idx_message)) ? message : ""));
	if (message)
		XFREE(MTYPE_TMP, message);

	return CMD_SUCCESS;
}

DEFUN (debug_memstats,
       debug_memstats_cmd,
       "[no] debug memstats-at-exit",
       NO_STR
       DEBUG_STR
       "Print memory type statistics at exit\n")
{
	debug_memstats_at_exit = !!strcmp(argv[0]->text, "no");
	return CMD_SUCCESS;
}

int cmd_banner_motd_file(const char *file)
{
	int success = CMD_SUCCESS;
	char p[PATH_MAX];
	char *rpath;
	char *in;

	rpath = realpath(file, p);
	if (!rpath)
		return CMD_ERR_NO_FILE;
	in = strstr(rpath, SYSCONFDIR);
	if (in == rpath) {
		XFREE(MTYPE_HOST, host.motdfile);
		host.motdfile = XSTRDUP(MTYPE_HOST, file);
	} else
		success = CMD_WARNING_CONFIG_FAILED;

	return success;
}

void cmd_banner_motd_line(const char *line)
{
	XFREE(MTYPE_HOST, host.motd);
	host.motd = XSTRDUP(MTYPE_HOST, line);
}

DEFUN (banner_motd_file,
       banner_motd_file_cmd,
       "banner motd file FILE",
       "Set banner\n"
       "Banner for motd\n"
       "Banner from a file\n"
       "Filename\n")
{
	int idx_file = 3;
	const char *filename = argv[idx_file]->arg;
	int cmd = cmd_banner_motd_file(filename);

	if (cmd == CMD_ERR_NO_FILE)
		vty_out(vty, "%s does not exist", filename);
	else if (cmd == CMD_WARNING_CONFIG_FAILED)
		vty_out(vty, "%s must be in %s", filename, SYSCONFDIR);

	return cmd;
}

DEFUN (banner_motd_line,
       banner_motd_line_cmd,
       "banner motd line LINE...",
       "Set banner\n"
       "Banner for motd\n"
       "Banner from an input\n"
       "Text\n")
{
	int idx = 0;
	char *motd;

	argv_find(argv, argc, "LINE", &idx);
	motd = argv_concat(argv, argc, idx);

	cmd_banner_motd_line(motd);
	XFREE(MTYPE_TMP, motd);

	return CMD_SUCCESS;
}

DEFUN (banner_motd_default,
       banner_motd_default_cmd,
       "banner motd default",
       "Set banner string\n"
       "Strings for motd\n"
       "Default string\n")
{
	cmd_banner_motd_line(FRR_DEFAULT_MOTD);
	return CMD_SUCCESS;
}

DEFUN (no_banner_motd,
       no_banner_motd_cmd,
       "no banner motd",
       NO_STR
       "Set banner string\n"
       "Strings for motd\n")
{
	host.motd = NULL;
	if (host.motdfile)
		XFREE(MTYPE_HOST, host.motdfile);
	host.motdfile = NULL;
	return CMD_SUCCESS;
}

int cmd_find_cmds(struct vty *vty, struct cmd_token **argv, int argc)
{
	const struct cmd_node *node;
	const struct cmd_element *cli;
	vector clis;

	regex_t exp = {};

	char *pattern = argv_concat(argv, argc, 1);
	int cr = regcomp(&exp, pattern, REG_NOSUB | REG_EXTENDED);
	XFREE(MTYPE_TMP, pattern);

	if (cr != 0) {
		switch (cr) {
		case REG_BADBR:
			vty_out(vty, "%% Invalid {...} expression\n");
			break;
		case REG_BADRPT:
			vty_out(vty, "%% Bad repetition operator\n");
			break;
		case REG_BADPAT:
			vty_out(vty, "%% Regex syntax error\n");
			break;
		case REG_ECOLLATE:
			vty_out(vty, "%% Invalid collating element\n");
			break;
		case REG_ECTYPE:
			vty_out(vty, "%% Invalid character class name\n");
			break;
		case REG_EESCAPE:
			vty_out(vty,
				"%% Regex ended with escape character (\\)\n");
			break;
		case REG_ESUBREG:
			vty_out(vty,
				"%% Invalid number in \\digit construction\n");
			break;
		case REG_EBRACK:
			vty_out(vty, "%% Unbalanced square brackets\n");
			break;
		case REG_EPAREN:
			vty_out(vty, "%% Unbalanced parentheses\n");
			break;
		case REG_EBRACE:
			vty_out(vty, "%% Unbalanced braces\n");
			break;
		case REG_ERANGE:
			vty_out(vty,
				"%% Invalid endpoint in range expression\n");
			break;
		case REG_ESPACE:
			vty_out(vty, "%% Failed to compile (out of memory)\n");
			break;
		}

		goto done;
	}


	for (unsigned int i = 0; i < vector_active(cmdvec); i++) {
		node = vector_slot(cmdvec, i);
		if (!node)
			continue;
		clis = node->cmd_vector;
		for (unsigned int j = 0; j < vector_active(clis); j++) {
			cli = vector_slot(clis, j);

			if (regexec(&exp, cli->string, 0, NULL, 0) == 0) {
				vty_out(vty, "  (%s)  ", node->name);
				print_cmd(vty, cli->string);
			}
		}
	}

done:
	regfree(&exp);
	return CMD_SUCCESS;
}

DEFUN(find,
      find_cmd,
      "find REGEX...",
      "Find CLI command matching a regular expression\n"
      "Search pattern (POSIX regex)\n")
{
	return cmd_find_cmds(vty, argv, argc);
}

#if defined(DEV_BUILD) && defined(HAVE_SCRIPTING)
DEFUN(script, script_cmd, "script SCRIPT FUNCTION",
      "Test command - execute a function in a script\n"
      "Script name (same as filename in /etc/frr/scripts/)\n"
      "Function name (in the script)\n")
{
	struct prefix p;

	(void)str2prefix("1.2.3.4/24", &p);
	struct frrscript *fs = frrscript_new(argv[1]->arg);

	if (frrscript_load(fs, argv[2]->arg, NULL)) {
		vty_out(vty,
			"/etc/frr/scripts/%s.lua or function '%s' not found\n",
			argv[1]->arg, argv[2]->arg);
	}

	int ret = frrscript_call(fs, argv[2]->arg, ("p", &p));
	char buf[40];
	prefix2str(&p, buf, sizeof(buf));
	vty_out(vty, "p: %s\n", buf);
	vty_out(vty, "Script result: %d\n", ret);

	frrscript_delete(fs);

	return CMD_SUCCESS;
}
#endif

/* Set config filename.  Called from vty.c */
void host_config_set(const char *filename)
{
	XFREE(MTYPE_HOST, host.config);
	host.config = XSTRDUP(MTYPE_HOST, filename);
}

const char *host_config_get(void)
{
	return host.config;
}

void install_default(enum node_type node)
{
	_install_element(node, &config_exit_cmd);
	_install_element(node, &config_quit_cmd);
	_install_element(node, &config_end_cmd);
	_install_element(node, &config_help_cmd);
	_install_element(node, &config_list_cmd);
	_install_element(node, &show_cli_graph_cmd);
	_install_element(node, &find_cmd);

	_install_element(node, &config_write_cmd);
	_install_element(node, &show_running_config_cmd);

	_install_element(node, &autocomplete_cmd);

	nb_cli_install_default(node);
}

/* Initialize command interface. Install basic nodes and commands.
 *
 * terminal = 0 -- vtysh / no logging, no config control
 * terminal = 1 -- normal daemon
 * terminal = -1 -- watchfrr / no logging, but minimal config control */
void cmd_init(int terminal)
{
	struct utsname names;

	uname(&names);
	qobj_init();

	/* register command preprocessors */
	hook_register(cmd_execute, handle_pipe_action);
	hook_register(cmd_execute_done, handle_pipe_action_done);

	varhandlers = list_new();

	/* Allocate initial top vector of commands. */
	cmdvec = vector_init(VECTOR_MIN_SIZE);

	/* Default host value settings. */
	host.name = XSTRDUP(MTYPE_HOST, names.nodename);
#ifdef HAVE_STRUCT_UTSNAME_DOMAINNAME
	if ((strcmp(names.domainname, "(none)") == 0))
		host.domainname = NULL;
	else
		host.domainname = XSTRDUP(MTYPE_HOST, names.domainname);
#else
	host.domainname = NULL;
#endif
	host.password = NULL;
	host.enable = NULL;
	host.config = NULL;
	host.noconfig = (terminal < 0);
	host.lines = -1;
	cmd_banner_motd_line(FRR_DEFAULT_MOTD);
	host.motdfile = NULL;

	/* Install top nodes. */
	install_node(&view_node);
	install_node(&enable_node);
	install_node(&auth_node);
	install_node(&auth_enable_node);
	install_node(&config_node);

	/* Each node's basic commands. */
	install_element(VIEW_NODE, &show_version_cmd);
	install_element(ENABLE_NODE, &show_startup_config_cmd);

	if (terminal) {
		install_element(ENABLE_NODE, &debug_memstats_cmd);

		install_element(VIEW_NODE, &config_list_cmd);
		install_element(VIEW_NODE, &config_exit_cmd);
		install_element(VIEW_NODE, &config_quit_cmd);
		install_element(VIEW_NODE, &config_help_cmd);
		install_element(VIEW_NODE, &config_enable_cmd);
		install_element(VIEW_NODE, &config_terminal_length_cmd);
		install_element(VIEW_NODE, &config_terminal_no_length_cmd);
		install_element(VIEW_NODE, &show_commandtree_cmd);
		install_element(VIEW_NODE, &echo_cmd);
		install_element(VIEW_NODE, &autocomplete_cmd);
		install_element(VIEW_NODE, &find_cmd);
#if defined(DEV_BUILD) && defined(HAVE_SCRIPTING)
		install_element(VIEW_NODE, &script_cmd);
#endif


		install_element(ENABLE_NODE, &config_end_cmd);
		install_element(ENABLE_NODE, &config_disable_cmd);
		install_element(ENABLE_NODE, &config_terminal_cmd);
		install_element(ENABLE_NODE, &copy_runningconf_startupconf_cmd);
		install_element(ENABLE_NODE, &config_write_cmd);
		install_element(ENABLE_NODE, &show_running_config_cmd);
		install_element(ENABLE_NODE, &config_logmsg_cmd);

		install_default(CONFIG_NODE);

		thread_cmd_init();
		workqueue_cmd_init();
		hash_cmd_init();
	}

	install_element(CONFIG_NODE, &hostname_cmd);
	install_element(CONFIG_NODE, &no_hostname_cmd);
	install_element(CONFIG_NODE, &domainname_cmd);
	install_element(CONFIG_NODE, &no_domainname_cmd);

	if (terminal > 0) {
		full_cli = true;

		install_element(CONFIG_NODE, &debug_memstats_cmd);

		install_element(CONFIG_NODE, &password_cmd);
		install_element(CONFIG_NODE, &no_password_cmd);
		install_element(CONFIG_NODE, &enable_password_cmd);
		install_element(CONFIG_NODE, &no_enable_password_cmd);

		install_element(CONFIG_NODE, &service_password_encrypt_cmd);
		install_element(CONFIG_NODE, &no_service_password_encrypt_cmd);
		install_element(CONFIG_NODE, &banner_motd_default_cmd);
		install_element(CONFIG_NODE, &banner_motd_file_cmd);
		install_element(CONFIG_NODE, &banner_motd_line_cmd);
		install_element(CONFIG_NODE, &no_banner_motd_cmd);
		install_element(CONFIG_NODE, &service_terminal_length_cmd);
		install_element(CONFIG_NODE, &no_service_terminal_length_cmd);

		log_cmd_init();
		vrf_install_commands();
	}

#ifdef DEV_BUILD
	grammar_sandbox_init();
#endif
}

void cmd_terminate(void)
{
	struct cmd_node *cmd_node;

	hook_unregister(cmd_execute, handle_pipe_action);
	hook_unregister(cmd_execute_done, handle_pipe_action_done);

	if (cmdvec) {
		for (unsigned int i = 0; i < vector_active(cmdvec); i++)
			if ((cmd_node = vector_slot(cmdvec, i)) != NULL) {
				// deleting the graph delets the cmd_element as
				// well
				graph_delete_graph(cmd_node->cmdgraph);
				vector_free(cmd_node->cmd_vector);
				hash_clean(cmd_node->cmd_hash, NULL);
				hash_free(cmd_node->cmd_hash);
				cmd_node->cmd_hash = NULL;
			}

		vector_free(cmdvec);
		cmdvec = NULL;
	}

	XFREE(MTYPE_HOST, host.name);
	XFREE(MTYPE_HOST, host.domainname);
	XFREE(MTYPE_HOST, host.password);
	XFREE(MTYPE_HOST, host.password_encrypt);
	XFREE(MTYPE_HOST, host.enable);
	XFREE(MTYPE_HOST, host.enable_encrypt);
	XFREE(MTYPE_HOST, host.motdfile);
	XFREE(MTYPE_HOST, host.config);
	XFREE(MTYPE_HOST, host.motd);

	list_delete(&varhandlers);
	qobj_finish();
}<|MERGE_RESOLUTION|>--- conflicted
+++ resolved
@@ -1014,6 +1014,7 @@
 		return saved_ret;
 
 	if (ret != CMD_SUCCESS && ret != CMD_WARNING
+	    && ret != CMD_ERR_AMBIGUOUS && ret != CMD_ERR_INCOMPLETE
 	    && ret != CMD_NOT_MY_INSTANCE && ret != CMD_WARNING_CONFIG_FAILED) {
 		/* This assumes all nodes above CONFIG_NODE are childs of
 		 * CONFIG_NODE */
@@ -1027,6 +1028,7 @@
 			ret = cmd_execute_command_real(vline, FILTER_RELAXED,
 						       vty, cmd, 0);
 			if (ret == CMD_SUCCESS || ret == CMD_WARNING
+			    || ret == CMD_ERR_AMBIGUOUS || ret == CMD_ERR_INCOMPLETE
 			    || ret == CMD_NOT_MY_INSTANCE
 			    || ret == CMD_WARNING_CONFIG_FAILED)
 				return ret;
@@ -1218,36 +1220,6 @@
 	/* Execute configuration command : this is strict match */
 	ret = cmd_execute_command_strict(vline, vty, cmd);
 
-<<<<<<< HEAD
-	// Climb the tree and try the command again at each node
-	if (!(use_daemon && ret == CMD_SUCCESS_DAEMON)
-	    && !(!use_daemon && ret == CMD_ERR_NOTHING_TODO)
-	    && ret != CMD_SUCCESS && ret != CMD_WARNING
-	    && ret != CMD_NOT_MY_INSTANCE && ret != CMD_WARNING_CONFIG_FAILED
-	    && vty->node != CONFIG_NODE) {
-		int saved_node = vty->node;
-		int saved_xpath_index = vty->xpath_index;
-
-		while (!(use_daemon && ret == CMD_SUCCESS_DAEMON)
-		       && !(!use_daemon && ret == CMD_ERR_NOTHING_TODO)
-		       && ret != CMD_SUCCESS && ret != CMD_WARNING
-		       && vty->node > CONFIG_NODE) {
-			vty->node = node_parent(vty->node);
-			if (vty->xpath_index > 0)
-				vty->xpath_index--;
-			ret = cmd_execute_command_strict(vline, vty, cmd);
-		}
-
-		// If climbing the tree did not work then ignore the command and
-		// stay at the same node
-		if (!(use_daemon && ret == CMD_SUCCESS_DAEMON)
-		    && !(!use_daemon && ret == CMD_ERR_NOTHING_TODO)
-		    && ret != CMD_SUCCESS && ret != CMD_WARNING) {
-			vty->node = saved_node;
-			vty->xpath_index = saved_xpath_index;
-		}
-	}
-=======
 	/* The logic for trying parent nodes is in cmd_execute_command_real()
 	 * since calling ->node_exit() correctly is a bit involved.  This is
 	 * also the only reason CMD_NO_LEVEL_UP exists.
@@ -1263,7 +1235,6 @@
 
 	if (ret == CMD_NO_LEVEL_UP)
 		ret = CMD_ERR_NO_MATCH;
->>>>>>> f44e7a37
 
 	if (ret != CMD_SUCCESS &&
 	    ret != CMD_WARNING &&
