--- conflicted
+++ resolved
@@ -534,10 +534,5 @@
 {
 	if (default_ns)
 		return default_ns->ns_id;
-<<<<<<< HEAD
 	return NS_DEFAULT_INTERNAL;
-}
-=======
-	return NS_UNKNOWN;
-}
->>>>>>> 30d85a30
+}