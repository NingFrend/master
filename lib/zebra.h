--- conflicted
+++ resolved
@@ -52,13 +52,9 @@
 #include <sys/types.h>
 #include <sys/param.h>
 #ifdef HAVE_SYS_SYSCTL_H
-<<<<<<< HEAD
-#ifndef GNU_LINUX
-=======
 #ifdef GNU_LINUX
 #include <linux/types.h>
 #else
->>>>>>> c0038fca
 #include <sys/sysctl.h>
 #endif
 #endif /* HAVE_SYS_SYSCTL_H */
